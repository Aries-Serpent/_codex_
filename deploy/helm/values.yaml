--- conflicted
+++ resolved
@@ -1,29 +1,13 @@
 replicaCount: 3
 
 image:
-<<<<<<< HEAD
-  repository: codex-api
-  tag: local
-  pullPolicy: IfNotPresent
-=======
   repository: codex-ml
   pullPolicy: IfNotPresent
   tag: "1.0.0"
 
->>>>>>> 19356436
 service:
   type: ClusterIP
   port: 8000
-<<<<<<< HEAD
-resources:
-  requests:
-    cpu: "250m"
-    memory: "256Mi"
-  limits:
-    cpu: "500m"
-    memory: "512Mi"
-# END: CODEX_HELM_VALUES
-=======
 
 resources:
   limits:
@@ -52,5 +36,4 @@
   enabled: true
   minReplicas: 2
   maxReplicas: 10
-  targetCPUUtilizationPercentage: 70
->>>>>>> 19356436
+  targetCPUUtilizationPercentage: 70