--- conflicted
+++ resolved
@@ -71,19 +71,47 @@
     class DictConfig(dict):
         """Simple dictionary-backed stand-in for OmegaConf's DictConfig."""
 
-<<<<<<< HEAD
+        def __init__(self, initial: Mapping[str, Any] | None = None) -> None:
+            super().__init__()
+            if initial:
+                for key, value in initial.items():
+                    super().__setitem__(key, self._convert(value))
+
+        @staticmethod
+        def _convert(value: Any) -> Any:
+            if isinstance(value, Mapping) and not isinstance(value, DictConfig):
+                return DictConfig(value)
+            if isinstance(value, list):
+                # Convert list elements recursively for nested structures
+                return [_to_dictconfig(v) for v in value]
+            return value
+
         def __getattr__(self, item: str) -> Any:
             try:
-                value = self[item]
-            except KeyError as exc:  # pragma: no cover - defensive
+                return self[item]
+            except KeyError as exc:  # pragma: no cover - attribute fallback
                 raise AttributeError(item) from exc
+
+        def __setattr__(self, key: str, value: Any) -> None:
+            if key.startswith("_"):
+                super().__setattr__(key, value)
+            else:
+                self[key] = value
+
+        def __setitem__(self, key: str, value: Any) -> None:
+            super().__setitem__(key, self._convert(value))
+
+        def __getitem__(self, key: str) -> Any:
+            value = super().__getitem__(key)
             if isinstance(value, Mapping) and not isinstance(value, DictConfig):
                 value = DictConfig(value)
-                dict.__setitem__(self, item, value)
+                super().__setitem__(key, value)
             return value
 
-        def __setattr__(self, key: str, value: Any) -> None:  # pragma: no cover - simple proxy
-            dict.__setitem__(self, key, value)
+        def get(self, key: str, default: Any = None) -> Any:
+            if key in self:
+                return self[key]
+            return default
 
     def _to_dictconfig(value: Any) -> Any:
         if isinstance(value, DictConfig):
@@ -94,56 +122,13 @@
             return [_to_dictconfig(v) for v in value]
         return value
 
-    def _merge_dicts(base: dict[str, Any], other: Mapping[str, Any]) -> dict[str, Any]:
-        result = dict(base)
-=======
-        def __init__(self, initial: Mapping[str, Any] | None = None) -> None:
-            super().__init__()
-            if initial:
-                for key, value in initial.items():
-                    super().__setitem__(key, self._convert(value))
-
-        @staticmethod
-        def _convert(value: Any) -> Any:
-            if isinstance(value, Mapping) and not isinstance(value, DictConfig):
-                return DictConfig(value)
-            return value
-
-        def __getattr__(self, item: str) -> Any:
-            try:
-                return self[item]
-            except KeyError as exc:  # pragma: no cover - attribute fallback
-                raise AttributeError(item) from exc
-
-        def __setattr__(self, key: str, value: Any) -> None:
-            if key.startswith("_"):
-                super().__setattr__(key, value)
-            else:
-                self[key] = value
-
-        def __setitem__(self, key: str, value: Any) -> None:
-            super().__setitem__(key, self._convert(value))
-
-        def __getitem__(self, key: str) -> Any:
-            value = super().__getitem__(key)
-            if isinstance(value, Mapping) and not isinstance(value, DictConfig):
-                value = DictConfig(value)
-                super().__setitem__(key, value)
-            return value
-
-        def get(self, key: str, default: Any = None) -> Any:
-            if key in self:
-                return self[key]
-            return default
-
     def _merge_dicts(base: Mapping[str, Any], other: Mapping[str, Any]) -> DictConfig:
-        result = DictConfig(base)
->>>>>>> a6b8d43e
+        result: DictConfig = DictConfig(base)
         for key, value in other.items():
             if isinstance(value, Mapping) and isinstance(result.get(key), Mapping):
                 result[key] = _merge_dicts(result[key], value)  # type: ignore[arg-type]
             else:
-                result[key] = value
+                result[key] = _to_dictconfig(value)
         return result
 
     class OmegaConf:
@@ -191,7 +176,8 @@
 
         @staticmethod
         def save(config: Mapping[str, Any], path: str | Path) -> None:
-            Path(path).write_text(safe_dump(dict(config)), encoding="utf-8")
+            container = OmegaConf.to_container(config)
+            Path(path).write_text(safe_dump(container), encoding="utf-8")
 
         @staticmethod
         def merge(*configs: Mapping[str, Any]) -> DictConfig:
@@ -202,8 +188,7 @@
                 if not isinstance(cfg, Mapping):
                     raise TypeError("OmegaConf.merge expects mapping inputs")
                 merged = _merge_dicts(merged, cfg)
-<<<<<<< HEAD
-            return OmegaConf.create(merged)
+            return merged
 
         @staticmethod
         def update(cfg: DictConfig, key: str, value: Any, *, merge: bool = True) -> None:
@@ -224,11 +209,12 @@
                 final_key = parts[-1]
                 target[final_key] = _to_dictconfig(value)
             elif merge:
-                for k, v in OmegaConf.to_container(value).items():
-                    target[k] = _to_dictconfig(v)
-=======
-            return merged
->>>>>>> a6b8d43e
+                container = OmegaConf.to_container(value)
+                if isinstance(container, Mapping):
+                    for k, v in container.items():
+                        target[k] = _to_dictconfig(v)
+                else:
+                    raise TypeError("OmegaConf.update without key requires mapping value")
 
 
 del _real_module
