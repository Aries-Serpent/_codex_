"""Expose the real OmegaConf package when available, otherwise provide a stub."""

from __future__ import annotations

import os
import sys
from importlib.machinery import PathFinder
from importlib.util import module_from_spec
from pathlib import Path
from types import ModuleType
from typing import Any, Iterable, Mapping


def _load_real_omegaconf() -> ModuleType | None:
    """Attempt to load OmegaConf from outside the repository checkout."""

    stub_package_dir = Path(__file__).resolve().parent
    package_name = __name__.split(".", 1)[0]
    search_paths: list[str] = []
    for entry in sys.path:
        try:
            resolved = Path(entry).resolve()
        except OSError:
            # Some entries (e.g. namespace packages) may not resolve to a path.
            search_paths.append(entry)
            continue

        if resolved == stub_package_dir:
            continue

        try:
            candidate = resolved / package_name
        except TypeError:
            # Non-path entries such as import hooks may not support division.
            search_paths.append(entry)
            continue

        if candidate == stub_package_dir:
            continue
        search_paths.append(entry)

    spec = PathFinder.find_spec(__name__, search_paths)
    if spec is None or spec.loader is None:
        return None

    module = module_from_spec(spec)
    sys.modules[__name__] = module
    spec.loader.exec_module(module)
    return module


_should_force_stub = bool(os.environ.get("CODEX_FORCE_OMEGACONF_STUB"))
_real_omegaconf = None if _should_force_stub else _load_real_omegaconf()

if _real_omegaconf is not None:
    __doc__ = _real_omegaconf.__doc__
    __all__ = getattr(_real_omegaconf, "__all__", None)
    __spec__ = _real_omegaconf.__spec__
    __loader__ = _real_omegaconf.__loader__
    __package__ = _real_omegaconf.__package__
    __path__ = getattr(_real_omegaconf, "__path__", None)
    __file__ = getattr(_real_omegaconf, "__file__", None)

    for name, value in _real_omegaconf.__dict__.items():
        if name in {
            "__doc__",
            "__all__",
            "__spec__",
            "__loader__",
            "__package__",
            "__path__",
            "__file__",
        }:
            continue
        globals()[name] = value
else:
<<<<<<< HEAD
    try:  # pragma: no cover - optional dependency
        from yaml import safe_dump as _yaml_safe_dump_impl  # type: ignore
        from yaml import safe_load as _yaml_safe_load_impl
    except Exception:  # pragma: no cover - fallback when PyYAML is absent
        import json

        def _yaml_safe_load(data: str) -> Any:
            if not data.strip():
                return {}
            return json.loads(data)

        def _yaml_safe_dump(data: Mapping[str, Any]) -> str:
            return json.dumps(data, indent=2, sort_keys=True)

    else:

        def _yaml_safe_load(data: str) -> Any:
            return _yaml_safe_load_impl(data)

        def _yaml_safe_dump(data: Mapping[str, Any]) -> str:
            return _yaml_safe_dump_impl(data)
=======

    from yaml import safe_dump, safe_load  # type: ignore

    __all__ = ["DictConfig", "OmegaConf", "MISSING"]
>>>>>>> 2dab5fa7

    class DictConfig(dict):
        """Simple dictionary-backed stand-in for OmegaConf's DictConfig."""

<<<<<<< HEAD
=======
    class _MissingType:
        def __repr__(self) -> str:  # pragma: no cover - trivial
            return "MISSING"

    MISSING: Any = _MissingType()

>>>>>>> 2dab5fa7
    def _merge_dicts(base: dict[str, Any], other: Mapping[str, Any]) -> dict[str, Any]:
        result = dict(base)
        for key, value in other.items():
            if isinstance(value, Mapping) and isinstance(result.get(key), Mapping):
                result[key] = _merge_dicts(result[key], value)  # type: ignore[arg-type]
            else:
                result[key] = value
        return result

    class OmegaConf:
        @staticmethod
<<<<<<< HEAD
        def to_container(cfg: Any, *, resolve: bool = False) -> Any:  # noqa: D401 - compatibility
=======
        def to_container(cfg: Any, *, resolve: bool = False) -> Any:  # noqa: D401 - compat
>>>>>>> 2dab5fa7
            if isinstance(cfg, DictConfig):
                return dict(cfg)
            return cfg

        @staticmethod
        def to_object(cfg: Any) -> Any:
            return OmegaConf.to_container(cfg)

        @staticmethod
        def create(initial: Mapping[str, Any] | None = None) -> DictConfig:
            return DictConfig(dict(initial or {}))

        @staticmethod
        def from_dotlist(overrides: Iterable[str]) -> DictConfig:
            data: dict[str, Any] = {}
            for item in overrides:
                if "=" not in item:
                    continue
                key, value = item.split("=", 1)
                data[key.strip()] = value.strip()
            return DictConfig(data)

        @staticmethod
        def structured(obj: Any) -> Any:
            return obj

        @staticmethod
<<<<<<< HEAD
        def set_struct(cfg: Any, flag: bool) -> None:  # pragma: no cover - compatibility no-op
=======
        def set_struct(cfg: Any, flag: bool) -> None:  # pragma: no cover - compatibility
>>>>>>> 2dab5fa7
            return None

        @staticmethod
        def load(path: str | Path) -> DictConfig:
            content = Path(path).read_text(encoding="utf-8")
<<<<<<< HEAD
            data = _yaml_safe_load(content) or {}
=======
            data = safe_load(content) or {}
>>>>>>> 2dab5fa7
            if not isinstance(data, Mapping):
                raise TypeError("OmegaConf.load expected mapping")
            return DictConfig(dict(data))

        @staticmethod
        def save(config: Mapping[str, Any], path: str | Path) -> None:
<<<<<<< HEAD
            Path(path).write_text(_yaml_safe_dump(dict(config)), encoding="utf-8")
=======
            Path(path).write_text(safe_dump(dict(config)), encoding="utf-8")
>>>>>>> 2dab5fa7

        @staticmethod
        def merge(*configs: Mapping[str, Any]) -> DictConfig:
            merged: dict[str, Any] = {}
            for cfg in configs:
                if cfg is None:
                    continue
                if not isinstance(cfg, Mapping):
                    raise TypeError("OmegaConf.merge expects mapping inputs")
                merged = _merge_dicts(merged, cfg)
<<<<<<< HEAD
            return DictConfig(merged)

    class _MissingType:
        def __repr__(self) -> str:  # pragma: no cover - trivial
            return "MISSING"

    MISSING: Any = _MissingType()

    __all__ = ["DictConfig", "OmegaConf", "MISSING"]
=======
            return DictConfig(merged)
>>>>>>> 2dab5fa7
<|MERGE_RESOLUTION|>--- conflicted
+++ resolved
@@ -74,7 +74,6 @@
             continue
         globals()[name] = value
 else:
-<<<<<<< HEAD
     try:  # pragma: no cover - optional dependency
         from yaml import safe_dump as _yaml_safe_dump_impl  # type: ignore
         from yaml import safe_load as _yaml_safe_load_impl
@@ -96,25 +95,10 @@
 
         def _yaml_safe_dump(data: Mapping[str, Any]) -> str:
             return _yaml_safe_dump_impl(data)
-=======
-
-    from yaml import safe_dump, safe_load  # type: ignore
-
-    __all__ = ["DictConfig", "OmegaConf", "MISSING"]
->>>>>>> 2dab5fa7
 
     class DictConfig(dict):
         """Simple dictionary-backed stand-in for OmegaConf's DictConfig."""
 
-<<<<<<< HEAD
-=======
-    class _MissingType:
-        def __repr__(self) -> str:  # pragma: no cover - trivial
-            return "MISSING"
-
-    MISSING: Any = _MissingType()
-
->>>>>>> 2dab5fa7
     def _merge_dicts(base: dict[str, Any], other: Mapping[str, Any]) -> dict[str, Any]:
         result = dict(base)
         for key, value in other.items():
@@ -126,11 +110,7 @@
 
     class OmegaConf:
         @staticmethod
-<<<<<<< HEAD
         def to_container(cfg: Any, *, resolve: bool = False) -> Any:  # noqa: D401 - compatibility
-=======
-        def to_container(cfg: Any, *, resolve: bool = False) -> Any:  # noqa: D401 - compat
->>>>>>> 2dab5fa7
             if isinstance(cfg, DictConfig):
                 return dict(cfg)
             return cfg
@@ -158,33 +138,20 @@
             return obj
 
         @staticmethod
-<<<<<<< HEAD
         def set_struct(cfg: Any, flag: bool) -> None:  # pragma: no cover - compatibility no-op
-=======
-        def set_struct(cfg: Any, flag: bool) -> None:  # pragma: no cover - compatibility
->>>>>>> 2dab5fa7
             return None
 
         @staticmethod
         def load(path: str | Path) -> DictConfig:
             content = Path(path).read_text(encoding="utf-8")
-<<<<<<< HEAD
             data = _yaml_safe_load(content) or {}
-=======
-            data = safe_load(content) or {}
->>>>>>> 2dab5fa7
             if not isinstance(data, Mapping):
                 raise TypeError("OmegaConf.load expected mapping")
             return DictConfig(dict(data))
 
         @staticmethod
         def save(config: Mapping[str, Any], path: str | Path) -> None:
-<<<<<<< HEAD
             Path(path).write_text(_yaml_safe_dump(dict(config)), encoding="utf-8")
-=======
-            Path(path).write_text(safe_dump(dict(config)), encoding="utf-8")
->>>>>>> 2dab5fa7
-
         @staticmethod
         def merge(*configs: Mapping[str, Any]) -> DictConfig:
             merged: dict[str, Any] = {}
@@ -194,7 +161,6 @@
                 if not isinstance(cfg, Mapping):
                     raise TypeError("OmegaConf.merge expects mapping inputs")
                 merged = _merge_dicts(merged, cfg)
-<<<<<<< HEAD
             return DictConfig(merged)
 
     class _MissingType:
@@ -203,7 +169,4 @@
 
     MISSING: Any = _MissingType()
 
-    __all__ = ["DictConfig", "OmegaConf", "MISSING"]
-=======
-            return DictConfig(merged)
->>>>>>> 2dab5fa7
+    __all__ = ["DictConfig", "OmegaConf", "MISSING"]