--- conflicted
+++ resolved
@@ -1,19 +1,15 @@
+# [Script]: functional_training.py
+# > Generated: 2025-08-26 06:29:37 | Author: mbaetiong
 """Convenience wrapper around the symbolic pipeline with optional tokenization."""
 
 from __future__ import annotations
 
-<<<<<<< HEAD
 import argparse
 import hashlib
 import json
 from datetime import datetime
-=======
-import json
-from datetime import datetime
-from hashlib import sha256
->>>>>>> 45b1b2b6
 from pathlib import Path
-from typing import Any, Dict, List, Optional
+from typing import Any, Dict, List, Optional, Union
 
 import torch
 import torch.nn.functional as F
@@ -31,14 +27,6 @@
 )
 from codex_ml.tokenization import TokenizerAdapter, load_tokenizer
 from codex_ml.utils.checkpointing import CheckpointManager, set_seed
-
-try:  # Preferred interface
-    from codex_ml import metrics as _metrics
-
-    token_accuracy = _metrics.token_accuracy  # type: ignore[attr-defined]
-    perplexity = _metrics.perplexity  # type: ignore[attr-defined]
-except Exception:  # pragma: no cover - graceful fallback for older layouts
-    from codex_ml.eval.metrics import perplexity, token_accuracy
 
 
 def run_functional_training(
@@ -57,31 +45,57 @@
     use_deeplearning: bool = False,
     device: Optional[str] = None,
     grad_clip: Optional[float] = None,
-    scheduler: bool = False,
+    # Accept both legacy boolean and new string-based scheduler identifiers:
+    # - True behaves like "steplr"
+    # - None/False disables scheduler
+    scheduler: Optional[Union[bool, str]] = None,
     checkpoint_dir: Optional[str] = None,
     resume_from: Optional[str] = None,
     keep_last: int = 5,
     keep_best: int = 1,
-    grad_clip: Optional[float] = None,
-    scheduler: Optional[str] = None,
 ) -> Dict[str, Any]:
-    """Run training pipeline, optionally using a tiny Torch model."""
+    """Run training pipeline, optionally using a tiny Torch model.
+
+    When use_deeplearning is False, this routes to the symbolic pipeline.
+
+    Args:
+        corpus: List of raw training texts.
+        demos: SFT demonstrations (symbolic pipeline).
+        prefs: Preference data (symbolic pipeline).
+        tokenizer_name: Optional tokenizer name to load.
+        tokenizer_path: Optional tokenizer path to load.
+        tokenizer: Pre-loaded tokenizer adapter.
+        weights: Symbolic pipeline weights.
+        pre_cfg, sft_cfg, rm_cfg, rlhf_cfg: Pipeline configs.
+        use_deeplearning: Use tiny MiniLM demo trainer if True.
+        device: Torch device (e.g., "cuda", "cpu").
+        grad_clip: Optional gradient clipping norm.
+        scheduler: Optional scheduler selector ("steplr") or legacy bool.
+        checkpoint_dir: Directory for checkpoints and metrics.
+        resume_from: Optional checkpoint to resume from.
+        keep_last: How many recent checkpoints to keep.
+        keep_best: How many best checkpoints to keep.
+
+    Returns:
+        Dict with training artifacts/metrics.
+    """
 
     if tokenizer is None and (tokenizer_name or tokenizer_path):
         tokenizer = load_tokenizer(tokenizer_name, tokenizer_path)
 
     if use_deeplearning:
+        # Back-compat: also pass a derived legacy use_scheduler flag
+        legacy_use_scheduler = bool(scheduler) if isinstance(scheduler, bool) else False
         return _run_minilm_training(
             corpus,
             tokenizer,
             device=device,
             grad_clip=grad_clip,
-            use_scheduler=scheduler,
+            use_scheduler=legacy_use_scheduler,
             checkpoint_dir=checkpoint_dir,
             resume_from=resume_from,
             keep_last=keep_last,
             keep_best=keep_best,
-            grad_clip=grad_clip,
             scheduler=scheduler,
         )
 
@@ -104,17 +118,26 @@
     *,
     device: Optional[str] = None,
     grad_clip: Optional[float] = None,
+    # Legacy flag (kept for backward compatibility). If `scheduler` is provided, it takes precedence.
     use_scheduler: bool = False,
     checkpoint_dir: Optional[str] = None,
     resume_from: Optional[str] = None,
     keep_last: int = 5,
     keep_best: int = 1,
-    grad_clip: Optional[float] = None,
-    scheduler: Optional[str] = None,
+    # New flexible scheduler selector: None/False->off, True->"steplr", "steplr"->StepLR
+    scheduler: Optional[Union[bool, str]] = None,
 ) -> Dict[str, Any]:
+    """Train a tiny MiniLM model on the provided corpus."""
     if not corpus:
         raise ValueError("corpus required for deep learning mode")
 
+    # Ensure deterministic-ish behavior and initialize run directory
+    set_seed(0, checkpoint_dir)
+    run_dir = Path(checkpoint_dir or ".")
+    run_dir.mkdir(parents=True, exist_ok=True)
+    metrics_file = run_dir / "metrics.json"
+
+    # Prepare tokenizer/encoding
     if tokenizer is None:
         vocab = sorted({ch for text in corpus for ch in text})
         stoi = {ch: i for i, ch in enumerate(vocab)}
@@ -143,182 +166,185 @@
     print(f"Using device: {dev}")
     model = MiniLM(cfg).to(dev)
     opt = torch.optim.AdamW(model.parameters(), lr=1e-3)
-<<<<<<< HEAD
-    sched = None
-    if scheduler == "steplr":
+
+    # Normalize scheduler selection (string selector takes precedence over legacy bool)
+    _sched_selector: Optional[Union[bool, str]] = scheduler
+    if _sched_selector is None and use_scheduler:
+        _sched_selector = True
+
+    if _sched_selector in (True, "steplr"):
         sched = torch.optim.lr_scheduler.StepLR(opt, step_size=10, gamma=0.9)
-=======
-    sched = (
-        torch.optim.lr_scheduler.StepLR(opt, step_size=10, gamma=0.9)
-        if use_scheduler
-        else None
-    )
->>>>>>> 45b1b2b6
+    else:
+        sched = None
+
+    # Checkpoint manager
     mgr: Optional[CheckpointManager] = None
     if checkpoint_dir:
-        mgr = CheckpointManager(
-            Path(checkpoint_dir), keep_last=keep_last, keep_best=keep_best
-        )
+        mgr = CheckpointManager(run_dir, keep_last=keep_last, keep_best=keep_best)
         if resume_from:
-            mgr.resume_from(
-                Path(resume_from), model=model, optimizer=opt, scheduler=sched
-            )
+            try:
+                mgr.resume_from(Path(resume_from), model=model, optimizer=opt, scheduler=sched)
+            except Exception as e:
+                # Non-fatal: continue training anew if resume fails
+                print(f"Warning: failed to resume from {resume_from}: {e}")
 
     inputs = data[:, :-1].to(dev)
     targets = data[:, 1:].to(dev)
     losses: List[float] = []
-<<<<<<< HEAD
-    run_dir = Path(checkpoint_dir or ".")
-    run_dir.mkdir(parents=True, exist_ok=True)
-    metrics_file = run_dir / "metrics.json"
-    cfg_hash = hashlib.sha256(
-        json.dumps(cfg.__dict__, sort_keys=True).encode("utf-8")
-    ).hexdigest()
-=======
-    metrics_path = Path(checkpoint_dir or ".") / "metrics.json"
-    cfg_hash = sha256(
-        json.dumps({"vocab_size": vocab_size}, sort_keys=True).encode()
-    ).hexdigest()
-    set_seed(0, checkpoint_dir)
->>>>>>> 45b1b2b6
+
+    # Hash the config for traceability
+    cfg_payload = dict(vars(cfg))
+    cfg_payload["vocab_size"] = vocab_size
+    cfg_hash = hashlib.sha256(json.dumps(cfg_payload, sort_keys=True).encode("utf-8")).hexdigest()
+
+    # Load existing metrics (JSON list) if present
+    metrics_history: List[Dict[str, Any]] = []
+    if metrics_file.exists():
+        try:
+            existing = json.loads(metrics_file.read_text(encoding="utf-8"))
+            if isinstance(existing, list):
+                metrics_history = existing
+        except Exception:
+            # Corrupted metrics; start fresh
+            metrics_history = []
+
     for epoch in range(3):
-        opt.zero_grad()
+        opt.zero_grad(set_to_none=True)
         logits = model(inputs)
         loss = F.cross_entropy(logits.reshape(-1, cfg.vocab_size), targets.reshape(-1))
         loss.backward()
         if grad_clip is not None:
-            clip_grad_norm_(model.parameters(), grad_clip)
+            try:
+                clip_grad_norm_(model.parameters(), grad_clip)
+            except Exception as e:
+                print(f"Warning: grad clipping failed (grad_clip={grad_clip}): {e}")
         opt.step()
         if sched:
-            sched.step()
+            try:
+                sched.step()
+            except Exception as e:
+                print(f"Warning: scheduler step failed: {e}")
+
         loss_val = float(loss.item())
-<<<<<<< HEAD
+
+        # Compute accuracy and perplexity with robust fallbacks across metric APIs
         preds = logits.argmax(dim=-1).reshape(-1).tolist()
         tgt = targets.reshape(-1).tolist()
-        acc = token_accuracy(preds, tgt)
-        ppl = perplexity(
-            logits.reshape(-1, cfg.vocab_size).detach().cpu().tolist(),
-            tgt,
-            from_logits=True,
-        )
+
+        # token_accuracy: prefer (preds, tgt), fall back to (logits, targets)
+        try:
+            acc = float(token_accuracy(preds, tgt))  # type: ignore[call-arg]
+        except Exception:
+            try:
+                acc = float(token_accuracy(logits, targets))  # type: ignore[call-arg]
+            except Exception:
+                acc = float("nan")
+
+        # perplexity: prefer logits-based API with from_logits, fall back to loss-based
+        try:
+            ppl = float(
+                perplexity(
+                    logits.reshape(-1, cfg.vocab_size).detach().cpu().tolist(),
+                    tgt,
+                    from_logits=True,  # type: ignore[call-arg]
+                )
+            )
+        except Exception:
+            try:
+                ppl = float(perplexity(loss_val))  # type: ignore[call-arg]
+            except Exception:
+                ppl = float("nan")
+
         payload = {
             "ts": datetime.utcnow().replace(microsecond=0).isoformat() + "Z",
-            "epoch": epoch,
+            "epoch": epoch + 1,
             "metrics": {"token_accuracy": acc, "perplexity": ppl, "loss": loss_val},
             "config_hash": cfg_hash,
         }
-        prev: List[Dict[str, Any]] = []
-        if metrics_file.exists():
-            try:
-                prev = json.loads(metrics_file.read_text(encoding="utf-8"))
-                if not isinstance(prev, list):
-                    prev = []
-            except Exception:
-                prev = []
-        prev.append(payload)
-        metrics_file.write_text(json.dumps(prev, indent=2), encoding="utf-8")
-=======
-        acc = token_accuracy(logits, targets)
-        ppl = perplexity(loss_val)
-        entry = {
-            "epoch": epoch + 1,
-            "loss": loss_val,
-            "accuracy": acc,
-            "perplexity": ppl,
-            "ts": datetime.utcnow().isoformat(),
-            "config_hash": cfg_hash,
-        }
-        with metrics_path.open("a", encoding="utf-8") as fh:
-            fh.write(json.dumps(entry) + "\n")
->>>>>>> 45b1b2b6
+
+        metrics_history.append(payload)
+        try:
+            metrics_file.write_text(json.dumps(metrics_history, indent=2), encoding="utf-8")
+        except Exception as e:
+            print(f"Warning: failed to write metrics to {metrics_file}: {e}")
+
         if mgr:
-            mgr.save(
-                epoch,
-                model=model,
-                optimizer=opt,
-                scheduler=sched,
-                config={"vocab_size": vocab_size},
-                metrics={"loss": loss_val, "accuracy": acc, "perplexity": ppl},
-            )
+            try:
+                mgr.save(
+                    epoch,
+                    model=model,
+                    optimizer=opt,
+                    scheduler=sched,
+                    config={"vocab_size": vocab_size, **cfg_payload},
+                    metrics={"loss": loss_val, "accuracy": acc, "perplexity": ppl},
+                )
+            except Exception as e:
+                print(f"Warning: checkpoint save failed at epoch {epoch + 1}: {e}")
+
         losses.append(loss_val)
 
     return {"losses": losses, "metrics_path": str(metrics_file)}
 
 
-__all__ = ["run_functional_training"]
-
-
-def _parse_args() -> argparse.Namespace:
-    parser = argparse.ArgumentParser(description="Run functional training demo")
-    parser.add_argument(
-        "--use-deeplearning", action="store_true", help="use MiniLM training"
-    )
-    parser.add_argument(
-        "--device", type=str, default=None, help="torch device override"
-    )
-    parser.add_argument(
-        "--grad-clip", type=float, default=None, help="gradient clipping norm"
-    )
-    parser.add_argument(
+__all__ = ["run_functional_training", "build_parser", "main"]
+
+
+def build_parser() -> "argparse.ArgumentParser":
+    """Build an argument parser for the functional training demo."""
+    p = argparse.ArgumentParser(description="Run functional training demo")
+    p.add_argument("--use-deeplearning", action="store_true", help="use MiniLM training")
+    p.add_argument("--device", type=str, default=None, help="torch device override")
+    p.add_argument("--grad-clip", type=float, default=None, help="gradient clipping norm")
+
+    # New string-based scheduler selector
+    p.add_argument(
         "--scheduler",
         type=str,
         choices=["steplr"],
         default=None,
-        help="optional LR scheduler",
-    )
-    parser.add_argument("--checkpoint-dir", type=str, default=None)
-    parser.add_argument("--resume-from", type=str, default=None)
-    return parser.parse_args()
+        help="optional LR scheduler (select type)",
+    )
+    # Legacy boolean for backward compatibility (equivalent to --scheduler steplr)
+    p.add_argument(
+        "--use-scheduler",
+        action="store_true",
+        help="legacy flag to enable a default scheduler (equivalent to --scheduler steplr)",
+    )
+
+    p.add_argument("--checkpoint-dir", type=str, default=None, help="checkpoint directory")
+    p.add_argument("--resume-from", type=str, default=None, help="path to checkpoint to resume from")
+    p.add_argument("--keep-last", type=int, default=5, help="how many recent checkpoints to keep")
+    p.add_argument("--keep-best", type=int, default=1, help="how many best checkpoints to keep")
+    return p
 
 
 def main() -> None:  # pragma: no cover - convenience CLI
-    args = _parse_args()
+    parser = build_parser()
+    args = parser.parse_args()
+
+    # Determine scheduler preference with backward compatibility
+    scheduler_opt: Optional[Union[bool, str]] = args.scheduler
+    if scheduler_opt is None and getattr(args, "use_scheduler", False):
+        scheduler_opt = True  # legacy flag behaves like enabling default "steplr"
+
     if not args.use_deeplearning:
-        print("Symbolic pipeline not wired for CLI; use programmatic API instead.")
+        print("Symbolic pipeline is not wired for CLI; use programmatic API instead.")
         return
+
     run_functional_training(
         corpus=["hello world"],
         demos=[],
         prefs=[],
         use_deeplearning=True,
         device=args.device,
+        grad_clip=args.grad_clip,
+        scheduler=scheduler_opt,
         checkpoint_dir=args.checkpoint_dir,
         resume_from=args.resume_from,
-        grad_clip=args.grad_clip,
-        scheduler=args.scheduler,
-    )
-
-
-<<<<<<< HEAD
-=======
-__all__ = ["run_functional_training"]
-
-
-def build_parser() -> "argparse.ArgumentParser":
-    import argparse
-
-    p = argparse.ArgumentParser(description="Run functional training")
-    p.add_argument("--use-deeplearning", action="store_true")
-    p.add_argument("--device")
-    p.add_argument("--grad-clip", type=float)
-    p.add_argument("--scheduler", action="store_true")
-    return p
-
-
-def main() -> None:
-    parser = build_parser()
-    args = parser.parse_args()
-    run_functional_training(
-        corpus=[],
-        demos=[],
-        prefs=[],
-        use_deeplearning=args.use_deeplearning,
-        device=args.device,
-        grad_clip=args.grad_clip,
-        scheduler=args.scheduler,
-    )
-
-
->>>>>>> 45b1b2b6
+        keep_last=args.keep_last,
+        keep_best=args.keep_best,
+    )
+
+
 if __name__ == "__main__":
     main()