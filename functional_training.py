# [Script]: functional_training.py
# > Generated: 2025-08-26 06:29:37 | Author: mbaetiong
"""Convenience wrapper around the symbolic pipeline with optional tokenization."""

# ruff: noqa: I001

from __future__ import annotations

import argparse
import hashlib
import json
import os
import sys
import time
from datetime import datetime
from pathlib import Path
from typing import Any, Dict, List, Optional, Union

import torch
import torch.nn.functional as F
from torch.nn.utils import clip_grad_norm_

from codex_ml.models import MiniLM, MiniLMConfig
from codex_ml.monitoring.codex_logging import CodexLoggers, _codex_log_all, _codex_logging_bootstrap
from codex_ml.monitoring.codex_logging import _codex_patch_argparse as _codex_monitor_patch_argparse
from codex_ml.monitoring.codex_logging import _codex_sample_system
from codex_ml.symbolic_pipeline import (
    PretrainCfg,
    RewardModelCfg,
    RLHFCfg,
    SFTCfg,
    Weights,
    run_codex_symbolic_pipeline,
)
from codex_ml.tokenization import TokenizerAdapter, load_tokenizer
from codex_ml.utils.checkpointing import CheckpointManager, set_seed
from codex_utils.repro import log_env_info

try:  # Optional TensorBoard integration
    from tools.monitoring_integrate import SummaryWriter  # type: ignore
except Exception:  # pragma: no cover - optional dep
    SummaryWriter = None


# ---- Codex validation metrics helpers ----
def _codex_config_hash(d: Dict[str, Any]) -> str:
    """Return a stable SHA256 hash for a config dictionary."""
    blob = json.dumps(d, sort_keys=True, ensure_ascii=False).encode("utf-8")
    return hashlib.sha256(blob).hexdigest()


def emit_validation_metric_record(path: str, payload: Dict[str, Any]) -> None:
    """Append a single validation metric record to ``path`` as NDJSON."""
    payload = dict(payload)
    payload.setdefault("ts", datetime.utcnow().isoformat() + "Z")
    cfg = payload.pop("config", {})
    payload.setdefault("split", "val")
    payload.setdefault("notes", "functional_training/_run_minilm_training")
    payload["config_hash"] = _codex_config_hash(cfg if isinstance(cfg, dict) else {"cfg": cfg})
    Path(path).parent.mkdir(parents=True, exist_ok=True)
    with open(path, "a", encoding="utf-8") as fh:
        fh.write(json.dumps(payload, ensure_ascii=False) + "\n")


def _safe_token_accuracy(y_true, y_pred) -> float:
    try:
        n = min(len(y_true), len(y_pred))
        if n == 0:
            return 0.0
        match = sum(1 for i in range(n) if y_true[i] == y_pred[i])
        return match / float(n)
    except Exception:
        return 0.0


def _safe_perplexity(nll_values) -> float:
    import math

    try:
        vals = list(nll_values)
        if not vals:
            return float("inf")
        mean = sum(vals) / float(len(vals))
        return float(math.exp(max(0.0, mean)))
    except Exception:
        return float("inf")


try:  # Attempt to import metrics; fall back to safe implementations
    from codex_ml.metrics import perplexity, token_accuracy
except Exception:  # pragma: no cover - fallback if metrics module missing

<<<<<<< HEAD
    def _fallback_perplexity(nll):
        """Simple perplexity wrapper used when metrics module is unavailable."""

        return _safe_perplexity(nll if hasattr(nll, "__iter__") else [nll])

    perplexity = _fallback_perplexity
=======
    def perplexity(nll):  # type: ignore[misc]
        values = nll if hasattr(nll, "__iter__") else [nll]
        return _safe_perplexity(values)

>>>>>>> 0d676661
    token_accuracy = _safe_token_accuracy


def run_functional_training(
    corpus: List[str],
    demos: List[Dict[str, Any]],
    prefs: List[tuple[str, str, str, int]],
    *,
    tokenizer_name: Optional[str] = None,
    tokenizer_path: Optional[str] = None,
    tokenizer: Optional[TokenizerAdapter] = None,
    weights: Weights = Weights(),
    pre_cfg: PretrainCfg = PretrainCfg(),
    sft_cfg: SFTCfg = SFTCfg(),
    rm_cfg: RewardModelCfg = RewardModelCfg(),
    rlhf_cfg: RLHFCfg = RLHFCfg(),
    use_deeplearning: bool = False,
    seed: int = 0,
    device: Optional[str] = None,
    grad_clip: Optional[float] = None,
    grad_accum: int = 1,
    precision: str = "fp32",
    # Accept both legacy boolean and new string-based scheduler identifiers:
    # - True behaves like "steplr"
    # - None/False disables scheduler
    scheduler: Optional[Union[bool, str]] = None,
    checkpoint_dir: Optional[str] = None,
    resume_from: Optional[str] = None,
    keep_last: int = 5,
    keep_best: int = 1,
    tensorboard: bool = False,
    val_split: float = 0.10,
    test_split: float = 0.0,
    monitoring_args: Optional[argparse.Namespace] = None,
    # LoRA hyper-parameters (optional)
    lora_r: int = 8,
    lora_alpha: int = 16,
    lora_dropout: float = 0.05,
    lora_bias: str = "none",
) -> Dict[str, Any]:
    """Run training pipeline, optionally using a tiny Torch model.

    When use_deeplearning is False, this routes to the symbolic pipeline.

    Args:
        corpus: List of raw training texts.
        demos: SFT demonstrations (symbolic pipeline).
        prefs: Preference data (symbolic pipeline).
        tokenizer_name: Optional tokenizer name to load.
        tokenizer_path: Optional tokenizer path to load.
        tokenizer: Pre-loaded tokenizer adapter.
        weights: Symbolic pipeline weights.
        pre_cfg, sft_cfg, rm_cfg, rlhf_cfg: Pipeline configs.
        use_deeplearning: Use tiny MiniLM demo trainer if True.
        seed: RNG seed applied across libraries.
        device: Torch device (e.g., "cuda", "cpu").
        grad_clip: Optional gradient clipping norm.
        grad_accum: Steps for gradient accumulation.
        precision: Training precision ('fp32', 'fp16', 'bf16').
        scheduler: Optional scheduler selector ("steplr") or legacy bool.
        checkpoint_dir: Directory for checkpoints and metrics.
        resume_from: Optional checkpoint to resume from.
        keep_last: How many recent checkpoints to keep.
        keep_best: How many best checkpoints to keep.
        tensorboard: Enable TensorBoard logging if available.

    Returns:
        Dict with training artifacts/metrics.
    """

    if tokenizer is None and (tokenizer_name or tokenizer_path):
        tokenizer = load_tokenizer(tokenizer_name, tokenizer_path)

    set_seed(seed, checkpoint_dir)
    if checkpoint_dir is not None:
        log_env_info(Path(checkpoint_dir) / "env.json")

    if use_deeplearning:
        # Back-compat: also pass a derived legacy use_scheduler flag
        legacy_use_scheduler = bool(scheduler) if isinstance(scheduler, bool) else False
        # apply LoRA adapters if possible
        from codex_ml.peft.peft_adapter import apply_lora

        model = None
        if tokenizer is not None:
            vocab_size = getattr(tokenizer, "vocab_size", 0)
            model = MiniLM(MiniLMConfig(vocab_size=vocab_size))
            model = apply_lora(
                model,
                {
                    "r": lora_r,
                    "lora_alpha": lora_alpha,
                    "lora_dropout": lora_dropout,
                    "bias": lora_bias,
                },
            )

        return _run_minilm_training(
            corpus,
            tokenizer,
            device=device,
            grad_clip=grad_clip,
            grad_accum=grad_accum,
            precision=precision,
            use_scheduler=legacy_use_scheduler,
            checkpoint_dir=checkpoint_dir,
            resume_from=resume_from,
            keep_last=keep_last,
            keep_best=keep_best,
            scheduler=scheduler,
            tensorboard=tensorboard,
            val_split=val_split,
            test_split=test_split,
            monitoring_args=monitoring_args,
            model_override=model,
        )

    return run_codex_symbolic_pipeline(
        corpus=corpus,
        demos=demos,
        prefs=prefs,
        w=weights,
        pre_cfg=pre_cfg,
        sft_cfg=sft_cfg,
        rm_cfg=rm_cfg,
        rlhf_cfg=rlhf_cfg,
        tokenizer=tokenizer,
    )


def _run_minilm_training(
    corpus: List[str],
    tokenizer: Optional[TokenizerAdapter],
    *,
    device: Optional[str] = None,
    grad_clip: Optional[float] = None,
    grad_accum: int = 1,
    precision: str = "fp32",
    # Legacy flag (kept for backward compatibility). If `scheduler` is provided, it takes precedence.
    use_scheduler: bool = False,
    checkpoint_dir: Optional[str] = None,
    resume_from: Optional[str] = None,
    keep_last: int = 5,
    keep_best: int = 1,
    # New flexible scheduler selector: None/False->off, True->"steplr", "steplr"->StepLR
    scheduler: Optional[Union[bool, str]] = None,
    tensorboard: bool = False,
    val_split: float = 0.10,
    test_split: float = 0.0,
    monitoring_args: Optional[argparse.Namespace] = None,
    model_override: Optional[torch.nn.Module] = None,
) -> Dict[str, Any]:
    """Train a tiny MiniLM model on the provided corpus.

    When ``tensorboard`` is ``True`` and the optional SummaryWriter is
    available, training metrics are logged under ``<checkpoint_dir>/tensorboard``.
    """
    if not corpus:
        raise ValueError("corpus required for deep learning mode")

    # Ensure deterministic-ish behavior and initialize run directory
    run_dir = Path(checkpoint_dir or ".")
    run_dir.mkdir(parents=True, exist_ok=True)
    metrics_file = Path(os.getenv("METRICS_JSON_PATH", str(run_dir / "metrics.json")))
    metrics_file.touch(exist_ok=True)
    # Prepare tokenizer/encoding
    if tokenizer is None:
        vocab = sorted({ch for text in corpus for ch in text})
        stoi = {ch: i for i, ch in enumerate(vocab)}
        vocab_size = len(vocab)

        def encode(s: str) -> List[int]:
            return [stoi[c] for c in s]

    else:
        vocab_size = tokenizer.vocab_size

        def encode(s: str) -> List[int]:
            return tokenizer.encode(s)

    tokens = [tid for text in corpus for tid in encode(text)]

    # --- split into train/val/test ---
    total = len(tokens)
    val_split = max(0.0, min(0.999, float(val_split)))
    test_split = max(0.0, min(0.999, float(test_split)))
    if val_split + test_split >= 1.0:
        print("Warning: val_split + test_split >= 1; clamping to 0")
        val_split = 0.0
        test_split = 0.0
    n_val = int(total * val_split)
    n_test = int(total * test_split)
    n_train = total - n_val - n_test
    if n_train < 2:
        # Not enough data; fall back to all-train
        n_train = total
        n_val = 0
        n_test = 0
        if total > 0:
            print(
                "Warning: dataset too small for validation/test split; using all data for training"
            )
    train_tokens = tokens[:n_train]
    val_tokens = tokens[n_train : n_train + n_val]
    _ = tokens[n_train + n_val : n_train + n_val + n_test]

    data = torch.tensor(train_tokens, dtype=torch.long).unsqueeze(0)
    val_tensor = (
        torch.tensor(val_tokens, dtype=torch.long).unsqueeze(0) if len(val_tokens) > 1 else None
    )

    cfg = MiniLMConfig(
        vocab_size=vocab_size,
        n_layers=1,
        d_model=32,
        n_heads=4,
        max_seq_len=data.size(1),
    )
    dev = torch.device(device or ("cuda" if torch.cuda.is_available() else "cpu"))
    print(f"Using device: {dev}")
    model = model_override.to(dev) if model_override is not None else MiniLM(cfg).to(dev)
    opt = torch.optim.AdamW(model.parameters(), lr=1e-3)

    # Normalize scheduler selection (string selector takes precedence over legacy bool)
    _sched_selector: Optional[Union[bool, str]] = scheduler
    if _sched_selector is None and use_scheduler:
        _sched_selector = True

    if _sched_selector in (True, "steplr"):
        sched = torch.optim.lr_scheduler.StepLR(opt, step_size=10, gamma=0.9)
    else:
        sched = None

    # Checkpoint manager
    mgr: Optional[CheckpointManager] = None
    if checkpoint_dir:
        mgr = CheckpointManager(run_dir, keep_last=keep_last, keep_best=keep_best)
        if resume_from:
            try:
                mgr.resume_from(Path(resume_from), model=model, optimizer=opt, scheduler=sched)
            except Exception as e:
                # Non-fatal: continue training anew if resume fails
                print(f"Warning: failed to resume from {resume_from}: {e}")

    inputs = data[:, :-1].to(dev)
    targets = data[:, 1:].to(dev)
    if val_tensor is not None:
        val_inputs = val_tensor[:, :-1].to(dev)
        val_targets = val_tensor[:, 1:].to(dev)
    else:
        val_inputs = val_targets = None
    losses: List[float] = []

    # Hash the config for traceability (used by checkpoints)
    cfg_payload = dict(vars(cfg))
    cfg_payload["vocab_size"] = vocab_size

    writer = None
    if tensorboard and SummaryWriter is not None:
        tb_dir = run_dir / "tensorboard"
        tb_dir.mkdir(parents=True, exist_ok=True)
        try:
            writer = SummaryWriter(log_dir=str(tb_dir))
        except Exception:
            writer = None

    loggers: CodexLoggers = _codex_logging_bootstrap(monitoring_args or argparse.Namespace())

    for epoch in range(3):
        logits = None

        def _compute_loss(_):
            nonlocal logits
            logits = model(inputs)
            return F.cross_entropy(logits.reshape(-1, cfg.vocab_size), targets.reshape(-1))

        loss_val = codex_train_step(
            model,
            opt,
            sched,
            _compute_loss,
            None,
            accum_steps=grad_accum,
            precision=precision,
            grad_clip=grad_clip,
        )

        # Compute accuracy and perplexity with robust fallbacks across metric APIs
        preds = logits.argmax(dim=-1).reshape(-1).tolist()
        tgt = targets.reshape(-1).tolist()

        # token_accuracy: prefer (preds, tgt), fall back to (logits, targets)
        try:
            acc = float(token_accuracy(preds, tgt))  # type: ignore[call-arg]
        except Exception:
            try:
                acc = float(token_accuracy(logits, targets))  # type: ignore[call-arg]
            except Exception:
                acc = float("nan")

        # perplexity: prefer logits-based API with from_logits, fall back to loss-based
        try:
            ppl = float(
                perplexity(
                    logits.reshape(-1, cfg.vocab_size).detach().cpu().tolist(),
                    tgt,
                    from_logits=True,  # type: ignore[call-arg]
                )
            )
        except Exception:
            try:
                ppl = float(perplexity(loss_val))  # type: ignore[call-arg]
            except Exception:
                ppl = float("nan")

        if writer:
            writer.add_scalar("train/loss", loss_val, epoch + 1)
            writer.add_scalar("train/token_accuracy", acc, epoch + 1)
            writer.add_scalar("train/perplexity", ppl, epoch + 1)

        try:
            sysd = _codex_sample_system()
            scalars = {
                "train/loss": loss_val,
                "train/token_accuracy": acc,
                "train/perplexity": ppl,
                **{k: v for k, v in sysd.items() if v is not None},
            }
            _codex_log_all(epoch + 1, scalars, loggers)
        except Exception as exc:
            print(f"[monitoring-error] {exc}", file=sys.stderr)

        if mgr:
            try:
                mgr.save(
                    epoch,
                    model=model,
                    optimizer=opt,
                    scheduler=sched,
                    config={"vocab_size": vocab_size, **cfg_payload},
                    metrics={"loss": loss_val, "accuracy": acc, "perplexity": ppl},
                )
            except Exception as e:
                print(f"Warning: checkpoint save failed at epoch {epoch + 1}: {e}")

        if writer:
            writer.add_scalar("loss", loss_val, epoch)
            writer.add_scalar("accuracy", acc, epoch)
            writer.add_scalar("perplexity", ppl, epoch)

        losses.append(loss_val)

        if val_inputs is not None:
            with torch.no_grad():
                v_logits = model(val_inputs)
                v_loss = F.cross_entropy(
                    v_logits.reshape(-1, cfg.vocab_size),
                    val_targets.reshape(-1),
                )
                v_preds = v_logits.argmax(dim=-1).reshape(-1).tolist()
                v_tgt = val_targets.reshape(-1).tolist()
                try:
                    v_acc = float(token_accuracy(v_preds, v_tgt))
                except Exception:
                    v_acc = _safe_token_accuracy(v_tgt, v_preds)
                try:
                    v_ppl = float(perplexity(float(v_loss.item())))
                except Exception:
                    v_ppl = _safe_perplexity([float(v_loss.item())])

            try:
                sysd = _codex_sample_system()
                val_metrics = {
                    "val/token_accuracy": v_acc,
                    "val/perplexity": v_ppl,
                    **{k: v for k, v in sysd.items() if v is not None},
                }
                _codex_log_all(epoch + 1, val_metrics, loggers)
            except Exception as exc:
                print(f"[monitoring-error] {exc}", file=sys.stderr)
            emit_validation_metric_record(
                str(metrics_file),
                {
                    "epoch": epoch + 1,
                    "split": "val",
                    "token_accuracy": v_acc,
                    "perplexity": v_ppl,
                    "config": {
                        "val_split": val_split,
                        "test_split": test_split,
                        "epoch": epoch + 1,
                    },
                },
            )

    if writer:
        try:
            writer.flush()
            writer.close()
        except Exception as exc:
            print(f"[monitoring-error] {exc}", file=sys.stderr)

    return {"losses": losses, "metrics_path": str(metrics_file)}


__all__ = [
    "run_functional_training",
    "build_parser",
    "main",
    "emit_validation_metric_record",
]


def build_parser() -> "argparse.ArgumentParser":
    """Build an argument parser for the functional training demo."""
    p = argparse.ArgumentParser(description="Run functional training demo")
    p.add_argument("--use-deeplearning", action="store_true", help="use MiniLM training")
    p.add_argument("--device", type=str, default=None, help="torch device override")
    p.add_argument("--grad-clip", type=float, default=None, help="gradient clipping norm")

    # New string-based scheduler selector
    p.add_argument(
        "--scheduler",
        type=str,
        choices=["steplr"],
        default=None,
        help="optional LR scheduler (select type)",
    )
    # Legacy boolean for backward compatibility (equivalent to --scheduler steplr)
    p.add_argument(
        "--use-scheduler",
        action="store_true",
        help="legacy flag to enable a default scheduler (equivalent to --scheduler steplr)",
    )

    p.add_argument("--grad-accum", type=int, default=1, help="gradient accumulation steps")
    p.add_argument(
        "--precision",
        type=str,
        choices=["fp32", "fp16", "bf16"],
        default="fp32",
        help="training precision",
    )
    p.add_argument("--checkpoint-dir", type=str, default=None, help="checkpoint directory")
    p.add_argument(
        "--resume-from",
        type=str,
        default=None,
        help="path to checkpoint to resume from",
    )
    p.add_argument("--keep-last", type=int, default=5, help="how many recent checkpoints to keep")
    p.add_argument("--keep-best", type=int, default=1, help="how many best checkpoints to keep")
    p.add_argument("--seed", type=int, default=0, help="random seed for reproducibility")
    p.add_argument(
        "--tensorboard",
        action="store_true",
        help="enable TensorBoard logging under CHECKPOINT_DIR/runs",
    )
    p.add_argument(
        "--val-split",
        type=float,
        default=0.10,
        help="validation split fraction [0,1)",
    )
    p.add_argument(
        "--test-split",
        type=float,
        default=0.0,
        help="test split fraction [0,1)",
    )
    p.add_argument("--lora-r", type=int, default=8, help="LoRA rank")
    p.add_argument("--lora-alpha", type=int, default=16, help="LoRA alpha")
    p.add_argument("--lora-dropout", type=float, default=0.05, help="LoRA dropout")
    p.add_argument(
        "--lora-bias",
        type=str,
        default="none",
        choices=["none", "lora_only", "all"],
        help="LoRA bias handling",
    )
    _codex_monitor_patch_argparse(p)
    _functional_patch_argparse(p)
    return p


def main() -> None:  # pragma: no cover - convenience CLI
    parser = build_parser()
    args = parser.parse_args()

    # Determine scheduler preference with backward compatibility
    scheduler_opt: Optional[Union[bool, str]] = args.scheduler
    if scheduler_opt is None and getattr(args, "use_scheduler", False):
        scheduler_opt = True  # legacy flag behaves like enabling default "steplr"

    if not args.use_deeplearning:
        print("Symbolic pipeline is not wired for CLI; use programmatic API instead.")
        return

    run_functional_training(
        corpus=["hello world"],
        demos=[],
        prefs=[],
        use_deeplearning=True,
        device=args.device,
        grad_clip=args.grad_clip,
        grad_accum=args.grad_accum,
        precision=args.precision,
        scheduler=scheduler_opt,
        checkpoint_dir=args.checkpoint_dir,
        resume_from=args.resume_from,
        keep_last=args.keep_last,
        keep_best=args.keep_best,
        seed=args.seed,
        tensorboard=args.tensorboard,
        val_split=args.val_split,
        test_split=args.test_split,
        monitoring_args=args,
        lora_r=args.lora_r,
        lora_alpha=args.lora_alpha,
        lora_dropout=args.lora_dropout,
        lora_bias=args.lora_bias,
    )


if __name__ == "__main__":
    main()
# BEGIN: CODEX_FUNCTR_DEEPNN
# Codex injection: deep-learning toggles, device, grad-clip, scheduler, per-epoch metrics


def _codex_config_hash(cfg: dict) -> str:
    return hashlib.sha256(json.dumps(cfg, sort_keys=True).encode()).hexdigest()[:16]


def _codex_autodevice(cli_device: str | None = None) -> str:
    try:
        import torch

        if cli_device:
            return cli_device
        return "cuda" if torch.cuda.is_available() else "cpu"
    except Exception:
        return cli_device or "cpu"


def _codex_maybe_scheduler(optimizer, name: str | None, **kw):
    try:
        import torch.optim as optim

        if not name:
            return None
        name = name.lower()
        if name in ("cosine", "cosineannealinglr"):
            return optim.lr_scheduler.CosineAnnealingLR(optimizer, T_max=kw.get("t_max", 50))
        if name in ("step", "steplr"):
            return optim.lr_scheduler.StepLR(
                optimizer, step_size=kw.get("step_size", 10), gamma=kw.get("gamma", 0.1)
            )
    except Exception:
        return None
    return None


def _codex_epoch_metrics(y_true, y_pred) -> dict:
    try:
        from codex_ml.metrics import perplexity, token_accuracy

        return {
            "token_accuracy": float(token_accuracy(y_true, y_pred)),
            "perplexity": float(perplexity(y_true, y_pred)),
        }
    except Exception:
        return {"token_accuracy": 0.0, "perplexity": 0.0}


def _codex_write_metrics(run_dir: Path, record: dict):
    run_dir.mkdir(parents=True, exist_ok=True)
    f = run_dir / "metrics.json"
    with f.open("a", encoding="utf-8") as fh:
        fh.write(json.dumps(record) + "\n")


def _codex_apply_training_integration(args, train_loop_fn, config: dict):
    if not getattr(args, "use_deeplearning", False):
        return train_loop_fn
    device = _codex_autodevice(getattr(args, "device", None))
    grad_clip = float(getattr(args, "grad_clip", 0.0) or 0.0)
    sched_name = getattr(args, "scheduler", None)

    def wrapped_train_loop(epoch_cb=None):
        last_sched = None
        if epoch_cb is None:

            def epoch_cb(epoch, model=None, optimizer=None, y_true=None, y_pred=None):
                pass

        def cb(epoch, model=None, optimizer=None, y_true=None, y_pred=None):
            nonlocal last_sched
            if grad_clip > 0 and model is not None:
                try:
                    import torch

                    torch.nn.utils.clip_grad_norm_(model.parameters(), grad_clip)
                except Exception:
                    pass
            if optimizer is not None and sched_name and last_sched is None:
                last_sched = _codex_maybe_scheduler(optimizer, sched_name)
            if last_sched is not None:
                try:
                    last_sched.step()
                except Exception:
                    pass
            rec = {
                "ts": int(time.time()),
                "epoch": int(epoch),
                "device": device,
                "config_hash": _codex_config_hash(config),
                "metrics": _codex_epoch_metrics(y_true, y_pred),
            }
            _codex_write_metrics(Path(config.get("run_dir", "runs/default")), rec)
            return epoch_cb(epoch, model=model, optimizer=optimizer, y_true=y_true, y_pred=y_pred)

        return train_loop_fn(epoch_cb=cb)

    return wrapped_train_loop


def _functional_patch_argparse(ap: argparse.ArgumentParser) -> None:
    added = [a.dest for g in ap._action_groups for a in g._group_actions]  # type: ignore
    if "use_deeplearning" not in added:
        ap.add_argument(
            "--use-deeplearning",
            action="store_true",
            help="Enable MiniLM training path and metrics",
        )
    if "device" not in added:
        ap.add_argument("--device", default=None, help="Override device (cpu/cuda)")
    if "grad_clip" not in added:
        ap.add_argument(
            "--grad-clip",
            dest="grad_clip",
            type=float,
            default=0.0,
            help="Max grad norm",
        )
    if "scheduler" not in added:
        ap.add_argument("--scheduler", default=None, help="LR scheduler (cosine, step)")


# END: CODEX_FUNCTR_DEEPNN


# --- Codex: grad-accum + AMP helpers (offline safe) ---
def _codex_amp_supported() -> bool:
    import torch

    return torch.cuda.is_available()


def codex_train_step(
    model,
    optimizer,
    scheduler,
    compute_loss,
    batch,
    accum_steps=1,
    precision="fp32",
    grad_clip=None,
):
    import torch

    use_fp16 = (precision == "fp16") and _codex_amp_supported()
    scaler = torch.cuda.amp.GradScaler() if use_fp16 else None
    optimizer.zero_grad(set_to_none=True)
    total_loss = 0.0

    if isinstance(batch, (list, tuple)):
        micro_batches = list(batch)
    else:
        micro_batches = [batch] * max(1, accum_steps)

    num_micro_batches = len(micro_batches)

    for mb in micro_batches:
        if use_fp16:
            with torch.autocast(device_type="cuda", dtype=torch.float16):
                loss = compute_loss(mb)
            scaler.scale(loss / num_micro_batches).backward()

        else:
            loss = compute_loss(mb)
            (loss / num_micro_batches).backward()
        total_loss += float(loss.detach().item())

    if grad_clip is not None:
        try:
            clip_grad_norm_(model.parameters(), grad_clip)
        except Exception:
            pass

    if scaler:
        scaler.step(optimizer)
        scaler.update()
    else:
        optimizer.step()

    if scheduler:
        scheduler.step()

    return total_loss / num_micro_batches<|MERGE_RESOLUTION|>--- conflicted
+++ resolved
@@ -90,19 +90,12 @@
     from codex_ml.metrics import perplexity, token_accuracy
 except Exception:  # pragma: no cover - fallback if metrics module missing
 
-<<<<<<< HEAD
     def _fallback_perplexity(nll):
         """Simple perplexity wrapper used when metrics module is unavailable."""
 
         return _safe_perplexity(nll if hasattr(nll, "__iter__") else [nll])
 
     perplexity = _fallback_perplexity
-=======
-    def perplexity(nll):  # type: ignore[misc]
-        values = nll if hasattr(nll, "__iter__") else [nll]
-        return _safe_perplexity(values)
-
->>>>>>> 0d676661
     token_accuracy = _safe_token_accuracy
 
 
