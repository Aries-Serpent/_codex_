--- conflicted
+++ resolved
@@ -332,17 +332,12 @@
         losses.append(loss_val)
 
     if writer:
-<<<<<<< HEAD
         try:
             writer.flush()
             writer.close()
         except Exception:
             pass
 
-=======
-        writer.flush()
-        writer.close()
->>>>>>> e474dba8
     return {"losses": losses, "metrics_path": str(metrics_file)}
 
 
