--- conflicted
+++ resolved
@@ -780,12 +780,8 @@
         if use_fp16:
             with torch.autocast(device_type="cuda", dtype=torch.float16):
                 loss = compute_loss(mb)
-<<<<<<< HEAD
             scaler.scale(loss / num_micro_batches).backward()
-=======
-            scaled_loss = loss / num_micro_batches
-            scaler.scale(scaled_loss).backward()
->>>>>>> 773cdfa5
+
         else:
             loss = compute_loss(mb)
             (loss / num_micro_batches).backward()
