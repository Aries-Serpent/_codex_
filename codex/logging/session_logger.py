<<<<<<< HEAD
"""Session logging utilities for Codex.

Example:
    from codex.logging.session_logger import log_message
    log_message("S1", "user", "hello")

Provides:
- `SessionLogger`: context manager logging session_start/session_end via `log_event`.
- `log_message(session_id, role, message, db_path=None)`: validated message logging helper.

If the repo already defines `log_event`, `init_db`, and `_DB_LOCK` under
``codex.logging``, we import and use them. Otherwise we fall back to local,
minimal implementations (scoped in this file) to preserve end-to-end behavior
without polluting global API.

Roles allowed: system|user|assistant|tool.

This module is intentionally small and self-contained; it does **not** activate
any GitHub Actions or external services.
"""

from __future__ import annotations

import os
import sqlite3
import threading
import time
import uuid
from pathlib import Path
from typing import Optional

try:  # pragma: no cover - allow running as a standalone file
    from .config import DEFAULT_LOG_DB
except Exception:  # pragma: no cover - fallback when package context missing
    try:  # try absolute import if relative fails
        from codex.logging.config import DEFAULT_LOG_DB  # type: ignore
    except Exception:  # final fallback to literal path
        DEFAULT_LOG_DB = Path('.codex/session_logs.db')

# -------------------------------
# Attempt to import shared helpers
# -------------------------------
try:  # pragma: no cover - optional dependency
    from codex.logging.db import log_event as _shared_log_event  # type: ignore
    from codex.logging.db import init_db as _shared_init_db      # type: ignore
    from codex.logging.db import _DB_LOCK as _shared_DB_LOCK     # type: ignore
except Exception:  # pragma: no cover - fallback when shared helpers missing
    _shared_log_event = None
    _shared_init_db = None
    _shared_DB_LOCK = None

# ------------------------------------
# Local, minimal fallbacks (if needed)
# ------------------------------------
_DB_LOCK = _shared_DB_LOCK or threading.RLock()


def _default_db_path() -> Path:
    """Return default database path, honoring environment variable at call time."""
    return Path(os.getenv("CODEX_LOG_DB_PATH", str(DEFAULT_LOG_DB)))


def init_db(db_path: Optional[Path] = None) -> Path:
    """Initialize SQLite table for session events if absent.

    Returns the resolved database path.
    """

    if _shared_init_db is not None:  # delegate if provided elsewhere
        return _shared_init_db(db_path=db_path)  # type: ignore[arg-type]

    p = Path(db_path or _default_db_path())
    p.parent.mkdir(parents=True, exist_ok=True)
    conn = sqlite3.connect(p)
    try:
        conn.execute(
            """CREATE TABLE IF NOT EXISTS session_events(
                   ts REAL NOT NULL,
                   session_id TEXT NOT NULL,
                   role TEXT NOT NULL,
                   message TEXT NOT NULL
               )"""
        )
        conn.commit()
    finally:
        conn.close()
    return p


def _fallback_log_event(
    session_id: str, role: str, message: str, db_path: Optional[Path] = None
) -> None:
    p = init_db(db_path)
    conn = sqlite3.connect(p)
    try:
        conn.execute(
            "INSERT INTO session_events(ts, session_id, role, message) VALUES(?,?,?,?)",
            (time.time(), session_id, role, message),
        )
        conn.commit()
    finally:
        conn.close()


def log_event(
    session_id: str, role: str, message: str, db_path: Optional[Path] = None
) -> None:
    """Delegate to shared ``log_event`` if available, otherwise fallback."""

    if _shared_log_event is not None:
        return _shared_log_event(session_id, role, message, db_path=db_path)
    return _fallback_log_event(session_id, role, message, db_path=db_path)


_ALLOWED_ROLES = {"system", "user", "assistant", "tool"}


def get_session_id() -> str:
    """Return existing session id or generate a new one."""

    return os.getenv("CODEX_SESSION_ID") or str(uuid.uuid4())


def fetch_messages(session_id: str, db_path: Optional[Path] = None):
    """Fetch messages for ``session_id`` ordered by timestamp."""

    p = Path(db_path or _default_db_path())
    conn = sqlite3.connect(p)
    try:
        cur = conn.execute(
            "SELECT ts, role, message FROM session_events WHERE session_id=? ORDER BY ts ASC",
            (session_id,),
        )
        # Maintain legacy key name ``content`` for compatibility with prior API.
        return [{"ts": r[0], "role": r[1], "content": r[2]} for r in cur.fetchall()]
    finally:
        conn.close()


def log_message(
    session_id: str,
    role: str,
    message,
    db_path: Optional[Path] = None,
) -> None:
    """Validate role, normalize message to string, ensure DB init, and write.

    Args:
        session_id: Correlates related events.
        role: One of {system,user,assistant,tool}.
        message: Any object; will be coerced to ``str``.
        db_path: Optional path (``Path`` or ``str``). If ``None``, uses
            ``CODEX_LOG_DB_PATH`` or ``DEFAULT_LOG_DB``.

    Usage:
        >>> from codex.logging.session_logger import log_message
        >>> log_message("S1", "user", "hi there")
    """

    if role not in _ALLOWED_ROLES:
        raise ValueError(f"invalid role {role!r}; expected one of {_ALLOWED_ROLES}")
    text = message if isinstance(message, str) else str(message)
    path = Path(db_path) if db_path else _default_db_path()
    init_db(path)
    with _DB_LOCK:
        log_event(session_id, role, text, db_path=path)


class SessionLogger:
    """Context manager for session-scoped logging.

    Example:
        >>> from codex.logging.session_logger import SessionLogger
        >>> with SessionLogger(session_id="dev-session") as sl:
        ...     sl.log("user", "hi")
        ...     sl.log("assistant", "hello")
    """

    def __init__(self, session_id: str, db_path: Optional[Path] = None) -> None:
        self.session_id = session_id
        self.db_path = db_path

    def __enter__(self) -> "SessionLogger":
        log_event(self.session_id, "system", "session_start", db_path=self.db_path)
        return self

    def __exit__(self, exc_type, exc, tb) -> None:
        if exc:
            log_event(
                self.session_id,
                "system",
                f"session_end (exc={exc_type.__name__}: {exc})",
                db_path=self.db_path,
            )
        else:
            log_event(self.session_id, "system", "session_end", db_path=self.db_path)

    def log(self, role: str, message) -> None:
        log_message(self.session_id, role, message, db_path=self.db_path)
=======
# Auto-generated thin wrapper. DO NOT add side effects.
# This module re-exports the canonical implementation.
from src.codex.logging.session_logger import *  # noqa: F401,F403
__all__ = [name for name in globals().keys() if not name.startswith('_')]
>>>>>>> 3b521d0c
<|MERGE_RESOLUTION|>--- conflicted
+++ resolved
@@ -1,4 +1,3 @@
-<<<<<<< HEAD
 """Session logging utilities for Codex.
 
 Example:
@@ -197,10 +196,4 @@
             log_event(self.session_id, "system", "session_end", db_path=self.db_path)
 
     def log(self, role: str, message) -> None:
-        log_message(self.session_id, role, message, db_path=self.db_path)
-=======
-# Auto-generated thin wrapper. DO NOT add side effects.
-# This module re-exports the canonical implementation.
-from src.codex.logging.session_logger import *  # noqa: F401,F403
-__all__ = [name for name in globals().keys() if not name.startswith('_')]
->>>>>>> 3b521d0c
+        log_message(self.session_id, role, message, db_path=self.db_path)