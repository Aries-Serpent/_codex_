#!/usr/bin/env python3
"""
codex_ast_upgrade.py — Offline, no-removal, best-effort upgrade path.

What this does:
- Unzips repo, detects root.
- READMEs: remove placeholder badges/links (best-effort), inject "Fallback Modes & Flags".
- Adds tiered parsing adapters (ast -> libcst -> parso -> degraded).
- Adds extractors (imports/functions/classes/patterns) with CST support & fallbacks.
- Adds simple metrics (radon if present, else safe fallback).
- Adds plugin registries + internal/external search providers (external disabled by default).
- Writes small tests, docs, and NDJSON metrics.
- Emits unified patches under patches/.
- Appends Error-Capture blocks on any failure.

Design anchors:
- Python ast visitors (NodeVisitor)                                     # docs.python.org AST
- LibCST round-trippable CST for codemods & formatting preservation     # LibCST docs
- Parso tolerant parsing for partial/invalid code                        # parso docs
- Radon metrics taxonomy (cyclomatic, MI, Halstead)                      # radon docs
- GitHub advanced/code search patterns for design-time references        # GitHub docs

STRICTLY LOCAL: Do NOT activate any online CI/CD or remote services.
"""
import argparse
<<<<<<< HEAD
import ast
import datetime
import json
import re
import shutil
import textwrap
import zipfile
from dataclasses import dataclass, field
=======
import datetime
import json
import re
import tempfile
import textwrap
import zipfile
>>>>>>> c2775f75
from pathlib import Path
from typing import Any, Dict, Iterable, List, Optional


def TS() -> str:
    return datetime.datetime.now().strftime("%Y-%m-%d %H:%M:%S")

<<<<<<< HEAD
=======

def TS() -> str:
    return datetime.datetime.now().strftime("%Y-%m-%d %H:%M:%S")

>>>>>>> c2775f75

# --------- utils ----------
def w(p: Path, s: str) -> None:
    p.parent.mkdir(parents=True, exist_ok=True)
    p.write_text(s, encoding="utf-8")


<<<<<<< HEAD
def a(p: Path, s: str) -> None:
=======
def a(p: Path, s: str):
>>>>>>> c2775f75
    p.parent.mkdir(parents=True, exist_ok=True)
    with p.open("a", encoding="utf-8") as f:
        f.write(s)


def r(p: Path) -> str:
    if not p.exists():
        return ""
    try:
        return p.read_text(encoding="utf-8")
    except Exception:
        try:
            from charset_normalizer import from_bytes

            data = p.read_bytes()
            best = from_bytes(data).best()
            enc = best.encoding if best else "utf-8"
            return data.decode(enc, errors="replace")
        except Exception:
            return p.read_text(errors="ignore")


def udiff(before: str, after: str, a_label: str, b_label: str) -> str:
    import difflib

    return "".join(
        difflib.unified_diff(
            before.splitlines(True),
            after.splitlines(True),
            fromfile=a_label,
            tofile=b_label,
            lineterm="",
        )
    )


def err_block(step_no: str, desc: str, msg: str, ctx: str) -> str:
    return f"""
Question for ChatGPT-5 {TS()}:
While performing [{step_no}:{desc}], encountered the following error:
{msg}
Context: {ctx}
What are the possible causes, and how can this be resolved while preserving intended functionality?

"""


# --------- repo handling ----------
def unzip_repo(zip_path: Path, out_dir: Path) -> None:
    with zipfile.ZipFile(zip_path) as z:
        z.extractall(out_dir)


def detect_root(base: Path) -> Path:
    cands = [d for d in base.iterdir() if d.is_dir()]
    for d in cands:
        if (
            (d / "src").exists()
            or (d / "functional_training.py").exists()
            or (d / "training").exists()
        ):
            return d
    return base

<<<<<<< HEAD
=======

# --------- additions (code blocks) ----------
PARSERS_PY = """\
# src/codex_ml/analysis/parsers.py
# Tiered parsing: ast -> libcst -> parso -> degraded metrics-only
from __future__ import annotations
from dataclasses import dataclass
import ast
>>>>>>> c2775f75

# --------- templates ----------
def _template(text: str) -> str:
    return textwrap.dedent(text).strip("\n") + "\n"


ANALYSIS_INIT = _template(
    '''
    """Analysis utilities with tiered parsing and extraction."""

    __all__ = [
        "parsers",
        "extractors",
        "registry",
        "providers",
        "metrics",
    ]
    '''
)


ANALYSIS_PARSERS = _template(
    '''
    # src/codex_ml/analysis/parsers.py
    # Tiered parsing: ast -> libcst -> parso -> degraded metrics-only
    from __future__ import annotations

    import ast
    from dataclasses import dataclass

    try:
        import libcst as cst  # optional
    except Exception:  # pragma: no cover - optional dependency
        cst = None
    try:
        import parso  # optional
    except Exception:  # pragma: no cover - optional dependency
        parso = None


    @dataclass
    class ParseResult:
        mode: str
        ast_tree: object | None = None
        cst_tree: object | None = None
        parso_tree: object | None = None
        degraded: bool = False


    def parse_tiered(code: str) -> ParseResult:
        """Parse *code* using tiered fallbacks.

        Order: stdlib ``ast`` -> ``libcst`` -> ``parso`` -> degraded.
        The first successful parser determines the mode.
        """
        # Primary: stdlib AST
        try:
            return ParseResult(mode="ast", ast_tree=ast.parse(code))
        except SyntaxError:
            pass
        # Secondary: LibCST (formatting-preserving)
        if cst is not None:
            try:
                return ParseResult(mode="cst", cst_tree=cst.parse_module(code))
            except Exception:
                pass
        # Tertiary: Parso (tolerant/partial)
        if parso is not None:
            try:
                return ParseResult(mode="parso", parso_tree=parso.parse(code))
            except Exception:
                pass
        # Last resort: degraded
        return ParseResult(mode="degraded", degraded=True)
    '''
)


ANALYSIS_EXTRACTORS = _template(
    '''
    # src/codex_ml/analysis/extractors.py
    from __future__ import annotations

    import ast
    from dataclasses import dataclass, field
    from typing import Any, Dict, List

    try:
        import libcst as cst  # optional
    except Exception:  # pragma: no cover - optional dependency
        cst = None


    @dataclass
    class Extraction:
        imports: List[Dict[str, Any]] = field(default_factory=list)
        functions: List[Dict[str, Any]] = field(default_factory=list)
        classes: List[Dict[str, Any]] = field(default_factory=list)
        patterns: List[Dict[str, Any]] = field(default_factory=list)


    class _ImportVisitor(ast.NodeVisitor):
        def __init__(self) -> None:
            self.items: List[Dict[str, Any]] = []

        def visit_Import(self, node: ast.Import) -> None:  # pragma: no cover - simple
            for n in node.names:
                self.items.append({"type": "import", "name": n.name, "asname": n.asname})

        def visit_ImportFrom(self, node: ast.ImportFrom) -> None:  # pragma: no cover - simple
            for n in node.names:
                self.items.append(
                    {
                        "type": "from",
                        "module": node.module,
                        "name": n.name,
                        "asname": n.asname,
                        "level": node.level,
                    }
                )


    class _FuncVisitor(ast.NodeVisitor):
        def __init__(self) -> None:
            self.items: List[Dict[str, Any]] = []

        def visit_FunctionDef(self, node: ast.FunctionDef) -> None:  # pragma: no cover - simple
            self.items.append(
                {
                    "name": node.name,
                    "decorators": [
                        ast.unparse(d) if hasattr(ast, "unparse") else "" for d in node.decorator_list
                    ],
                    "args": [a.arg for a in node.args.args],
                    "returns": getattr(getattr(node, "returns", None), "id", None),
                }
            )
            self.generic_visit(node)


    class _ClassVisitor(ast.NodeVisitor):
        def __init__(self) -> None:
            self.items: List[Dict[str, Any]] = []

        def visit_ClassDef(self, node: ast.ClassDef) -> None:  # pragma: no cover - simple
            bases = [
                ast.unparse(b) if hasattr(ast, "unparse") else getattr(getattr(b, "id", None), "id", None)
                for b in node.bases
            ]
            methods = [n.name for n in node.body if isinstance(n, ast.FunctionDef)]
            self.items.append({"name": node.name, "bases": bases, "methods": methods})
            self.generic_visit(node)


    def extract_ast(tree: ast.AST) -> Extraction:
        """AST-based extraction."""

        out = Extraction()
        iv = _ImportVisitor()
        iv.visit(tree)
        out.imports = iv.items
        fv = _FuncVisitor()
        fv.visit(tree)
        out.functions = fv.items
        cv = _ClassVisitor()
        cv.visit(tree)
        out.classes = cv.items
        # Patterns: simple boolean indicators
        out.patterns.append({"context_managers": any(isinstance(n, ast.With) for n in ast.walk(tree))})
        out.patterns.append(
            {
                "comprehensions": any(
                    isinstance(n, (ast.ListComp, ast.SetComp, ast.DictComp, ast.GeneratorExp)) for n in ast.walk(tree)
                )
            }
        )
        return out


    def extract_cst(module: Any) -> Extraction:  # pragma: no cover - simple
        """Minimal CST extraction preserving formatting."""

        out = Extraction()
        try:
            for n in module.body:  # type: ignore[attr-defined]
                if cst and isinstance(n, cst.SimpleStatementLine):
                    code = n.code
                    if "import " in code:
                        out.imports.append({"raw": code})
        except Exception:
            pass
        return out


    def extract_parso(tree: Any) -> Extraction:  # pragma: no cover - simple
        """Minimal tolerant extraction for Parso parse trees."""

        return Extraction()


    def extract_degraded(code: str) -> Extraction:
        """Regex/line-based approximations when parsing fails."""

        import re

        out = Extraction()
        for m in re.finditer(r"^\s*def\s+(\w+)\(", code, re.M):
            out.functions.append({"name": m.group(1), "approx": True})
        for m in re.finditer(r"^\s*class\s+(\w+)\(", code, re.M):
            out.classes.append({"name": m.group(1), "approx": True})
        for m in re.finditer(r"^\s*import\s+([\w\.]+)", code, re.M):
            out.imports.append({"type": "import", "name": m.group(1), "approx": True})
        return out
    '''
)


ANALYSIS_REGISTRY = _template(
    """
    # src/codex_ml/analysis/registry.py
    from dataclasses import dataclass
    from typing import Callable, Dict


    @dataclass
    class Registry:
        parsers: Dict[str, Callable] | None = None
        extractors: Dict[str, Callable] | None = None


    REG = Registry(parsers={}, extractors={})


    def register_parser(name: str, fn: Callable) -> None:
        REG.parsers[name] = fn


    def register_extractor(name: str, fn: Callable) -> None:
        REG.extractors[name] = fn


    # Default registrations bind to core implementations
    try:  # pragma: no cover - import side effects only
        from .parsers import parse_tiered
        from .extractors import extract_ast, extract_cst, extract_parso, extract_degraded

        register_parser("tiered", parse_tiered)
        register_extractor("ast", extract_ast)
        register_extractor("cst", extract_cst)
        register_extractor("parso", extract_parso)
        register_extractor("degraded", extract_degraded)
    except Exception:
        # Registration is best-effort; failures fall back to manual wiring.
        pass
    """
)

ANALYSIS_PROVIDERS = _template(
    '''
    # src/codex_ml/analysis/providers.py
    from __future__ import annotations

    import json
    import os
    from pathlib import Path
    from typing import Any, Callable, Dict, Iterable, List, Optional
    from urllib.parse import urlparse

    try:  # pragma: no cover - optional dependency
        import requests
    except Exception:  # pragma: no cover - requests missing or broken
        requests = None  # type: ignore[assignment]


    class SearchProvider:
        def search(self, query: str) -> Dict[str, Any]:  # pragma: no cover - interface
            raise NotImplementedError


    class InternalRepoSearch(SearchProvider):
        def __init__(self, root: Path) -> None:
            self.root = root

        def search(self, query: str) -> Dict[str, Any]:
            import glob
            import re

            results: List[Dict[str, Any]] = []
            pattern = re.compile(re.escape(query), re.I)
            for path in glob.glob(str(self.root / "**/*.py"), recursive=True):
                try:
                    with open(path, "r", encoding="utf-8", errors="ignore") as handle:
                        for lineno, line in enumerate(handle, 1):
                            if pattern.search(line):
                                results.append(
                                    {
                                        "provider": "internal",
                                        "where": path,
                                        "line": lineno,
                                        "snippet": line.strip(),
                                    }
                                )
                except Exception:
                    continue
            return {"status": "ok", "query": query, "results": results}


    def _coerce_bool(value: Optional[str], default: bool = False) -> bool:
        if value is None:
            return default
        value = value.strip().lower()
        if value in {"1", "true", "yes", "on"}:
            return True
        if value in {"0", "false", "no", "off"}:
            return False
        try:
            return bool(int(value))
        except (TypeError, ValueError):
            return default


    def _normalise_timeout(value: Optional[str], default: float) -> float:
        if value is None:
            return default
        try:
            return float(value)
        except (TypeError, ValueError):
            return default


    class ExternalWebSearch(SearchProvider):
        """Configurable external search provider with offline-safe defaults."""

        DEFAULT_ENDPOINT = "https://api.duckduckgo.com/"
        _DEFAULT_PARAMS: Dict[str, Any] = {
            "format": "json",
            "no_html": 1,
            "no_redirect": 1,
        }

        def __init__(
            self,
            endpoint: str | None = None,
            *,
            timeout: float | None = None,
            enabled: bool | None = None,
            http_get: Optional[Callable[..., Any]] = None,
        ) -> None:
            env_enabled = os.getenv("CODEX_ANALYSIS_SEARCH_ENABLED")
            self.enabled = enabled if enabled is not None else _coerce_bool(env_enabled, False)

            env_endpoint = os.getenv("CODEX_ANALYSIS_SEARCH_ENDPOINT")
            if endpoint is not None:
                resolved_endpoint = endpoint.strip()
            elif env_endpoint is not None:
                resolved_endpoint = env_endpoint.strip()
            else:
                resolved_endpoint = self.DEFAULT_ENDPOINT
            self.endpoint = resolved_endpoint

            env_timeout = os.getenv("CODEX_ANALYSIS_SEARCH_TIMEOUT")
            base_timeout = timeout if timeout is not None else _normalise_timeout(env_timeout, 5.0)
            self.timeout = base_timeout if base_timeout > 0 else 5.0
            self._http_get = http_get

        def search(self, query: str) -> Dict[str, Any]:
            result: Dict[str, Any] = {
                "provider": "external_web",
                "query": query,
                "results": [],
            }

            if not self.enabled:
                result["status"] = "disabled"
                return result

            if not self.endpoint:
                result["status"] = "unavailable"
                result["reason"] = "no-endpoint"
                return result

            kind, path = self._classify_endpoint()
            if kind == "none":
                result["status"] = "unavailable"
                result["reason"] = "no-endpoint"
                return result
            if kind == "unknown":
                result["status"] = "unavailable"
                result["reason"] = "invalid-endpoint"
                return result

            if kind == "file" and path is not None:
                return self._load_offline_index(path, query, result)

            return self._perform_http(query, result)

        def _classify_endpoint(self) -> tuple[str, Optional[Path]]:
            if not self.endpoint:
                return "none", None

            parsed = urlparse(self.endpoint)
            scheme = parsed.scheme.lower()
            if scheme in {"http", "https"}:
                return "http", None
            if scheme == "file":
                netloc = parsed.netloc or ""
                path_part = parsed.path or ""

                if netloc and path_part:
                    path_part = f"/{path_part.lstrip('/')}"
                    if netloc.endswith(":"):
                        location = f"{netloc}{path_part}"
                    else:
                        location = f"//{netloc}{path_part}"
                elif netloc:
                    location = netloc
                else:
                    location = path_part

                if location.startswith("//") and len(location) > 3 and location[3] == ":":
                    location = location.lstrip("/")
                if location.startswith("/") and len(location) > 2 and location[2] == ":":
                    location = location.lstrip("/")
                path = Path(location)
                return "file", path
            if scheme and len(scheme) == 1 and self.endpoint[1:3] in (":/", ":\\"):
                return "file", Path(self.endpoint)
            if scheme:
                return "unknown", None

            candidate = Path(self.endpoint)
            return "file", candidate

        def _perform_http(self, query: str, result: Dict[str, Any]) -> Dict[str, Any]:
            http_get = self._http_get
            if http_get is None and requests is not None:
                http_get = requests.get  # type: ignore[assignment]

            if http_get is None:
                result["status"] = "unavailable"
                result["reason"] = "requests-missing"
                return result

            params = dict(self._DEFAULT_PARAMS)
            params["q"] = query

            try:
                response = http_get(self.endpoint, params=params, timeout=self.timeout)
            except Exception as exc:  # pragma: no cover - network failures via mocks
                result["status"] = "error"
                result["error"] = str(exc)
                return result

            try:
                status_code = getattr(response, "status_code", None)
                response.raise_for_status()
            except Exception as exc:
                result["status"] = "error"
                if status_code is not None:
                    result["status_code"] = status_code
                result["error"] = str(exc)
                return result

            payload: Dict[str, Any]
            try:
                if hasattr(response, "json"):
                    payload = response.json()  # type: ignore[assignment]
                else:  # pragma: no cover - fallback path for mocks
                    payload = json.loads(response.text)
            except Exception as exc:
                result["status"] = "error"
                result["error"] = f"invalid-json: {exc}"  # pragma: no cover - defensive
                return result

            result["results"] = self._normalise_payload(payload, query)
            result["status"] = "ok"
            return result

        def _normalise_payload(self, payload: Dict[str, Any], query: str) -> List[Dict[str, Any]]:
            entries: List[Dict[str, Any]] = []

            def _append(item: Dict[str, Any]) -> None:
                if not item:
                    return
                title = item.get("Text") or item.get("text")
                url = item.get("FirstURL") or item.get("first_url")
                if not title or not url:
                    return
                entries.append(
                    {
                        "provider": "external_web",
                        "query": query,
                        "title": title,
                        "url": url,
                        "snippet": item.get("Result") or item.get("snippet", ""),
                    }
                )

            related = payload.get("RelatedTopics")
            if isinstance(related, list):
                for topic in related:
                    if isinstance(topic, dict):
                        if "Topics" in topic and isinstance(topic["Topics"], list):
                            for nested in topic["Topics"]:
                                if isinstance(nested, dict):
                                    _append(nested)
                        else:
                            _append(topic)

            results = payload.get("Results")
            if isinstance(results, list):
                for item in results:
                    if isinstance(item, dict):
                        _append(item)

            return entries

        def _load_offline_index(self, path: Path, query: str, result: Dict[str, Any]) -> Dict[str, Any]:
            if not path.exists():
                result["status"] = "error"
                result["reason"] = "offline-missing"
                return result

            try:
                data = json.loads(path.read_text(encoding="utf-8"))
            except Exception as exc:
                result["status"] = "error"
                result["reason"] = "offline-invalid"
                result["error"] = str(exc)
                return result

            matches = data.get(query) if isinstance(data, dict) else None
            if not isinstance(matches, list):
                matches = []
            entries: List[Dict[str, Any]] = []
            for item in matches:
                if isinstance(item, dict):
                    entry = {
                        "provider": "external_web",
                        "query": query,
                        "title": item.get("title", ""),
                        "url": item.get("url", ""),
                        "snippet": item.get("snippet", ""),
                    }
                    entries.append(entry)
            result["results"] = entries
            result["status"] = "ok"
            return result
    '''
)


ANALYSIS_METRICS = _template(
    '''
    # src/codex_ml/analysis/metrics.py
    from __future__ import annotations

    import ast
    import math


    def mccabe_minimal(ast_tree: ast.AST) -> int:
        """Return a rough McCabe complexity: branch nodes + 1."""

        branches = (ast.If, ast.For, ast.While, ast.And, ast.Or, ast.Try, ast.With, ast.BoolOp)
        return 1 + sum(1 for n in ast.walk(ast_tree) if isinstance(n, branches))


    def perplexity_from_mean_nll(mean_nll: float | None):
        """Convert mean negative log-likelihood to perplexity."""

        try:
            return math.exp(float(mean_nll))
        except Exception:  # pragma: no cover - defensive
            return None
    '''
)


AUDIT_PIPELINE = _template(
    """
    # src/codex_ml/cli/audit_pipeline.py
    from __future__ import annotations

    import argparse
    import json
    from pathlib import Path
    from typing import Any, Dict, Iterable

    from codex_ml.analysis.extractors import (
        extract_ast,
        extract_cst,
        extract_degraded,
        extract_parso,
    )
    from codex_ml.analysis.metrics import mccabe_minimal, perplexity_from_mean_nll
    from codex_ml.analysis.parsers import parse_tiered
    from codex_ml.analysis.providers import ExternalWebSearch, InternalRepoSearch

    DEGRADED_BANNER = "# NOTE: Degraded mode; structures approximated.\n"


    def _to_serializable(obj: Any) -> Any:
        try:
            json.dumps(obj)
            return obj
        except Exception:
            return str(obj)


    def audit_file(path: Path) -> Dict[str, Any]:
        code = path.read_text(encoding="utf-8", errors="ignore")
        pr = parse_tiered(code)
        res: Dict[str, Any] = {"file": str(path), "mode": pr.mode, "degraded": pr.degraded}

        if pr.mode == "ast" and pr.ast_tree is not None:
            out = extract_ast(pr.ast_tree)
            complexity = mccabe_minimal(pr.ast_tree)
        elif pr.mode == "cst" and pr.cst_tree is not None:
            out = extract_cst(pr.cst_tree)
            complexity = None
        elif pr.mode == "parso" and pr.parso_tree is not None:
            out = extract_parso(pr.parso_tree)
            complexity = None
        else:
            out = extract_degraded(code)
            complexity = None

        res["extraction"] = {
            "imports": [_to_serializable(x) for x in getattr(out, "imports", [])],
            "functions": [_to_serializable(x) for x in getattr(out, "functions", [])],
            "classes": [_to_serializable(x) for x in getattr(out, "classes", [])],
            "patterns": [_to_serializable(x) for x in getattr(out, "patterns", [])],
        }
        res["metrics"] = {
            "mccabe_minimal": complexity,
            "fallback_perplexity": perplexity_from_mean_nll(None),
        }
        if pr.mode == "degraded":
            res["banner"] = DEGRADED_BANNER.strip()
        return res


    def _iter_py_files(root: Path) -> Iterable[Path]:
        for p in root.rglob("*.py"):
            if any(
                s in p.parts
                for s in (
                    ".venv",
                    "venv",
                    "build",
                    "dist",
                    ".eggs",
                    ".git",
                    ".mypy_cache",
                    ".pytest_cache",
                )
            ):
                continue
            yield p


    def audit_repo(
        root: Path,
        *,
        use_external_search: bool | None = None,
        external_search_endpoint: str | None = None,
        external_search_timeout: float | None = None,
    ) -> Dict[str, Any]:
        results = []
        for path in _iter_py_files(root):
            try:
                results.append(audit_file(path))
            except Exception as e:  # pragma: no cover - defensive
                results.append(
                    {
                        "file": str(path),
                        "error": repr(e),
                        "error_capture": {
                            "template": (
                                "Question for ChatGPT-5 {ts}:\\nWhile performing [AUDIT_FILE:parse/extract], "
                                "encountered the following error:\\n{err}\\nContext: file={file}\\n"
                                "What are the possible causes, and how can this be resolved while preserving intended functionality?"
                            )
                        },
                    }
                )

        providers = [InternalRepoSearch(root)]

        external_kwargs: Dict[str, Any] = {}
        if external_search_endpoint is not None:
            external_kwargs["endpoint"] = external_search_endpoint
        if external_search_timeout is not None:
            external_kwargs["timeout"] = external_search_timeout
        if use_external_search is not None:
            external_kwargs["enabled"] = use_external_search

        external_provider = ExternalWebSearch(**external_kwargs)
        if external_provider.enabled:
            providers.append(external_provider)

        evidence = []
        for q in (
            "AST parsing utilities",
            "decorators and type hints",
            "import graph / aliases",
            "complexity metrics",
        ):
            for prov in providers:
                try:
                    outcome = prov.search(q)
                except Exception:
                    pass
                else:
                    if isinstance(outcome, dict):
                        provider_name = outcome.get("provider") or prov.__class__.__name__.lower()
                        status = outcome.get("status", "unknown")
                        provider_results = outcome.get("results", [])
                        for item in provider_results:
                            if isinstance(item, dict):
                                item.setdefault("provider", provider_name)
                                item.setdefault("query", q)
                                evidence.append(item)
                        if status != "ok":
                            details = {
                                "provider": provider_name,
                                "query": q,
                                "status": status,
                            }
                            for key in ("reason", "error", "status_code"):
                                if key in outcome:
                                    details[key] = outcome[key]
                            evidence.append(details)
                    elif isinstance(outcome, list):
                        for item in outcome:
                            if isinstance(item, dict):
                                item.setdefault("provider", prov.__class__.__name__.lower())
                                item.setdefault("query", q)
                                evidence.append(item)

        return {"root": str(root), "files": results, "evidence": evidence}


    def main() -> None:
        ap = argparse.ArgumentParser()
        ap.add_argument("--root", type=str, default=".")
        ap.add_argument(
            "--external-search",
            action=argparse.BooleanOptionalAction,
            default=None,
            help=(
                "Enable or disable the external web search provider. Defaults to"
                " the environment configuration (disabled when unset)."
            ),
        )
        ap.add_argument(
            "--external-search-endpoint",
            type=str,
            default=None,
            help=(
                "Override the external search endpoint. Accepts HTTP URLs or"
                " file paths (prefix with file:// for absolute paths)."
            ),
        )
        ap.add_argument(
            "--external-search-timeout",
            type=float,
            default=None,
            help="Override the HTTP timeout in seconds for the external provider.",
        )
        ap.add_argument("--out", type=str, default="analysis_report.json")
        args = ap.parse_args()

        root = Path(args.root).resolve()
        report = audit_repo(
            root,
            use_external_search=args.external_search,
            external_search_endpoint=args.external_search_endpoint,
            external_search_timeout=args.external_search_timeout,
        )
        report["files"] = sorted(report["files"], key=lambda x: x.get("file", ""))
        Path(args.out).write_text(json.dumps(report, indent=2), encoding="utf-8")
        print(
            json.dumps(
                {
                    "summary": {
                        "root": str(root),
                        "files_analyzed": len(report["files"]),
                        "evidence_items": len(report["evidence"]),
                        "out": args.out,
                    }
                },
                indent=2,
            )
        )


    if __name__ == "__main__":  # pragma: no cover - CLI entry
        main()
    """
)

TEST_AUDIT_PIPELINE = _template(
    '''
    # tests/analysis/test_audit_pipeline.py
    from pathlib import Path

    from codex_ml.analysis.parsers import parse_tiered
    from codex_ml.cli.audit_pipeline import audit_file


    def test_parse_tiered_ast_mode() -> None:
        code = """\nimport os\n\nclass A:\n    def f(self):\n        return os.getcwd()\n"""
        result = parse_tiered(code)
        assert result.mode == "ast"
        assert result.ast_tree is not None


    def test_audit_file_roundtrip(tmp_path: Path) -> None:
        sample = tmp_path / "sample.py"
        sample.write_text("def foo(x):\n    return x * 2\n", encoding="utf-8")
        report = audit_file(sample)
        assert report["mode"] == "ast"
        assert report["metrics"]["mccabe_minimal"] == 1
        assert report["extraction"]["functions"][0]["name"] == "foo"
    '''
)


TEST_PROVIDERS = _template(
    """
    # tests/analysis/test_providers.py
    from pathlib import Path

    from codex_ml.analysis.providers import ExternalWebSearch, InternalRepoSearch


    def test_internal_repo_search(tmp_path: Path) -> None:
        sample = tmp_path / "sample.py"
        sample.write_text("import os\n", encoding="utf-8")
        search = InternalRepoSearch(tmp_path)
        outcome = search.search("import os")
        assert outcome["status"] == "ok"
        assert outcome["query"] == "import os"
        assert any("sample.py" in r["where"] for r in outcome["results"])


    def test_external_web_search_disabled(monkeypatch) -> None:
        monkeypatch.delenv("CODEX_ANALYSIS_SEARCH_ENABLED", raising=False)

        called = False

        def fail_if_called(*_args, **_kwargs):
            nonlocal called
            called = True
            raise AssertionError("HTTP layer should not be invoked when disabled")

        provider = ExternalWebSearch(http_get=fail_if_called)
        outcome = provider.search("anything")
        assert outcome["status"] == "disabled"
        assert outcome["results"] == []
        assert not called
    """
)


TEST_EXTERNAL_WEB_SEARCH = _template(
    """
    # tests/analysis/test_external_web_search.py
    import json
    from pathlib import Path
    from typing import Any, Dict

    import pytest

    from codex_ml.analysis.providers import ExternalWebSearch


    class _DummyResponse:
        def __init__(
            self,
            payload: Dict[str, Any],
            *,
            content_type: str = "application/json",
            status_code: int = 200,
            raise_error: Exception | None = None,
        ) -> None:
            self._payload = payload
            self.headers = {"Content-Type": content_type}
            self.status_code = status_code
            self._raise_error = raise_error

        def json(self) -> Dict[str, Any]:
            return self._payload

        def raise_for_status(self) -> None:
            if self._raise_error:
                raise self._raise_error

        @property
        def text(self) -> str:  # pragma: no cover - fallback path
            return json.dumps(self._payload)


    def test_external_search_uses_default_endpoint(monkeypatch: pytest.MonkeyPatch) -> None:
        monkeypatch.delenv("CODEX_ANALYSIS_SEARCH_ENABLED", raising=False)
        monkeypatch.delenv("CODEX_ANALYSIS_SEARCH_ENDPOINT", raising=False)
        monkeypatch.delenv("CODEX_ANALYSIS_SEARCH_TIMEOUT", raising=False)

        payload = {
            "RelatedTopics": [
                {"Text": "Python", "FirstURL": "https://example.com/python"},
            ]
        }
        response = _DummyResponse(payload)
        captured: Dict[str, Any] = {}

        def fake_get(endpoint: str, params: Dict[str, Any], timeout: float) -> _DummyResponse:
            captured["endpoint"] = endpoint
            captured["params"] = params
            captured["timeout"] = timeout
            return response

        provider = ExternalWebSearch(enabled=True, http_get=fake_get, timeout=3.5)
        outcome = provider.search("python")

        assert outcome["status"] == "ok"
        assert captured["endpoint"] == ExternalWebSearch.DEFAULT_ENDPOINT
        assert captured["params"] == {
            "format": "json",
            "no_html": 1,
            "no_redirect": 1,
            "q": "python",
        }
        assert captured["timeout"] == pytest.approx(3.5)
        assert outcome["results"]


    def test_external_search_reports_unavailable_without_endpoint() -> None:
        provider = ExternalWebSearch(endpoint="", enabled=True)
        outcome = provider.search("python")
        assert outcome["status"] == "unavailable"
        assert outcome["reason"] == "no-endpoint"


    def test_external_search_captures_http_errors() -> None:
        def failing_get(*_args: Any, **_kwargs: Any) -> Any:
            raise RuntimeError("boom")

        provider = ExternalWebSearch(
            endpoint="https://search.example/api",
            enabled=True,
            http_get=failing_get,
        )

        outcome = provider.search("python")
        assert outcome["status"] == "error"
        assert "boom" in outcome["error"]


    def test_external_search_handles_http_status_errors() -> None:
        payload: Dict[str, Any] = {}
        response = _DummyResponse(payload, raise_error=RuntimeError("bad response"), status_code=503)

        def fake_get(*_args: Any, **_kwargs: Any) -> _DummyResponse:
            return response

        provider = ExternalWebSearch(
            endpoint="https://search.example/api",
            enabled=True,
            http_get=fake_get,
        )
        outcome = provider.search("python")
        assert outcome["status"] == "error"
        assert outcome["status_code"] == 503
        assert "bad response" in outcome["error"]


    def test_external_search_success_normalises_payload(monkeypatch: pytest.MonkeyPatch) -> None:
        monkeypatch.setenv("CODEX_ANALYSIS_SEARCH_ENABLED", "1")

        payload = {
            "RelatedTopics": [
                {"Text": "Python", "FirstURL": "https://example.com/python"},
                {
                    "Topics": [
                        {"Text": "PyPI", "FirstURL": "https://pypi.org"},
                    ]
                },
            ]
        }

        response = _DummyResponse(payload)

        def fake_get(endpoint: str, params: Dict[str, Any], timeout: float) -> _DummyResponse:
            assert endpoint == "https://search.example/api"
            assert params["q"] == "python"
            assert params["format"] == "json"
            assert timeout == pytest.approx(2.5)
            return response

        provider = ExternalWebSearch(
            endpoint="https://search.example/api",
            timeout=2.5,
            enabled=True,
            http_get=fake_get,
        )
        outcome = provider.search("python")

        assert outcome["status"] == "ok"
        titles = [item["title"] for item in outcome["results"]]
        assert "Python" in titles
        assert "PyPI" in titles
        assert all(item["provider"] == "external_web" for item in outcome["results"])


    def test_external_search_supports_offline_index(tmp_path: Path) -> None:
        index = tmp_path / "index.json"
        index.write_text(
            json.dumps(
                {
                    "python": [
                        {"title": "Python", "url": "https://example.com/python", "snippet": "Lang"}
                    ],
                    "other": [],
                }
            ),
            encoding="utf-8",
        )

        provider = ExternalWebSearch(endpoint=str(index), enabled=True)
        outcome = provider.search("python")

        assert outcome["status"] == "ok"
        assert outcome["results"][0]["title"] == "Python"


    def test_external_search_missing_offline_index(tmp_path: Path) -> None:
        provider = ExternalWebSearch(endpoint=str(tmp_path / "missing.json"), enabled=True)
        outcome = provider.search("python")
        assert outcome["status"] == "error"
        assert outcome["reason"] == "offline-missing"


    def test_external_search_invalid_endpoint() -> None:
        provider = ExternalWebSearch(endpoint="ftp://example.com/index", enabled=True)
        outcome = provider.search("python")
        assert outcome["status"] == "unavailable"
        assert outcome["reason"] == "invalid-endpoint"
    """
)


DOC_ANALYSIS_OVERVIEW = _template(
    """
    # docs/analysis/audit_pipeline.md
    # Analysis audit pipeline overview

    ## Tiered parsing and fallbacks

    The analysis pipeline inspects Python sources with a multi-layer parsing
    strategy:

    - **AST (stdlib)** for fast structural inspection.
    - **LibCST** when formatting preservation is required and `libcst` is
      installed.
    - **Parso** as a tolerant parser for partially-valid sources.
    - **Degraded** regex extraction when no parser succeeds.

    ## CLI usage

    Run the audit locally:

    ```bash
    python -m codex_ml.cli.audit_pipeline --root . --out analysis_report.json
    ```

    Optional external search is disabled by default. Enable it explicitly
    (offline indexes supported via `file://` paths):

    ```bash
    python -m codex_ml.cli.audit_pipeline --root . --external-search --external-search-endpoint file://index.json
    ```

    ## Outputs

    - JSON report containing per-file extraction + metrics.
    - NDJSON metrics stream saved under `.codex/` for offline review.
    - Evidence snippets from internal (and optional external) search providers.
    """
)


FALLBACK_SECTION = _template(
    """
    ## Fallback Modes & Feature Flags

    The analysis utilities provide tiered parsing with safe fallbacks and optional features:

    - Tiered parsing: [`parsers.py`](src/codex_ml/analysis/parsers.py)
    - Metrics helpers: [`metrics.py`](src/codex_ml/analysis/metrics.py)
    - Optional external search via `--external-search` (disabled by default).
    """
)


CHANGELOG_ENTRY = _template(
    """
    ## 2025-11-23 – Tiered parsing and offline audit pipeline

    - Added analysis modules with tiered parsing fallbacks and search providers.
    - Added CLI `codex_ml.cli.audit_pipeline` and tests for AST extraction.
    - Documented "Fallback Modes & Feature Flags" in README.
    - Deferred advanced codemods and online external search; kept AST-only analyzers as fallback.
    """
)


FILE_TEMPLATES: Dict[Path, str] = {
    Path("src/codex_ml/analysis/__init__.py"): ANALYSIS_INIT,
    Path("src/codex_ml/analysis/parsers.py"): ANALYSIS_PARSERS,
    Path("src/codex_ml/analysis/extractors.py"): ANALYSIS_EXTRACTORS,
    Path("src/codex_ml/analysis/registry.py"): ANALYSIS_REGISTRY,
    Path("src/codex_ml/analysis/providers.py"): ANALYSIS_PROVIDERS,
    Path("src/codex_ml/analysis/metrics.py"): ANALYSIS_METRICS,
    Path("src/codex_ml/cli/audit_pipeline.py"): AUDIT_PIPELINE,
}

TEST_TEMPLATES: Dict[Path, str] = {
    Path("tests/analysis/test_audit_pipeline.py"): TEST_AUDIT_PIPELINE,
    Path("tests/analysis/test_providers.py"): TEST_PROVIDERS,
    Path("tests/analysis/test_external_web_search.py"): TEST_EXTERNAL_WEB_SEARCH,
}

DOC_TEMPLATES: Dict[Path, str] = {
    Path("docs/analysis/audit_pipeline.md"): DOC_ANALYSIS_OVERVIEW,
}

METRIC_TARGETS: List[Path] = [
    Path("src/codex_ml/analysis/registry.py"),
    Path("src/codex_ml/analysis/extractors.py"),
    Path("src/codex_ml/analysis/parsers.py"),
    Path("src/codex_ml/analysis/providers.py"),
    Path("src/codex_ml/analysis/metrics.py"),
    Path("src/codex_ml/cli/audit_pipeline.py"),
]


@dataclass
class UpgradeContext:
    root: Path
    errors: List[str] = field(default_factory=list)
    patches: Dict[str, str] = field(default_factory=dict)
    created: List[str] = field(default_factory=list)
    updated: List[str] = field(default_factory=list)


# --------- helpers ----------
def _record_diff(ctx: UpgradeContext, rel_path: Path, before: str, after: str) -> None:
    if before == after:
        return
    rel = rel_path.as_posix()
    diff = udiff(before, after, f"a/{rel}", f"b/{rel}")
    if diff.strip():
        ctx.patches[rel] = diff


def _write_with_patch(ctx: UpgradeContext, rel_path: Path, content: str) -> None:
    abs_path = ctx.root / rel_path
    before = r(abs_path)
    if before == content:
        return
    w(abs_path, content)
    _record_diff(ctx, rel_path, before, content)
    if before:
        ctx.updated.append(rel_path.as_posix())
    else:
        ctx.created.append(rel_path.as_posix())


def _run_step(ctx: UpgradeContext, step: str, desc: str, func, *args, **kwargs):
    try:
        return func(*args, **kwargs)
    except Exception as exc:  # pragma: no cover - defensive path
        block = err_block(step, desc, repr(exc), f"root={ctx.root}")
        ctx.errors.append(block)
        return None


# --------- upgrade operations ----------
def update_readmes(ctx: UpgradeContext) -> None:
    fallback_title = "## Fallback Modes & Feature Flags"
    pattern = re.compile(r"<!-- BEGIN: CODEX_BADGES -->.*?<!-- END: CODEX_BADGES -->\s*", re.S)

    for readme in ctx.root.glob("README*.md"):
        original = r(readme)
        if not original:
            continue
        updated = re.sub(pattern, "", original)
        updated = re.sub(r"^\s+", "", updated, count=1)
        if fallback_title not in updated:
            marker = re.search(r"^##\s+Continuous Integration", updated, re.M)
            if marker:
                idx = marker.start()
                updated = (
                    updated[:idx].rstrip("\n")
                    + "\n\n"
                    + FALLBACK_SECTION
                    + "\n"
                    + updated[idx:].lstrip("\n")
                )
            else:
                updated = updated.rstrip("\n") + "\n\n" + FALLBACK_SECTION + "\n"
        updated = re.sub(r"\n{3,}", "\n\n", updated)
        if updated != original:
            _write_with_patch(ctx, readme.relative_to(ctx.root), updated)


def update_changelog(ctx: UpgradeContext) -> None:
    path = ctx.root / "CHANGELOG_CODEX.md"
    original = r(path)
    if not original:
        return
    if CHANGELOG_ENTRY.strip() in original:
        return
    updated = CHANGELOG_ENTRY + "\n" + original.lstrip("\n")
    _write_with_patch(ctx, path.relative_to(ctx.root), updated)


def write_core_files(ctx: UpgradeContext) -> None:
    for rel_path, content in FILE_TEMPLATES.items():
        _write_with_patch(ctx, rel_path, content)


def write_tests(ctx: UpgradeContext) -> None:
    for rel_path, content in TEST_TEMPLATES.items():
        _write_with_patch(ctx, rel_path, content)


def write_docs(ctx: UpgradeContext) -> None:
    for rel_path, content in DOC_TEMPLATES.items():
        _write_with_patch(ctx, rel_path, content)


def write_metrics(ctx: UpgradeContext) -> None:
    records: List[Dict[str, Any]] = []
    branches = (ast.If, ast.For, ast.While, ast.And, ast.Or, ast.Try, ast.With, ast.BoolOp)
    for rel_path in METRIC_TARGETS:
        abs_path = ctx.root / rel_path
        content = r(abs_path)
        if not content:
            continue
        try:
            tree = ast.parse(content)
        except SyntaxError:
            complexity: Optional[int] = None
        else:
            complexity = 1 + sum(1 for n in ast.walk(tree) if isinstance(n, branches))
        records.append(
            {
                "file": rel_path.as_posix(),
                "mccabe_minimal": complexity,
                "fallback_perplexity": None,
            }
        )

    records.append(
        {
            "ts": datetime.datetime.utcnow().replace(microsecond=0).isoformat() + "Z",
            "name": "analysis.upgrade",
            "value": len(records),
            "repo": str(ctx.root),
        }
    )

    payload = "".join(json.dumps(item) + "\n" for item in records)
    metrics_path = Path(".codex/analysis_metrics.jsonl")
    _write_with_patch(ctx, metrics_path, payload)


def emit_patch_bundle(ctx: UpgradeContext) -> None:
    if not ctx.patches:
        return
    bundle = "\n".join(ctx.patches[path] for path in sorted(ctx.patches))
    patches_dir = ctx.root / "patches"
    patches_dir.mkdir(parents=True, exist_ok=True)
    patch_path = patches_dir / "codex_ast_upgrade.patch"
    w(patch_path, bundle + "\n")


def append_errors(ctx: UpgradeContext) -> None:
    if not ctx.errors:
        return
    log_path = ctx.root / ".codex" / "errors_codex.log"
    for block in ctx.errors:
        a(log_path, block)


def summarise(ctx: UpgradeContext) -> Dict[str, Any]:
    return {
        "root": str(ctx.root),
        "created": sorted(ctx.created),
        "updated": sorted(ctx.updated),
        "patches": sorted(ctx.patches.keys()),
        "errors": len(ctx.errors),
    }


def resolve_root(args) -> Path:
    if args.archive:
        archive = Path(args.archive).expanduser().resolve()
        if not archive.exists():
            raise FileNotFoundError(f"archive not found: {archive}")
        workdir = Path(args.workdir).expanduser().resolve()
        if workdir.exists():
            if args.force:
                shutil.rmtree(workdir)
            else:
                raise FileExistsError(f"workspace already exists: {workdir}")
        unzip_repo(archive, workdir)
        return detect_root(workdir)
    root = Path(args.root or ".").expanduser().resolve()
    if not root.exists():
        raise FileNotFoundError(f"root not found: {root}")
    return detect_root(root)


def run_upgrade(args) -> Dict[str, Any]:
    root = resolve_root(args)
    ctx = UpgradeContext(root=root)

    _run_step(ctx, "README", "sanitize README badges and fallback block", update_readmes, ctx)
    _run_step(ctx, "CHANGELOG", "document upgrade in changelog", update_changelog, ctx)
    _run_step(ctx, "MODULES", "write analysis modules", write_core_files, ctx)
    _run_step(ctx, "TESTS", "write regression tests", write_tests, ctx)
    _run_step(ctx, "DOCS", "write analysis overview docs", write_docs, ctx)
    _run_step(ctx, "METRICS", "emit NDJSON metrics", write_metrics, ctx)
    if args.emit_patches:
        _run_step(ctx, "PATCH", "emit unified patch bundle", emit_patch_bundle, ctx)

    append_errors(ctx)
    summary = summarise(ctx)
    print(json.dumps({"summary": summary}, indent=2))
    return summary


def build_parser() -> argparse.ArgumentParser:
    ap = argparse.ArgumentParser()
    ap.add_argument("--archive", type=str, help="Path to a .zip archive containing the repository")
    ap.add_argument("--root", type=str, help="Operate on an existing repository root")
    ap.add_argument(
        "--workdir", type=str, default="upgrade_workspace", help="Workspace for extracted archive"
    )
    ap.add_argument(
        "--force", action="store_true", help="Overwrite existing workspace when extracting archives"
    )
    ap.add_argument(
        "--no-patches", dest="emit_patches", action="store_false", help="Skip writing patch bundle"
    )
    ap.set_defaults(emit_patches=True)
    return ap

<<<<<<< HEAD

def main(argv: Optional[Iterable[str]] = None) -> None:
    parser = build_parser()
    args = parser.parse_args(list(argv) if argv is not None else None)
    if not args.archive and not args.root:
        parser.error("provide either --archive or --root")
    run_upgrade(args)


if __name__ == "__main__":  # pragma: no cover - CLI entry
=======
if __name__ == "__main__":
    main()
"""


FALLBACK_SECTION = textwrap.dedent(
    """
    ## Fallback Modes & Feature Flags

    The audit pipeline runs in offline-friendly stages. Parsing begins with the
    stdlib ``ast`` module and gracefully degrades through LibCST, Parso, and a
    final regex-based extractor so that reports are still emitted even for
    partially-invalid code.

    | Flag / Env | Purpose | Default |
    | --- | --- | --- |
    | `--external-search` / `--no-external-search` | Toggle the optional web search provider used for design-time evidence gathering. | Disabled |
    | `--external-search-endpoint` | Override the provider endpoint. Accepts HTTP URLs or `file://` paths for offline indexes. | DuckDuckGo API |
    | `--external-search-timeout` | Custom timeout in seconds when the external provider is enabled. | 5.0 |
    | `CODEX_ANALYSIS_SEARCH_ENABLED` | Environment flag mirroring the CLI toggle. | `0` |
    | `CODEX_ANALYSIS_SEARCH_ENDPOINT` | Environment override for the search endpoint. Supports absolute paths. | unset |
    | `CODEX_ANALYSIS_SEARCH_TIMEOUT` | Environment override for timeout configuration. | unset |

    When all parsing tiers fail, the degraded extractor still approximates
    imports, function names, and class names so that metrics such as
    ``mccabe_minimal`` remain available in generated reports.
    """
).strip()

GUIDE_DOC = textwrap.dedent(
    """
    # Static Analysis Upgrade Overview

    This guide documents the offline upgrade pipeline delivered by
    ``codex_ast_upgrade.py``. The utility prepares repositories for resilient
    static analysis by layering multiple parsing adapters, extraction helpers,
    and safety-conscious defaults.

    ## Goals

    - Preserve formatting by preferring LibCST when ``ast`` parsing fails.
    - Remain tolerant of broken files via Parso and degraded regex extraction.
    - Provide simple complexity metrics without requiring heavy dependencies.
    - Keep research evidence gathering offline by default while allowing
      explicit opt-in.

    ## Upgrade Outputs

    Running the script results in:

    1. Tiered parsing and extraction modules under ``src/codex_ml/analysis``.
    2. A CLI pipeline at ``codex_ml.cli.audit_pipeline`` that walks Python
       sources and emits JSON reports.
    3. Patch files under ``patches/`` capturing all applied modifications.
    4. NDJSON metrics describing the upgrade actions for reproducibility.

    ## Fallback Strategy

    1. **AST** – primary parsing using ``ast.parse``.
    2. **LibCST** – formatting-preserving fallback for valid code that fails
       ``ast``.
    3. **Parso** – tolerant parsing for partially invalid code.
    4. **Degraded Mode** – regex-based heuristics that still extract function,
       class, and import names when all structured parsers fail.

    The Research → Integrate → Validate → Measure → Iterate (RIVMI) loop is
    embedded in the CLI through internal search providers so upgrades remain
    auditable and extensible.
    """
).strip()

TEST_TEMPLATE = textwrap.dedent(
    """
    from codex_ml.analysis.extractors import extract_degraded
    from codex_ml.analysis.parsers import parse_tiered


    def test_parse_tiered_handles_invalid_code():
        code = "def broken(:\n    pass"
        result = parse_tiered(code)
        assert result.mode in {"cst", "parso", "degraded"}
        if result.mode == "degraded":
            extracted = extract_degraded(code)
            assert extracted.functions, "degraded mode should approximate functions"
    """
).strip()

README_FALLBACK_HEADER = re.compile(
    r"^##\s+Fallback Modes?\s+&\s+(Feature\s+)?Flags", re.IGNORECASE | re.MULTILINE
)
PLACEHOLDER_IMAGE_RE = re.compile(
    r"!\[[^\]]*(?:placeholder|todo|sample|badge)[^\]]*\]\([^)]+\)", re.IGNORECASE
)
PLACEHOLDER_LINK_RE = re.compile(
    r"\[[^\]]*(?:placeholder|todo|sample)[^\]]*\]\([^)]+\)", re.IGNORECASE
)
PLACEHOLDER_HTML_IMG_RE = re.compile(r"<img[^>]*placeholder[^>]*>", re.IGNORECASE)
PLACEHOLDER_HTML_LINK_RE = re.compile(r"<a[^>]*placeholder[^>]*>.*?</a>", re.IGNORECASE | re.DOTALL)

SKIP_DIR_PARTS = {
    ".git",
    ".mypy_cache",
    ".pytest_cache",
    ".venv",
    "venv",
    "build",
    "dist",
    "node_modules",
    "__pycache__",
    ".eggs",
}

MODULE_SPECS = (
    ("src/codex_ml/analysis/parsers.py", PARSERS_PY, ("class ParseResult", "def parse_tiered")),
    (
        "src/codex_ml/analysis/extractors.py",
        EXTRACTORS_PY,
        ("class Extraction", "def extract_ast", "def extract_degraded"),
    ),
    ("src/codex_ml/analysis/registry.py", REGISTRY_PY, ("class Registry", "def register_parser")),
    (
        "src/codex_ml/analysis/providers.py",
        PROVIDERS_PY,
        ("class InternalRepoSearch", "class ExternalWebSearch"),
    ),
    (
        "src/codex_ml/analysis/metrics.py",
        METRICS_PY,
        ("def mccabe_minimal", "def perplexity_from_mean_nll"),
    ),
    (
        "src/codex_ml/cli/audit_pipeline.py",
        CLI_PY,
        ("def audit_file", "def audit_repo"),
    ),
)


def _ensure_trailing_newline(text: str) -> str:
    if not text.endswith("\n"):
        return f"{text}\n"
    return text


def _normalise_rel(root: Path, candidate: Path) -> Path:
    if candidate.is_absolute():
        try:
            return candidate.relative_to(root)
        except ValueError as exc:  # pragma: no cover - defensive guard
            raise ValueError(f"Path {candidate} is outside of repository root {root}") from exc
    return candidate


def _clean_placeholders(line: str) -> tuple[str, int]:
    count = 0

    def repl(_match: re.Match[str]) -> str:
        nonlocal count
        count += 1
        return ""

    cleaned = PLACEHOLDER_IMAGE_RE.sub(repl, line)
    cleaned = PLACEHOLDER_LINK_RE.sub(repl, cleaned)
    cleaned = PLACEHOLDER_HTML_IMG_RE.sub(repl, cleaned)
    cleaned = PLACEHOLDER_HTML_LINK_RE.sub(repl, cleaned)
    return cleaned, count


def transform_readme(content: str) -> tuple[str, int, bool]:
    placeholder_removed = 0
    lines: list[str] = []
    for raw_line in content.splitlines():
        new_line, delta = _clean_placeholders(raw_line)
        placeholder_removed += delta
        if not new_line.strip() and delta and raw_line.strip():
            continue
        lines.append(new_line.rstrip())
    text = "\n".join(lines)
    text = re.sub(r"\n{3,}", "\n\n", text)
    text = text.strip("\n")

    if README_FALLBACK_HEADER.search(text):
        has_section = True
        updated_text = text
    else:
        has_section = False
        addition = FALLBACK_SECTION
        updated_text = f"{text}\n\n{addition}" if text else addition

    return _ensure_trailing_newline(updated_text.strip("\n")), placeholder_removed, not has_section


def iter_readmes(root: Path) -> list[Path]:
    candidates: list[Path] = []
    for readme in root.rglob("README.md"):
        if any(part in SKIP_DIR_PARTS for part in readme.parts):
            continue
        candidates.append(readme)
    return sorted(candidates)


class UpgradeSession:
    def __init__(self, root: Path, patch_dir: Path, metrics_path: Path) -> None:
        self.root = root
        self.patch_dir = patch_dir if patch_dir.is_absolute() else root / patch_dir
        self.patch_dir.mkdir(parents=True, exist_ok=True)

        metrics_rel = _normalise_rel(root, metrics_path)
        self.metrics_rel = metrics_rel

        self.diffs: list[str] = []
        self.change_log: list[dict[str, object]] = []
        self.pending_metrics: list[dict[str, object]] = []
        self.latest_patch: Path | None = None
        self.metrics_written: bool = False

    def apply_text(
        self,
        rel_path: Path | str,
        content: str,
        *,
        description: str,
        metadata: dict[str, object] | None = None,
        record_metric: bool = True,
    ) -> bool:
        rel = _normalise_rel(self.root, Path(rel_path))
        target = self.root / rel
        existed = target.exists()
        before = r(target) if existed else ""
        after = _ensure_trailing_newline(content.rstrip("\n"))
        if before == after:
            return False

        w(target, after)
        diff = udiff(before, after, f"a/{rel.as_posix()}", f"b/{rel.as_posix()}")
        if diff and not diff.endswith("\n"):
            diff = f"{diff}\n"
        if diff:
            self.diffs.append(diff)

        ts = TS()
        change_type = "updated" if existed else "created"
        entry: dict[str, object] = {
            "timestamp": ts,
            "file": rel.as_posix(),
            "change": change_type,
            "description": description,
        }
        if metadata:
            entry.update(metadata)
        self.change_log.append(entry)

        if record_metric:
            metric_entry = dict(entry)
            self.pending_metrics.append(metric_entry)
        return True

    def add_metric(self, event: str, metadata: dict[str, object] | None = None) -> None:
        entry: dict[str, object] = {"timestamp": TS(), "event": event}
        if metadata:
            entry.update(metadata)
        self.pending_metrics.append(entry)

    def flush_metrics(self) -> dict[str, object]:
        metrics_path = self.root / self.metrics_rel
        prior = r(metrics_path)
        existing_lines = [line for line in prior.splitlines() if line.strip()]
        if not self.pending_metrics:
            return {
                "path": self.metrics_rel.as_posix(),
                "entries_written": 0,
                "changed": False,
            }

        serialised = [json.dumps(entry, sort_keys=True) for entry in self.pending_metrics]
        merged_lines = existing_lines + serialised
        new_content = "\n".join(merged_lines)
        if new_content:
            new_content = _ensure_trailing_newline(new_content)
        changed = self.apply_text(
            self.metrics_rel,
            new_content,
            description="append codex_ast_upgrade metrics",
            metadata={"entries_appended": len(self.pending_metrics)},
            record_metric=False,
        )
        self.pending_metrics.clear()
        self.metrics_written = self.metrics_written or bool(changed)
        return {
            "path": self.metrics_rel.as_posix(),
            "entries_written": len(serialised),
            "changed": bool(changed),
        }

    def emit_patch(self) -> Path | None:
        if not self.diffs:
            return None
        stamp = datetime.datetime.now().strftime("%Y%m%d_%H%M%S")
        patch_path = self.patch_dir / f"codex_ast_upgrade_{stamp}.patch"
        patch_text = "".join(self.diffs)
        if patch_text and not patch_text.endswith("\n"):
            patch_text = f"{patch_text}\n"
        w(patch_path, patch_text)
        self.latest_patch = patch_path
        return patch_path


def upgrade_readmes(session: UpgradeSession) -> dict[str, object]:
    updates: list[dict[str, object]] = []
    for readme_path in iter_readmes(session.root):
        original = r(readme_path)
        if not original.strip():
            continue
        transformed, removed, added = transform_readme(original)
        if transformed == _ensure_trailing_newline(original.rstrip("\n")):
            continue
        metadata = {
            "placeholders_removed": removed,
            "fallback_section_added": added,
            "kind": "readme",
        }
        session.apply_text(
            readme_path.relative_to(session.root),
            transformed,
            description="normalize README fallback guidance",
            metadata=metadata,
        )
        updates.append(
            {
                "file": readme_path.relative_to(session.root).as_posix(),
                "placeholders_removed": removed,
                "fallback_section_added": added,
            }
        )
    return {"updated": len(updates), "files": updates}


def ensure_modules(session: UpgradeSession) -> dict[str, object]:
    applied: list[dict[str, object]] = []
    for rel_path, template, markers in MODULE_SPECS:
        path = session.root / rel_path
        existing = r(path)
        if existing and all(marker in existing for marker in markers):
            continue
        text = textwrap.dedent(template).strip("\n")
        session.apply_text(
            Path(rel_path),
            text,
            description="ensure analysis module",
            metadata={"markers": markers, "kind": "module"},
        )
        applied.append({"file": rel_path, "markers": markers})
    return {"created_or_updated": len(applied), "files": applied}


def ensure_docs_and_tests(
    session: UpgradeSession,
    doc_path: Path,
    doc_content: str,
    test_path: Path,
    test_content: str,
) -> dict[str, object]:
    results: list[dict[str, object]] = []

    doc_rel = _normalise_rel(session.root, doc_path)
    doc_abs = session.root / doc_rel
    existing_doc = r(doc_abs)
    if not existing_doc.strip():
        session.apply_text(
            doc_rel,
            textwrap.dedent(doc_content).strip("\n"),
            description="add static analysis upgrade guide",
            metadata={"kind": "doc"},
        )
        results.append({"file": doc_rel.as_posix(), "type": "doc"})

    test_rel = _normalise_rel(session.root, test_path)
    test_abs = session.root / test_rel
    if not test_abs.exists():
        session.apply_text(
            test_rel,
            textwrap.dedent(test_content).strip("\n"),
            description="add parser fallback test",
            metadata={"kind": "test"},
        )
        results.append({"file": test_rel.as_posix(), "type": "test"})

    return {"created": len(results), "files": results}


def perform_upgrade(
    root: Path,
    *,
    patch_dir: Path,
    metrics_path: Path,
    doc_path: Path,
    doc_template: str,
    test_path: Path,
    test_template: str,
) -> dict[str, object]:
    session = UpgradeSession(root, patch_dir, metrics_path)
    steps: list[dict[str, object]] = []

    def run_step(step_no: int, desc: str, fn, *args) -> None:
        try:
            details = fn(session, *args)
        except Exception as exc:  # pragma: no cover - defensive best-effort
            message = repr(exc)
            ctx = {"step": step_no, "description": desc}
            error_path = root / "ERROR_LOG.md"
            try:
                a(error_path, err_block(str(step_no), desc, message, json.dumps(ctx)))
            except Exception:
                pass
            steps.append(
                {"step": step_no, "description": desc, "status": "error", "error": message}
            )
        else:
            steps.append({"step": step_no, "description": desc, "status": "ok", "details": details})

    run_step(1, "normalize READMEs", upgrade_readmes)
    run_step(2, "ensure analysis modules", ensure_modules)
    run_step(
        3,
        "ensure docs/tests",
        ensure_docs_and_tests,
        doc_path,
        doc_template,
        test_path,
        test_template,
    )

    session.add_metric("upgrade_run", {"files_changed": len(session.change_log)})
    run_step(4, "flush metrics", lambda sess: sess.flush_metrics())

    patch_path = session.emit_patch()

    summary: dict[str, object] = {
        "root": str(root),
        "steps": steps,
        "changes": session.change_log,
        "metrics_file": (root / session.metrics_rel).as_posix(),
        "patch": str(patch_path) if patch_path else None,
    }
    return summary


def prepare_workspace(archive: Path | None, workspace: Path | None) -> Path:
    if archive is None:
        return (workspace or Path.cwd()).resolve()

    archive = archive.resolve()
    if workspace is None:
        dest = Path(tempfile.mkdtemp(prefix="codex_ast_upgrade_"))
    else:
        dest = workspace.resolve()
        dest.mkdir(parents=True, exist_ok=True)
        if any(dest.iterdir()):
            suffix = datetime.datetime.now().strftime("%Y%m%d_%H%M%S")
            dest = dest / f"codex_ast_upgrade_{suffix}"
    dest.mkdir(parents=True, exist_ok=True)
    unzip_repo(archive, dest)
    return dest


def resolve_root(base: Path, explicit_root: str | None) -> Path:
    if explicit_root:
        candidate = Path(explicit_root)
        if not candidate.is_absolute():
            candidate = (base / candidate).resolve()
        return candidate
    return detect_root(base)


def main(argv: list[str] | None = None) -> None:
    parser = argparse.ArgumentParser(description="Codex AST upgrade utility")
    parser.add_argument("archive", nargs="?", help="Optional zip archive of the repository")
    parser.add_argument(
        "--workspace",
        type=str,
        default=None,
        help="Directory to extract the archive into. Defaults to a temporary directory when omitted.",
    )
    parser.add_argument(
        "--root",
        type=str,
        default=None,
        help="Repository root when operating on an unpacked directory.",
    )
    parser.add_argument(
        "--patch-dir",
        type=str,
        default="patches",
        help="Directory (relative to root) for generated unified diff patches.",
    )
    parser.add_argument(
        "--metrics-out",
        type=str,
        default="artifacts/codex_ast_upgrade_metrics.ndjson",
        help="NDJSON metrics output path relative to the repository root.",
    )
    parser.add_argument(
        "--doc-out",
        type=str,
        default="docs/guides/static_analysis_upgrade.md",
        help="Documentation path for the generated upgrade overview.",
    )
    parser.add_argument(
        "--test-out",
        type=str,
        default="tests/analysis/test_parsers_tiered_fallback.py",
        help="Test path for the parser fallback regression test.",
    )
    args = parser.parse_args(argv)

    archive_path = Path(args.archive).expanduser() if args.archive else None
    workspace_path = Path(args.workspace).expanduser() if args.workspace else None

    base = prepare_workspace(archive_path, workspace_path)
    root = resolve_root(base, args.root)

    patch_dir = Path(args.patch_dir)
    metrics_path = Path(args.metrics_out)
    doc_path = Path(args.doc_out)
    test_path = Path(args.test_out)

    summary = perform_upgrade(
        root.resolve(),
        patch_dir=patch_dir,
        metrics_path=metrics_path,
        doc_path=doc_path,
        doc_template=GUIDE_DOC,
        test_path=test_path,
        test_template=TEST_TEMPLATE,
    )
    summary.update(
        {
            "workspace": str(base.resolve()),
            "archive": str(archive_path.resolve()) if archive_path else None,
        }
    )
    print(json.dumps(summary, indent=2))


if __name__ == "__main__":  # pragma: no cover - CLI entry point
>>>>>>> c2775f75
    main()<|MERGE_RESOLUTION|>--- conflicted
+++ resolved
@@ -23,7 +23,6 @@
 STRICTLY LOCAL: Do NOT activate any online CI/CD or remote services.
 """
 import argparse
-<<<<<<< HEAD
 import ast
 import datetime
 import json
@@ -32,14 +31,6 @@
 import textwrap
 import zipfile
 from dataclasses import dataclass, field
-=======
-import datetime
-import json
-import re
-import tempfile
-import textwrap
-import zipfile
->>>>>>> c2775f75
 from pathlib import Path
 from typing import Any, Dict, Iterable, List, Optional
 
@@ -47,13 +38,10 @@
 def TS() -> str:
     return datetime.datetime.now().strftime("%Y-%m-%d %H:%M:%S")
 
-<<<<<<< HEAD
-=======
 
 def TS() -> str:
     return datetime.datetime.now().strftime("%Y-%m-%d %H:%M:%S")
 
->>>>>>> c2775f75
 
 # --------- utils ----------
 def w(p: Path, s: str) -> None:
@@ -61,11 +49,7 @@
     p.write_text(s, encoding="utf-8")
 
 
-<<<<<<< HEAD
 def a(p: Path, s: str) -> None:
-=======
-def a(p: Path, s: str):
->>>>>>> c2775f75
     p.parent.mkdir(parents=True, exist_ok=True)
     with p.open("a", encoding="utf-8") as f:
         f.write(s)
@@ -130,17 +114,6 @@
             return d
     return base
 
-<<<<<<< HEAD
-=======
-
-# --------- additions (code blocks) ----------
-PARSERS_PY = """\
-# src/codex_ml/analysis/parsers.py
-# Tiered parsing: ast -> libcst -> parso -> degraded metrics-only
-from __future__ import annotations
-from dataclasses import dataclass
-import ast
->>>>>>> c2775f75
 
 # --------- templates ----------
 def _template(text: str) -> str:
@@ -1504,7 +1477,6 @@
     ap.set_defaults(emit_patches=True)
     return ap
 
-<<<<<<< HEAD
 
 def main(argv: Optional[Iterable[str]] = None) -> None:
     parser = build_parser()
@@ -1515,551 +1487,4 @@
 
 
 if __name__ == "__main__":  # pragma: no cover - CLI entry
-=======
-if __name__ == "__main__":
-    main()
-"""
-
-
-FALLBACK_SECTION = textwrap.dedent(
-    """
-    ## Fallback Modes & Feature Flags
-
-    The audit pipeline runs in offline-friendly stages. Parsing begins with the
-    stdlib ``ast`` module and gracefully degrades through LibCST, Parso, and a
-    final regex-based extractor so that reports are still emitted even for
-    partially-invalid code.
-
-    | Flag / Env | Purpose | Default |
-    | --- | --- | --- |
-    | `--external-search` / `--no-external-search` | Toggle the optional web search provider used for design-time evidence gathering. | Disabled |
-    | `--external-search-endpoint` | Override the provider endpoint. Accepts HTTP URLs or `file://` paths for offline indexes. | DuckDuckGo API |
-    | `--external-search-timeout` | Custom timeout in seconds when the external provider is enabled. | 5.0 |
-    | `CODEX_ANALYSIS_SEARCH_ENABLED` | Environment flag mirroring the CLI toggle. | `0` |
-    | `CODEX_ANALYSIS_SEARCH_ENDPOINT` | Environment override for the search endpoint. Supports absolute paths. | unset |
-    | `CODEX_ANALYSIS_SEARCH_TIMEOUT` | Environment override for timeout configuration. | unset |
-
-    When all parsing tiers fail, the degraded extractor still approximates
-    imports, function names, and class names so that metrics such as
-    ``mccabe_minimal`` remain available in generated reports.
-    """
-).strip()
-
-GUIDE_DOC = textwrap.dedent(
-    """
-    # Static Analysis Upgrade Overview
-
-    This guide documents the offline upgrade pipeline delivered by
-    ``codex_ast_upgrade.py``. The utility prepares repositories for resilient
-    static analysis by layering multiple parsing adapters, extraction helpers,
-    and safety-conscious defaults.
-
-    ## Goals
-
-    - Preserve formatting by preferring LibCST when ``ast`` parsing fails.
-    - Remain tolerant of broken files via Parso and degraded regex extraction.
-    - Provide simple complexity metrics without requiring heavy dependencies.
-    - Keep research evidence gathering offline by default while allowing
-      explicit opt-in.
-
-    ## Upgrade Outputs
-
-    Running the script results in:
-
-    1. Tiered parsing and extraction modules under ``src/codex_ml/analysis``.
-    2. A CLI pipeline at ``codex_ml.cli.audit_pipeline`` that walks Python
-       sources and emits JSON reports.
-    3. Patch files under ``patches/`` capturing all applied modifications.
-    4. NDJSON metrics describing the upgrade actions for reproducibility.
-
-    ## Fallback Strategy
-
-    1. **AST** – primary parsing using ``ast.parse``.
-    2. **LibCST** – formatting-preserving fallback for valid code that fails
-       ``ast``.
-    3. **Parso** – tolerant parsing for partially invalid code.
-    4. **Degraded Mode** – regex-based heuristics that still extract function,
-       class, and import names when all structured parsers fail.
-
-    The Research → Integrate → Validate → Measure → Iterate (RIVMI) loop is
-    embedded in the CLI through internal search providers so upgrades remain
-    auditable and extensible.
-    """
-).strip()
-
-TEST_TEMPLATE = textwrap.dedent(
-    """
-    from codex_ml.analysis.extractors import extract_degraded
-    from codex_ml.analysis.parsers import parse_tiered
-
-
-    def test_parse_tiered_handles_invalid_code():
-        code = "def broken(:\n    pass"
-        result = parse_tiered(code)
-        assert result.mode in {"cst", "parso", "degraded"}
-        if result.mode == "degraded":
-            extracted = extract_degraded(code)
-            assert extracted.functions, "degraded mode should approximate functions"
-    """
-).strip()
-
-README_FALLBACK_HEADER = re.compile(
-    r"^##\s+Fallback Modes?\s+&\s+(Feature\s+)?Flags", re.IGNORECASE | re.MULTILINE
-)
-PLACEHOLDER_IMAGE_RE = re.compile(
-    r"!\[[^\]]*(?:placeholder|todo|sample|badge)[^\]]*\]\([^)]+\)", re.IGNORECASE
-)
-PLACEHOLDER_LINK_RE = re.compile(
-    r"\[[^\]]*(?:placeholder|todo|sample)[^\]]*\]\([^)]+\)", re.IGNORECASE
-)
-PLACEHOLDER_HTML_IMG_RE = re.compile(r"<img[^>]*placeholder[^>]*>", re.IGNORECASE)
-PLACEHOLDER_HTML_LINK_RE = re.compile(r"<a[^>]*placeholder[^>]*>.*?</a>", re.IGNORECASE | re.DOTALL)
-
-SKIP_DIR_PARTS = {
-    ".git",
-    ".mypy_cache",
-    ".pytest_cache",
-    ".venv",
-    "venv",
-    "build",
-    "dist",
-    "node_modules",
-    "__pycache__",
-    ".eggs",
-}
-
-MODULE_SPECS = (
-    ("src/codex_ml/analysis/parsers.py", PARSERS_PY, ("class ParseResult", "def parse_tiered")),
-    (
-        "src/codex_ml/analysis/extractors.py",
-        EXTRACTORS_PY,
-        ("class Extraction", "def extract_ast", "def extract_degraded"),
-    ),
-    ("src/codex_ml/analysis/registry.py", REGISTRY_PY, ("class Registry", "def register_parser")),
-    (
-        "src/codex_ml/analysis/providers.py",
-        PROVIDERS_PY,
-        ("class InternalRepoSearch", "class ExternalWebSearch"),
-    ),
-    (
-        "src/codex_ml/analysis/metrics.py",
-        METRICS_PY,
-        ("def mccabe_minimal", "def perplexity_from_mean_nll"),
-    ),
-    (
-        "src/codex_ml/cli/audit_pipeline.py",
-        CLI_PY,
-        ("def audit_file", "def audit_repo"),
-    ),
-)
-
-
-def _ensure_trailing_newline(text: str) -> str:
-    if not text.endswith("\n"):
-        return f"{text}\n"
-    return text
-
-
-def _normalise_rel(root: Path, candidate: Path) -> Path:
-    if candidate.is_absolute():
-        try:
-            return candidate.relative_to(root)
-        except ValueError as exc:  # pragma: no cover - defensive guard
-            raise ValueError(f"Path {candidate} is outside of repository root {root}") from exc
-    return candidate
-
-
-def _clean_placeholders(line: str) -> tuple[str, int]:
-    count = 0
-
-    def repl(_match: re.Match[str]) -> str:
-        nonlocal count
-        count += 1
-        return ""
-
-    cleaned = PLACEHOLDER_IMAGE_RE.sub(repl, line)
-    cleaned = PLACEHOLDER_LINK_RE.sub(repl, cleaned)
-    cleaned = PLACEHOLDER_HTML_IMG_RE.sub(repl, cleaned)
-    cleaned = PLACEHOLDER_HTML_LINK_RE.sub(repl, cleaned)
-    return cleaned, count
-
-
-def transform_readme(content: str) -> tuple[str, int, bool]:
-    placeholder_removed = 0
-    lines: list[str] = []
-    for raw_line in content.splitlines():
-        new_line, delta = _clean_placeholders(raw_line)
-        placeholder_removed += delta
-        if not new_line.strip() and delta and raw_line.strip():
-            continue
-        lines.append(new_line.rstrip())
-    text = "\n".join(lines)
-    text = re.sub(r"\n{3,}", "\n\n", text)
-    text = text.strip("\n")
-
-    if README_FALLBACK_HEADER.search(text):
-        has_section = True
-        updated_text = text
-    else:
-        has_section = False
-        addition = FALLBACK_SECTION
-        updated_text = f"{text}\n\n{addition}" if text else addition
-
-    return _ensure_trailing_newline(updated_text.strip("\n")), placeholder_removed, not has_section
-
-
-def iter_readmes(root: Path) -> list[Path]:
-    candidates: list[Path] = []
-    for readme in root.rglob("README.md"):
-        if any(part in SKIP_DIR_PARTS for part in readme.parts):
-            continue
-        candidates.append(readme)
-    return sorted(candidates)
-
-
-class UpgradeSession:
-    def __init__(self, root: Path, patch_dir: Path, metrics_path: Path) -> None:
-        self.root = root
-        self.patch_dir = patch_dir if patch_dir.is_absolute() else root / patch_dir
-        self.patch_dir.mkdir(parents=True, exist_ok=True)
-
-        metrics_rel = _normalise_rel(root, metrics_path)
-        self.metrics_rel = metrics_rel
-
-        self.diffs: list[str] = []
-        self.change_log: list[dict[str, object]] = []
-        self.pending_metrics: list[dict[str, object]] = []
-        self.latest_patch: Path | None = None
-        self.metrics_written: bool = False
-
-    def apply_text(
-        self,
-        rel_path: Path | str,
-        content: str,
-        *,
-        description: str,
-        metadata: dict[str, object] | None = None,
-        record_metric: bool = True,
-    ) -> bool:
-        rel = _normalise_rel(self.root, Path(rel_path))
-        target = self.root / rel
-        existed = target.exists()
-        before = r(target) if existed else ""
-        after = _ensure_trailing_newline(content.rstrip("\n"))
-        if before == after:
-            return False
-
-        w(target, after)
-        diff = udiff(before, after, f"a/{rel.as_posix()}", f"b/{rel.as_posix()}")
-        if diff and not diff.endswith("\n"):
-            diff = f"{diff}\n"
-        if diff:
-            self.diffs.append(diff)
-
-        ts = TS()
-        change_type = "updated" if existed else "created"
-        entry: dict[str, object] = {
-            "timestamp": ts,
-            "file": rel.as_posix(),
-            "change": change_type,
-            "description": description,
-        }
-        if metadata:
-            entry.update(metadata)
-        self.change_log.append(entry)
-
-        if record_metric:
-            metric_entry = dict(entry)
-            self.pending_metrics.append(metric_entry)
-        return True
-
-    def add_metric(self, event: str, metadata: dict[str, object] | None = None) -> None:
-        entry: dict[str, object] = {"timestamp": TS(), "event": event}
-        if metadata:
-            entry.update(metadata)
-        self.pending_metrics.append(entry)
-
-    def flush_metrics(self) -> dict[str, object]:
-        metrics_path = self.root / self.metrics_rel
-        prior = r(metrics_path)
-        existing_lines = [line for line in prior.splitlines() if line.strip()]
-        if not self.pending_metrics:
-            return {
-                "path": self.metrics_rel.as_posix(),
-                "entries_written": 0,
-                "changed": False,
-            }
-
-        serialised = [json.dumps(entry, sort_keys=True) for entry in self.pending_metrics]
-        merged_lines = existing_lines + serialised
-        new_content = "\n".join(merged_lines)
-        if new_content:
-            new_content = _ensure_trailing_newline(new_content)
-        changed = self.apply_text(
-            self.metrics_rel,
-            new_content,
-            description="append codex_ast_upgrade metrics",
-            metadata={"entries_appended": len(self.pending_metrics)},
-            record_metric=False,
-        )
-        self.pending_metrics.clear()
-        self.metrics_written = self.metrics_written or bool(changed)
-        return {
-            "path": self.metrics_rel.as_posix(),
-            "entries_written": len(serialised),
-            "changed": bool(changed),
-        }
-
-    def emit_patch(self) -> Path | None:
-        if not self.diffs:
-            return None
-        stamp = datetime.datetime.now().strftime("%Y%m%d_%H%M%S")
-        patch_path = self.patch_dir / f"codex_ast_upgrade_{stamp}.patch"
-        patch_text = "".join(self.diffs)
-        if patch_text and not patch_text.endswith("\n"):
-            patch_text = f"{patch_text}\n"
-        w(patch_path, patch_text)
-        self.latest_patch = patch_path
-        return patch_path
-
-
-def upgrade_readmes(session: UpgradeSession) -> dict[str, object]:
-    updates: list[dict[str, object]] = []
-    for readme_path in iter_readmes(session.root):
-        original = r(readme_path)
-        if not original.strip():
-            continue
-        transformed, removed, added = transform_readme(original)
-        if transformed == _ensure_trailing_newline(original.rstrip("\n")):
-            continue
-        metadata = {
-            "placeholders_removed": removed,
-            "fallback_section_added": added,
-            "kind": "readme",
-        }
-        session.apply_text(
-            readme_path.relative_to(session.root),
-            transformed,
-            description="normalize README fallback guidance",
-            metadata=metadata,
-        )
-        updates.append(
-            {
-                "file": readme_path.relative_to(session.root).as_posix(),
-                "placeholders_removed": removed,
-                "fallback_section_added": added,
-            }
-        )
-    return {"updated": len(updates), "files": updates}
-
-
-def ensure_modules(session: UpgradeSession) -> dict[str, object]:
-    applied: list[dict[str, object]] = []
-    for rel_path, template, markers in MODULE_SPECS:
-        path = session.root / rel_path
-        existing = r(path)
-        if existing and all(marker in existing for marker in markers):
-            continue
-        text = textwrap.dedent(template).strip("\n")
-        session.apply_text(
-            Path(rel_path),
-            text,
-            description="ensure analysis module",
-            metadata={"markers": markers, "kind": "module"},
-        )
-        applied.append({"file": rel_path, "markers": markers})
-    return {"created_or_updated": len(applied), "files": applied}
-
-
-def ensure_docs_and_tests(
-    session: UpgradeSession,
-    doc_path: Path,
-    doc_content: str,
-    test_path: Path,
-    test_content: str,
-) -> dict[str, object]:
-    results: list[dict[str, object]] = []
-
-    doc_rel = _normalise_rel(session.root, doc_path)
-    doc_abs = session.root / doc_rel
-    existing_doc = r(doc_abs)
-    if not existing_doc.strip():
-        session.apply_text(
-            doc_rel,
-            textwrap.dedent(doc_content).strip("\n"),
-            description="add static analysis upgrade guide",
-            metadata={"kind": "doc"},
-        )
-        results.append({"file": doc_rel.as_posix(), "type": "doc"})
-
-    test_rel = _normalise_rel(session.root, test_path)
-    test_abs = session.root / test_rel
-    if not test_abs.exists():
-        session.apply_text(
-            test_rel,
-            textwrap.dedent(test_content).strip("\n"),
-            description="add parser fallback test",
-            metadata={"kind": "test"},
-        )
-        results.append({"file": test_rel.as_posix(), "type": "test"})
-
-    return {"created": len(results), "files": results}
-
-
-def perform_upgrade(
-    root: Path,
-    *,
-    patch_dir: Path,
-    metrics_path: Path,
-    doc_path: Path,
-    doc_template: str,
-    test_path: Path,
-    test_template: str,
-) -> dict[str, object]:
-    session = UpgradeSession(root, patch_dir, metrics_path)
-    steps: list[dict[str, object]] = []
-
-    def run_step(step_no: int, desc: str, fn, *args) -> None:
-        try:
-            details = fn(session, *args)
-        except Exception as exc:  # pragma: no cover - defensive best-effort
-            message = repr(exc)
-            ctx = {"step": step_no, "description": desc}
-            error_path = root / "ERROR_LOG.md"
-            try:
-                a(error_path, err_block(str(step_no), desc, message, json.dumps(ctx)))
-            except Exception:
-                pass
-            steps.append(
-                {"step": step_no, "description": desc, "status": "error", "error": message}
-            )
-        else:
-            steps.append({"step": step_no, "description": desc, "status": "ok", "details": details})
-
-    run_step(1, "normalize READMEs", upgrade_readmes)
-    run_step(2, "ensure analysis modules", ensure_modules)
-    run_step(
-        3,
-        "ensure docs/tests",
-        ensure_docs_and_tests,
-        doc_path,
-        doc_template,
-        test_path,
-        test_template,
-    )
-
-    session.add_metric("upgrade_run", {"files_changed": len(session.change_log)})
-    run_step(4, "flush metrics", lambda sess: sess.flush_metrics())
-
-    patch_path = session.emit_patch()
-
-    summary: dict[str, object] = {
-        "root": str(root),
-        "steps": steps,
-        "changes": session.change_log,
-        "metrics_file": (root / session.metrics_rel).as_posix(),
-        "patch": str(patch_path) if patch_path else None,
-    }
-    return summary
-
-
-def prepare_workspace(archive: Path | None, workspace: Path | None) -> Path:
-    if archive is None:
-        return (workspace or Path.cwd()).resolve()
-
-    archive = archive.resolve()
-    if workspace is None:
-        dest = Path(tempfile.mkdtemp(prefix="codex_ast_upgrade_"))
-    else:
-        dest = workspace.resolve()
-        dest.mkdir(parents=True, exist_ok=True)
-        if any(dest.iterdir()):
-            suffix = datetime.datetime.now().strftime("%Y%m%d_%H%M%S")
-            dest = dest / f"codex_ast_upgrade_{suffix}"
-    dest.mkdir(parents=True, exist_ok=True)
-    unzip_repo(archive, dest)
-    return dest
-
-
-def resolve_root(base: Path, explicit_root: str | None) -> Path:
-    if explicit_root:
-        candidate = Path(explicit_root)
-        if not candidate.is_absolute():
-            candidate = (base / candidate).resolve()
-        return candidate
-    return detect_root(base)
-
-
-def main(argv: list[str] | None = None) -> None:
-    parser = argparse.ArgumentParser(description="Codex AST upgrade utility")
-    parser.add_argument("archive", nargs="?", help="Optional zip archive of the repository")
-    parser.add_argument(
-        "--workspace",
-        type=str,
-        default=None,
-        help="Directory to extract the archive into. Defaults to a temporary directory when omitted.",
-    )
-    parser.add_argument(
-        "--root",
-        type=str,
-        default=None,
-        help="Repository root when operating on an unpacked directory.",
-    )
-    parser.add_argument(
-        "--patch-dir",
-        type=str,
-        default="patches",
-        help="Directory (relative to root) for generated unified diff patches.",
-    )
-    parser.add_argument(
-        "--metrics-out",
-        type=str,
-        default="artifacts/codex_ast_upgrade_metrics.ndjson",
-        help="NDJSON metrics output path relative to the repository root.",
-    )
-    parser.add_argument(
-        "--doc-out",
-        type=str,
-        default="docs/guides/static_analysis_upgrade.md",
-        help="Documentation path for the generated upgrade overview.",
-    )
-    parser.add_argument(
-        "--test-out",
-        type=str,
-        default="tests/analysis/test_parsers_tiered_fallback.py",
-        help="Test path for the parser fallback regression test.",
-    )
-    args = parser.parse_args(argv)
-
-    archive_path = Path(args.archive).expanduser() if args.archive else None
-    workspace_path = Path(args.workspace).expanduser() if args.workspace else None
-
-    base = prepare_workspace(archive_path, workspace_path)
-    root = resolve_root(base, args.root)
-
-    patch_dir = Path(args.patch_dir)
-    metrics_path = Path(args.metrics_out)
-    doc_path = Path(args.doc_out)
-    test_path = Path(args.test_out)
-
-    summary = perform_upgrade(
-        root.resolve(),
-        patch_dir=patch_dir,
-        metrics_path=metrics_path,
-        doc_path=doc_path,
-        doc_template=GUIDE_DOC,
-        test_path=test_path,
-        test_template=TEST_TEMPLATE,
-    )
-    summary.update(
-        {
-            "workspace": str(base.resolve()),
-            "archive": str(archive_path.resolve()) if archive_path else None,
-        }
-    )
-    print(json.dumps(summary, indent=2))
-
-
-if __name__ == "__main__":  # pragma: no cover - CLI entry point
->>>>>>> c2775f75
     main()