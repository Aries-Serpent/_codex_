--- conflicted
+++ resolved
@@ -6,11 +6,6 @@
 python_files = test_*.py
 addopts =
     --disable-plugin-autoload
-<<<<<<< HEAD
-    -p pytest_randomly
-    --randomly-seed=123
-=======
->>>>>>> 363596af
     -q
     --maxfail=1
     --durations=10
