# Codex Changelog

<<<<<<< HEAD
=======
## 2025-08-29 – Local orchestration scripts

### WHY
- Add `tools/codex_exec.py` and `tools/codex_exec.sh` to run the sequential Codex workflow locally.

### RISK
- Low: scripts are optional and operate only on the local repository.

### ROLLBACK
- Remove the newly added scripts.

### REPRO
- `bash tools/codex_exec.sh` to generate local artifacts and reports.

## 2025-08-29 – Local orchestrator scripts

### WHY
- Add `tools/codex_exec.py` and `tools/codex_exec.sh` for end-to-end local workflow, including scanning, README normalization, and commit-comment aggregation.

### RISK
- Low: scripts run locally and skip network posting unless tokens are supplied.

### ROLLBACK
- Revert this commit to remove the orchestrator utilities.

>>>>>>> c41a90a6
## 2025-08-29 – Tokenizer & training wiring

### WHY
- Added Hugging Face tokenizer wrapper with decode/pad APIs.
- Threaded gradient accumulation and bf16/fp16 flags into Trainer.
- Provided deterministic ingestion helpers and optional offline MLflow.
- Captured failing task output for commit comments.

### RISK
- Low: features are optional and fallback to previous behaviour when deps are missing.

### ROLLBACK
- Revert this commit to remove tokenizer, training, and tracking utilities.

### REPRO
- Set `PYTHONHASHSEED=0`.
- Use `seeded_shuffle()` for deterministic dataset splits.
- Pin configs and seeds before training.

## 2025-08-29 – Phase 3 integrations

### WHY
- Guard MLflow run initialization behind `CODEX_ENABLE_MLFLOW`.
- Resolve CLI viewer resources via `importlib.resources` for packaging safety.
- Provide lightweight checkpoint manager with RNG persistence and best-K pruning.
- Add local task runner (`tools/codex_run_tasks.py`) and optional venv bootstrapper.

### RISK
- Low: features are optional and protected by environment flags.

### ROLLBACK
- Revert this commit to restore previous behavior.

## 2025-08-29 – Phase 2 implementations

### WHY
- Add label policy lint helper and tests for self-hosted runner labels.
- Harden git tag decoding and expose SentencePiece model_prefix setter.
- Correct EarlyStopping patience, deterministic data streaming, and minimal risk scoring.
- Provide registry coverage tests.

### RISK
- Low: changes are small utilities with minimal external dependencies.

### ROLLBACK
- Revert this commit to restore previous behavior.

# CHANGELOG_Codex

## [2025-08-29] Phase 1 preparation
- Established Python virtual environment (.venv) with pytest, coverage, numpy, importlib_resources.
- Set PRE_COMMIT_COLOR=never.
- Ensured baseline directories (tools/, tests/tools/, src/codex_ml/tracking/, src/tokenization/, monitoring/, tests/monitoring/, src/utils/, tests/utils/, scripts/cli/, tests/cli/, src/safety/, tests/safety/, src/data/, tests/data/, analysis/, interfaces/) exist; added placeholders as needed.
- Inventoried module locations:
  - git_tag.py \u2192 src/codex_ml/tracking/git_tag.py
  - sentencepiece_adapter.py \u2192 src/codex_ml/tokenization/sentencepiece_adapter.py
  - mlflow_utils.py \u2192 src/codex_ml/tracking/mlflow_utils.py; duplicates at codex_ml/tracking/mlflow_utils.py and src/codex_ml/monitoring/mlflow_utils.py
  - training_callbacks.py \u2192 not found
  - checkpointing.py \u2192 src/codex_ml/utils/checkpointing.py; duplicate at codex_ml/utils/checkpointing.py
  - loaders.py \u2192 src/codex_ml/data/loaders.py
  - registry.py \u2192 analysis/registry.py; src/codex_ml/interfaces/registry.py; src/codex_ml/analysis/registry.py; src/codex_ml/registry.py
- Pending: clarify location or existence of training_callbacks.py.

## [2025-08-29] Tokenizer and ingestion updates
### WHY
- Wrap Hugging Face fast tokenizer with padding/truncation controls.
- Provide deterministic ingestion utilities with seeded shuffling and optional encoding autodetect.
- Simplify optional MLflow tracking and add commit-comment helpers.

### RISK
- Low: features rely on optional dependencies and fall back gracefully.

### ROLLBACK
- Revert this commit to restore prior behavior.

### Repro checklist
- Set `PYTHONHASHSEED=0` for deterministic hashing.
- Use `seeded_shuffle(..., seed)` for dataset splits.
- Pin configuration files used by `TrainingArguments`.<|MERGE_RESOLUTION|>--- conflicted
+++ resolved
@@ -1,7 +1,5 @@
 # Codex Changelog
 
-<<<<<<< HEAD
-=======
 ## 2025-08-29 – Local orchestration scripts
 
 ### WHY
@@ -27,7 +25,6 @@
 ### ROLLBACK
 - Revert this commit to remove the orchestrator utilities.
 
->>>>>>> c41a90a6
 ## 2025-08-29 – Tokenizer & training wiring
 
 ### WHY
