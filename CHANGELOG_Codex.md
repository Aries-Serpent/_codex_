# Codex Changelog

<<<<<<< HEAD
## 2025-08-29 – Local orchestration scripts

### WHY
- Add `tools/codex_exec.py` and `tools/codex_exec.sh` to run the sequential Codex workflow locally.

### RISK
- Low: scripts are optional and operate only on the local repository.

### ROLLBACK
- Remove the newly added scripts.

### REPRO
- `bash tools/codex_exec.sh` to generate local artifacts and reports.
=======
## 2025-08-29 – Local orchestrator scripts

### WHY
- Add `tools/codex_exec.py` and `tools/codex_exec.sh` for end-to-end local workflow, including scanning, README normalization, and commit-comment aggregation.

### RISK
- Low: scripts run locally and skip network posting unless tokens are supplied.

### ROLLBACK
- Revert this commit to remove the orchestrator utilities.
>>>>>>> 511a3331

## 2025-08-29 – Tokenizer & training wiring

### WHY
- Added Hugging Face tokenizer wrapper with decode/pad APIs.
- Threaded gradient accumulation and bf16/fp16 flags into Trainer.
- Provided deterministic ingestion helpers and optional offline MLflow.
- Captured failing task output for commit comments.

### RISK
- Low: features are optional and fallback to previous behaviour when deps are missing.

### ROLLBACK
- Revert this commit to remove tokenizer, training, and tracking utilities.

### REPRO
- Set `PYTHONHASHSEED=0`.
- Use `seeded_shuffle()` for deterministic dataset splits.
- Pin configs and seeds before training.

## 2025-08-29 – Phase 3 integrations

### WHY
- Guard MLflow run initialization behind `CODEX_ENABLE_MLFLOW`.
- Resolve CLI viewer resources via `importlib.resources` for packaging safety.
- Provide lightweight checkpoint manager with RNG persistence and best-K pruning.
- Add local task runner (`tools/codex_run_tasks.py`) and optional venv bootstrapper.

### RISK
- Low: features are optional and protected by environment flags.

### ROLLBACK
- Revert this commit to restore previous behavior.

## 2025-08-29 – Phase 2 implementations

### WHY
- Add label policy lint helper and tests for self-hosted runner labels.
- Harden git tag decoding and expose SentencePiece model_prefix setter.
- Correct EarlyStopping patience, deterministic data streaming, and minimal risk scoring.
- Provide registry coverage tests.

### RISK
- Low: changes are small utilities with minimal external dependencies.

### ROLLBACK
- Revert this commit to restore previous behavior.

# CHANGELOG_Codex

## [2025-08-29] Phase 1 preparation
- Established Python virtual environment (.venv) with pytest, coverage, numpy, importlib_resources.
- Set PRE_COMMIT_COLOR=never.
- Ensured baseline directories (tools/, tests/tools/, src/codex_ml/tracking/, src/tokenization/, monitoring/, tests/monitoring/, src/utils/, tests/utils/, scripts/cli/, tests/cli/, src/safety/, tests/safety/, src/data/, tests/data/, analysis/, interfaces/) exist; added placeholders as needed.
- Inventoried module locations:
  - git_tag.py \u2192 src/codex_ml/tracking/git_tag.py
  - sentencepiece_adapter.py \u2192 src/codex_ml/tokenization/sentencepiece_adapter.py
  - mlflow_utils.py \u2192 src/codex_ml/tracking/mlflow_utils.py; duplicates at codex_ml/tracking/mlflow_utils.py and src/codex_ml/monitoring/mlflow_utils.py
  - training_callbacks.py \u2192 not found
  - checkpointing.py \u2192 src/codex_ml/utils/checkpointing.py; duplicate at codex_ml/utils/checkpointing.py
  - loaders.py \u2192 src/codex_ml/data/loaders.py
  - registry.py \u2192 analysis/registry.py; src/codex_ml/interfaces/registry.py; src/codex_ml/analysis/registry.py; src/codex_ml/registry.py
- Pending: clarify location or existence of training_callbacks.py.<|MERGE_RESOLUTION|>--- conflicted
+++ resolved
@@ -1,6 +1,5 @@
 # Codex Changelog
 
-<<<<<<< HEAD
 ## 2025-08-29 – Local orchestration scripts
 
 ### WHY
@@ -14,7 +13,7 @@
 
 ### REPRO
 - `bash tools/codex_exec.sh` to generate local artifacts and reports.
-=======
+
 ## 2025-08-29 – Local orchestrator scripts
 
 ### WHY
@@ -25,7 +24,6 @@
 
 ### ROLLBACK
 - Revert this commit to remove the orchestrator utilities.
->>>>>>> 511a3331
 
 ## 2025-08-29 – Tokenizer & training wiring
 
