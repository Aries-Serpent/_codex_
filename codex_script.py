--- conflicted
+++ resolved
@@ -740,16 +740,10 @@
         "--validate", action="store_true", help="run local validations (format/type/tests)"
     )
     args = ap.parse_args()
-<<<<<<< HEAD
 
     logging_cfg = getattr(cfg, "logging", None)
     candidate_uri = getattr(logging_cfg, "mlflow_uri", None) if logging_cfg is not None else None
     configure_mlflow_uri(str(candidate_uri) if candidate_uri is not None else None)
-=======
-    if cfg.logging.mlflow_uri:
-        os.environ["MLFLOW_TRACKING_URI"] = str(cfg.logging.mlflow_uri)
-    ensure_local_tracking()
->>>>>>> 642bdcb2
     if args.apply:
         apply()
     if args.deps:
