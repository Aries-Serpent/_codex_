--- conflicted
+++ resolved
@@ -1,3 +1,5 @@
+from __future__ import annotations
+
 from codex_ml.interfaces.tokenizer import HFTokenizer
 
 
@@ -12,8 +14,9 @@
     ids = tok.encode(text)
     decoded = tok.decode(ids)
     assert "hello" in decoded.lower()
-<<<<<<< HEAD
+
+    # Backward compatibility: both legacy and new properties are validated.
+    # - pad_id/eos_id are integer aliases (legacy)
+    # - pad_token_id may be None depending on tokenizer (newer property)
     assert tok.pad_id >= 0 and tok.eos_id >= 0
-=======
-    assert tok.pad_token_id is None or tok.pad_token_id >= 0
->>>>>>> f4625148
+    assert tok.pad_token_id is None or tok.pad_token_id >= 0