--- conflicted
+++ resolved
@@ -2,17 +2,11 @@
 
 import pytest
 
-<<<<<<< HEAD
-SKIP_REASON = "Tokenizer pipeline CLI pending implementation (EPIC 1 PR-2)."
-
-pytestmark = pytest.mark.skip(reason=SKIP_REASON)
-=======
 pytestmark = pytest.mark.skip(reason="Tokenizer pipeline CLI not implemented yet")
 
 
 def test_tokenizer_train_invokes_pipeline() -> None:
     """Placeholder to ensure CLI integrates with tokenizer training pipeline."""
->>>>>>> 7cb2aebf
 
 
 def test_tokenizer_validate_checksums() -> None:
