--- conflicted
+++ resolved
@@ -18,6 +18,12 @@
     assert M.token_accuracy(pred, targ, ignore_index=-100) == pytest.approx(1 / 2)
 
 
+def test_token_accuracy_perfect_match():
+    pred = [1, 2, 3]
+    targ = [1, 2, 3]
+    assert M.token_accuracy(pred, targ) == pytest.approx(1.0)
+
+
 def test_exact_match_strict():
     assert M.exact_match_strict("foo  bar", "foo bar") == 1.0
     assert M.exact_match_strict("a", "b") == 0.0
@@ -33,19 +39,20 @@
     assert ppl_high < ppl_low
 
 
-<<<<<<< HEAD
-def test_perplexity_known_value():
+def test_perplexity_expected_value_from_logits():
+    # correct class prob 0.9 => ppl ~ 1/0.9
+    logits = [[0.0, math.log(9)]] * 2
+    targets = [1, 1]
+    ppl = M.perplexity(logits, targets, from_logits=True)
+    assert ppl == pytest.approx(1 / 0.9)
+
+
+def test_perplexity_known_value_from_nlls():
+    # NLLs: [0, ln(4)] across 2 tokens => average NLL = ln(2) => ppl = 2
     nlls = [0.0, math.log(4.0)]
     targets = [0, 1]
     ppl = M.perplexity(nlls, targets, from_logits=False)
     assert ppl == pytest.approx(2.0)
-=======
-def test_perplexity_expected_value():
-    logits = [[0.0, math.log(9)]] * 2  # correct class prob 0.9
-    targets = [1, 1]
-    ppl = M.perplexity(logits, targets, from_logits=True)
-    assert ppl == pytest.approx(1 / 0.9)
->>>>>>> 3b0c9390
 
 
 def test_bleu_and_rouge_optional():
@@ -56,7 +63,6 @@
     assert (r is None) or ("rougeL_f" in r)
 
 
-<<<<<<< HEAD
 def test_bleu_exact_match():
     pytest.importorskip("nltk")
     score = M.bleu(["the cat sat"], ["the cat sat"])
@@ -67,41 +73,4 @@
     pytest.importorskip("rouge_score")
     res = M.rouge_l(["the cat sat"], ["the cat sat"])
     assert res is not None and res["rougeL_f"] == pytest.approx(1.0)
-
-
-=======
-def test_bleu_and_rouge_exact_values():
-    pytest.importorskip("nltk")
-    pytest.importorskip("rouge_score")
-    cand = ["the cat sat"]
-    refs = ["the cat sat"]
-    assert M.bleu(cand, refs) == pytest.approx(1.0)
-    rouge = M.rouge_l(cand, refs)
-    assert rouge is not None
-    assert rouge["rougeL_f"] == pytest.approx(1.0)
-
-
-def test_token_accuracy_perfect_match():
-    pred = [1, 2, 3]
-    targ = [1, 2, 3]
-    assert M.token_accuracy(pred, targ) == pytest.approx(1.0)
-
-
-def test_perplexity_known_value():
-    nll = [0.0, math.log(4)]
-    targets = [0, 0]
-    assert M.perplexity(nll, targets, from_logits=False) == pytest.approx(2.0)
-
-
-def test_bleu_known_value():
-    pytest.importorskip("nltk")
-    score = M.bleu(["the cat"], ["the cat"])
-    assert score == pytest.approx(1.0)
-
-
-def test_rouge_l_known_value():
-    pytest.importorskip("rouge_score")
-    res = M.rouge_l(["hello world"], ["hello world"])
-    assert res and res["rougeL_f"] == pytest.approx(1.0)
->>>>>>> 3b0c9390
 # END: CODEX_TEST_METRICS