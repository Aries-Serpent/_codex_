--- conflicted
+++ resolved
@@ -39,9 +39,6 @@
     assert ppl_high < ppl_low
 
 
-<<<<<<< HEAD
-def test_perplexity_known_value():
-=======
 def test_perplexity_expected_value_from_logits():
     # correct class prob 0.9 => ppl ~ 1/0.9
     logits = [[0.0, math.log(9)]] * 2
@@ -52,7 +49,6 @@
 
 def test_perplexity_known_value_from_nlls():
     # NLLs: [0, ln(4)] across 2 tokens => average NLL = ln(2) => ppl = 2
->>>>>>> 9f1fd2c2
     nlls = [0.0, math.log(4.0)]
     targets = [0, 1]
     ppl = M.perplexity(nlls, targets, from_logits=False)
@@ -77,9 +73,6 @@
     pytest.importorskip("rouge_score")
     res = M.rouge_l(["the cat sat"], ["the cat sat"])
     assert res is not None and res["rougeL_f"] == pytest.approx(1.0)
-<<<<<<< HEAD
 
 
-=======
->>>>>>> 9f1fd2c2
 # END: CODEX_TEST_METRICS