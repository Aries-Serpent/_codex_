# BEGIN: CODEX_TEST_TRAIN_LOOP
import json
"""Tests for the toy training loop utilities."""

# BEGIN: CODEX_TEST_TRAIN_LOOP
import json
import sys
from datetime import datetime

import pytest

from codex_ml import train_loop


@pytest.mark.parametrize("initial", ["not-json", "{}"])
def test_record_metrics_recovers_from_bad_file(tmp_path, monkeypatch, initial):
    monkeypatch.setattr(train_loop, "ART_DIR", tmp_path)
    tmp_path.mkdir(parents=True, exist_ok=True)
    (tmp_path / "metrics.json").write_text(initial, encoding="utf-8")
    train_loop.record_metrics("phase", 1, {"a": 1}, "cfg")
    data = json.loads((tmp_path / "metrics.json").read_text(encoding="utf-8"))
    assert isinstance(data, list) and data[0]["phase"] == "phase"
    nd = (tmp_path / "metrics.ndjson").read_text(encoding="utf-8").strip()
    assert nd


def test_record_metrics_error_path(tmp_path, monkeypatch):
    monkeypatch.setattr(train_loop, "ART_DIR", tmp_path)
    def boom(*a, **k):  # pragma: no cover - trivial
        raise OSError("disk full")
    monkeypatch.setattr(json, "dumps", boom)
    with pytest.raises(OSError):
        train_loop.record_metrics("eval", 0, {"x": 1}, "cfg")


def test_ts_format():
    ts = train_loop._ts()
    assert ts.endswith("Z")
    datetime.fromisoformat(ts[:-1])


def test_main_creates_metrics_files(tmp_path, monkeypatch):
    monkeypatch.setattr(train_loop, "ART_DIR", tmp_path)
    tmp_path.mkdir(parents=True, exist_ok=True)
    monkeypatch.setattr(
        sys, "argv", ["train_loop", "--epochs", "1", "--grad-accum", "2"]
    )
    train_loop.main()
    data = json.loads((tmp_path / "metrics.json").read_text(encoding="utf-8"))
    assert data[0]["metrics"]["grad_accum"] == 2
    assert (tmp_path / "metrics.ndjson").exists()


<<<<<<< HEAD
def test_record_metrics_unserializable(tmp_path, monkeypatch):
    class Bad:
        pass
    monkeypatch.setattr(train_loop, "ART_DIR", tmp_path)
    with pytest.raises(TypeError):
        train_loop.record_metrics("phase", 1, {"bad": Bad()}, "cfg")
=======
def test_cli_parsing_smoke(monkeypatch, tmp_path):
    monkeypatch.chdir(tmp_path)
    argv_backup = sys.argv[:]
    try:
        sys.argv = ["prog", "--epochs", "1", "--grad-accum", "1"]
        train_loop.main()
    finally:  # pragma: no branch - cleanup
        sys.argv = argv_backup


def test_demo_epoch_smoke():
    assert isinstance(train_loop.demo_epoch(epoch=0), dict)


>>>>>>> fcb5a45a
# END: CODEX_TEST_TRAIN_LOOP<|MERGE_RESOLUTION|>--- conflicted
+++ resolved
@@ -51,27 +51,10 @@
     assert (tmp_path / "metrics.ndjson").exists()
 
 
-<<<<<<< HEAD
 def test_record_metrics_unserializable(tmp_path, monkeypatch):
     class Bad:
         pass
     monkeypatch.setattr(train_loop, "ART_DIR", tmp_path)
     with pytest.raises(TypeError):
         train_loop.record_metrics("phase", 1, {"bad": Bad()}, "cfg")
-=======
-def test_cli_parsing_smoke(monkeypatch, tmp_path):
-    monkeypatch.chdir(tmp_path)
-    argv_backup = sys.argv[:]
-    try:
-        sys.argv = ["prog", "--epochs", "1", "--grad-accum", "1"]
-        train_loop.main()
-    finally:  # pragma: no branch - cleanup
-        sys.argv = argv_backup
-
-
-def test_demo_epoch_smoke():
-    assert isinstance(train_loop.demo_epoch(epoch=0), dict)
-
-
->>>>>>> fcb5a45a
 # END: CODEX_TEST_TRAIN_LOOP