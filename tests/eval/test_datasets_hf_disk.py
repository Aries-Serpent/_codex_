from pathlib import Path

import pytest

from codex_ml.eval.datasets import Example, load_dataset


def test_load_dataset_from_datasetdict(tmp_path: Path):
    datasets = pytest.importorskip("datasets")
    train = datasets.Dataset.from_dict({"input": ["x"], "target": ["y"]})
    val = datasets.Dataset.from_dict({"input": ["v"], "target": ["w"]})
    ds = datasets.DatasetDict({"train": train, "validation": val})
    ds_path = tmp_path / "ds"
    ds.save_to_disk(ds_path)
<<<<<<< HEAD
    examples = load_dataset(str(ds_path))
    assert examples == [Example("x", "y")]


def test_load_dataset_from_hf_disk_datasetdict(tmp_path: Path):
    datasets = pytest.importorskip("datasets")
    ds = datasets.DatasetDict(
        {
            "train": datasets.Dataset.from_dict({"input": ["a"], "target": ["b"]}),
            "test": datasets.Dataset.from_dict({"input": ["c"], "target": ["d"]}),
        }
    )
    ds_path = tmp_path / "dsdict"
    ds.save_to_disk(ds_path)
    assert load_dataset(str(ds_path)) == [Example("a", "b")]
    assert load_dataset(str(ds_path), split="test") == [Example("c", "d")]
=======
    assert load_dataset(str(ds_path)) == [Example("x", "y")]
    assert load_dataset(str(ds_path), split="validation") == [Example("v", "w")]
    with pytest.raises(ValueError):
        load_dataset(str(ds_path), split="test")
>>>>>>> a21d9ece
<|MERGE_RESOLUTION|>--- conflicted
+++ resolved
@@ -12,9 +12,14 @@
     ds = datasets.DatasetDict({"train": train, "validation": val})
     ds_path = tmp_path / "ds"
     ds.save_to_disk(ds_path)
-<<<<<<< HEAD
-    examples = load_dataset(str(ds_path))
-    assert examples == [Example("x", "y")]
+
+    # Default: prefers 'train' when available
+    assert load_dataset(str(ds_path)) == [Example("x", "y")]
+    # Explicit split selection
+    assert load_dataset(str(ds_path), split="validation") == [Example("v", "w")]
+    # Missing split raises
+    with pytest.raises(ValueError):
+        load_dataset(str(ds_path), split="test")
 
 
 def test_load_dataset_from_hf_disk_datasetdict(tmp_path: Path):
@@ -27,11 +32,7 @@
     )
     ds_path = tmp_path / "dsdict"
     ds.save_to_disk(ds_path)
+    # Default uses train
     assert load_dataset(str(ds_path)) == [Example("a", "b")]
-    assert load_dataset(str(ds_path), split="test") == [Example("c", "d")]
-=======
-    assert load_dataset(str(ds_path)) == [Example("x", "y")]
-    assert load_dataset(str(ds_path), split="validation") == [Example("v", "w")]
-    with pytest.raises(ValueError):
-        load_dataset(str(ds_path), split="test")
->>>>>>> a21d9ece
+    # Explicit 'test' split
+    assert load_dataset(str(ds_path), split="test") == [Example("c", "d")]