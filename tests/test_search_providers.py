import shutil
from pathlib import Path

import pytest

from codex.search import SearchRegistry
from codex.search.providers import ExternalWebSearch


def test_internal_search_finds_known_string():
<<<<<<< HEAD
    root = Path(__file__).resolve().parents[1] / "src"
    registry = SearchRegistry(root=root)
=======
    """Internal ripgrep search should locate a known phrase.

    Skip if the ``rg`` executable is not available in the environment to avoid
    spurious failures on minimal installations.
    """

    if shutil.which("rg") is None:
        pytest.skip("ripgrep not installed")

    registry = SearchRegistry(root=Path("src"))
>>>>>>> 3e996bad
    results = registry.search("Utility helpers for codex")
    assert any("src/codex/utils/__init__.py" in r["path"] for r in results)


def test_external_provider_disabled_by_default():
    registry = SearchRegistry()
    assert all(not isinstance(p, ExternalWebSearch) for p in registry.providers)


def test_external_search_handles_network_error(monkeypatch):
    import urllib.request

    def fail(*args, **kwargs):
        raise urllib.error.URLError("boom")

    monkeypatch.setattr(urllib.request, "urlopen", fail)
    provider = ExternalWebSearch()
    assert provider.search("python") == []<|MERGE_RESOLUTION|>--- conflicted
+++ resolved
@@ -8,21 +8,8 @@
 
 
 def test_internal_search_finds_known_string():
-<<<<<<< HEAD
     root = Path(__file__).resolve().parents[1] / "src"
     registry = SearchRegistry(root=root)
-=======
-    """Internal ripgrep search should locate a known phrase.
-
-    Skip if the ``rg`` executable is not available in the environment to avoid
-    spurious failures on minimal installations.
-    """
-
-    if shutil.which("rg") is None:
-        pytest.skip("ripgrep not installed")
-
-    registry = SearchRegistry(root=Path("src"))
->>>>>>> 3e996bad
     results = registry.search("Utility helpers for codex")
     assert any("src/codex/utils/__init__.py" in r["path"] for r in results)
 
