<<<<<<< HEAD
from codex_ml.modeling.codex_model_loader import load_model_with_optional_lora


def test_load_model_without_lora(monkeypatch):
    # Monkeypatch AutoModelForCausalLM to avoid network
    called = {}

    class Dummy:
        @staticmethod
        def from_pretrained(name_or_path, **kw):
            called["args"] = (name_or_path, kw)
            return object()

    monkeypatch.setattr("codex_ml.modeling.codex_model_loader.AutoModelForCausalLM", Dummy)
    model = load_model_with_optional_lora("gpt2", lora_enabled=False)
    assert isinstance(model, object)
    assert called["args"][0] == "gpt2"
=======
import types


def test_lora_disabled(monkeypatch):
    mod = __import__("codex_ml.modeling.codex_model_loader", fromlist=["load_model_with_optional_lora"])
    fake_model = object()

    monkeypatch.setattr(
        mod,
        "AutoModelForCausalLM",
        types.SimpleNamespace(from_pretrained=lambda *a, **k: fake_model),
    )

    model = mod.load_model_with_optional_lora("stub", lora_enabled=False)
    assert model is fake_model


def test_lora_missing_dep(monkeypatch):
    mod = __import__("codex_ml.modeling.codex_model_loader", fromlist=["load_model_with_optional_lora"])
    fake_model = object()

    monkeypatch.setattr(
        mod,
        "AutoModelForCausalLM",
        types.SimpleNamespace(from_pretrained=lambda *a, **k: fake_model),
    )
    monkeypatch.setattr(mod, "_maybe_import_peft", lambda: (None, None))

    model = mod.load_model_with_optional_lora("stub", lora_enabled=True)
    assert model is fake_model
>>>>>>> c41a90a6
<|MERGE_RESOLUTION|>--- conflicted
+++ resolved
@@ -1,10 +1,18 @@
-<<<<<<< HEAD
-from codex_ml.modeling.codex_model_loader import load_model_with_optional_lora
+from __future__ import annotations
+
+import importlib
+import types
+
+import pytest
 
 
 def test_load_model_without_lora(monkeypatch):
-    # Monkeypatch AutoModelForCausalLM to avoid network
-    called = {}
+    """
+    Ensure the base model is returned when lora_enabled=False and that
+    the AutoModelForCausalLM.from_pretrained is invoked with the expected name.
+    """
+    mod = importlib.import_module("codex_ml.modeling.codex_model_loader")
+    called: dict = {}
 
     class Dummy:
         @staticmethod
@@ -12,16 +20,18 @@
             called["args"] = (name_or_path, kw)
             return object()
 
-    monkeypatch.setattr("codex_ml.modeling.codex_model_loader.AutoModelForCausalLM", Dummy)
-    model = load_model_with_optional_lora("gpt2", lora_enabled=False)
+    monkeypatch.setattr(mod, "AutoModelForCausalLM", Dummy)
+    model = mod.load_model_with_optional_lora("gpt2", lora_enabled=False)
     assert isinstance(model, object)
     assert called["args"][0] == "gpt2"
-=======
-import types
 
 
 def test_lora_disabled(monkeypatch):
-    mod = __import__("codex_ml.modeling.codex_model_loader", fromlist=["load_model_with_optional_lora"])
+    """
+    If lora_enabled=False the function should return the model produced by
+    AutoModelForCausalLM.from_pretrained unchanged.
+    """
+    mod = importlib.import_module("codex_ml.modeling.codex_model_loader")
     fake_model = object()
 
     monkeypatch.setattr(
@@ -35,7 +45,11 @@
 
 
 def test_lora_missing_dep(monkeypatch):
-    mod = __import__("codex_ml.modeling.codex_model_loader", fromlist=["load_model_with_optional_lora"])
+    """
+    If lora_enabled=True but PEFT is not installed (i.e. _maybe_import_peft returns (None, None))
+    the base model should be returned unchanged.
+    """
+    mod = importlib.import_module("codex_ml.modeling.codex_model_loader")
     fake_model = object()
 
     monkeypatch.setattr(
@@ -46,5 +60,4 @@
     monkeypatch.setattr(mod, "_maybe_import_peft", lambda: (None, None))
 
     model = mod.load_model_with_optional_lora("stub", lora_enabled=True)
-    assert model is fake_model
->>>>>>> c41a90a6
+    assert model is fake_model