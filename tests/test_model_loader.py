--- conflicted
+++ resolved
@@ -201,22 +201,6 @@
 
 def test_device_map_passes_through(monkeypatch):
     mod = importlib.import_module("codex_ml.modeling.codex_model_loader")
-<<<<<<< HEAD
-    captured: dict = {}
-
-    def fake_from_pretrained(name_or_path, **kwargs):
-        captured.update(kwargs)
-        return object()
-
-    monkeypatch.setattr(
-        mod, "AutoModelForCausalLM", types.SimpleNamespace(from_pretrained=fake_from_pretrained)
-    )
-    mod.load_model_with_optional_lora("stub", device_map="tpu")
-    assert captured.get("device_map") == "tpu"
-
-
-def test_missing_lora_path_falls_back(monkeypatch, tmp_path):
-=======
     seen = {}
 
     def capture(*a, **k):
@@ -234,7 +218,6 @@
 
 
 def test_missing_lora_path_falls_back(monkeypatch):
->>>>>>> 58707598
     mod = importlib.import_module("codex_ml.modeling.codex_model_loader")
     base = object()
     monkeypatch.setattr(
@@ -250,11 +233,5 @@
 
     monkeypatch.setattr(mod, "_maybe_import_peft", lambda: (object, lambda m, c: m, DummyPeft))
 
-<<<<<<< HEAD
-    model = mod.load_model_with_optional_lora(
-        "stub", lora_enabled=True, lora_path=str(tmp_path / "missing")
-    )
-=======
     model = mod.load_model_with_optional_lora("stub", lora_enabled=True, lora_path="missing")
->>>>>>> 58707598
     assert model is base