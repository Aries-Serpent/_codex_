--- conflicted
+++ resolved
@@ -45,19 +45,6 @@
         assert 0.0 <= m["cpu_percent"] <= 100.0
 
 
-<<<<<<< HEAD
-def test_fallback_metrics_writer(tmp_path: Path):
-    target = tmp_path / "metrics.ndjson"
-    session = setup_logging(LoggingConfig(fallback_metrics_path=target))
-    log_metrics(session, {"loss": 0.42}, step=5)
-    shutdown_logging(session)
-    assert target.exists()
-    lines = target.read_text(encoding="utf-8").strip().splitlines()
-    assert len(lines) == 1
-    payload = json.loads(lines[0])
-    assert payload["step"] == 5
-    assert payload["metrics"]["loss"] == pytest.approx(0.42)
-=======
 def test_fallback_metrics_writer_emits_file(tmp_path: Path, monkeypatch: pytest.MonkeyPatch):
     monkeypatch.setattr(logging_utils_mod, "psutil", None)
     monkeypatch.setattr(logging_utils_mod, "pynvml", None)
@@ -77,5 +64,4 @@
     ]
     assert rows and rows[0]["metrics"]["loss"] == pytest.approx(0.42)
     assert rows[0]["step"] == 7
-    shutdown_logging(session)
->>>>>>> 20996eac
+    shutdown_logging(session)