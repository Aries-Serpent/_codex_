from __future__ import annotations

import os
import subprocess
from pathlib import Path

import pytest

<<<<<<< HEAD
=======
# Skip these tests if hydra is not available in the environment
pytest.importorskip("hydra")

>>>>>>> 535c96c2
ROOT = Path(__file__).resolve().parents[2]


@pytest.mark.skip(reason="override propagation under investigation")
def test_override_file(tmp_path: Path) -> None:
    override_file = tmp_path / "ovr.txt"
    override_file.write_text("train.batch_size=2\ntrain.lr=0.1\n")
    cmd = [
        "python",
        "-m",
        "codex_ml.cli.main",
        f"--override-file={override_file}",
        "--set",
        "tokenizer.name=gpt2",
        "pipeline.steps=[]",
        "dry_run=true",
        "hydra.run.dir=.codex/hydra_last",
    ]
    env = {**os.environ, "PYTHONPATH": "src"}
    subprocess.run(cmd, check=True, env=env, cwd=ROOT)
    text = (ROOT / ".codex/hydra_last/.hydra/config.yaml").read_text()
    assert "batch_size: 2" in text
    assert "lr: 0.1" in text
    assert "name: gpt2" in text<|MERGE_RESOLUTION|>--- conflicted
+++ resolved
@@ -6,12 +6,9 @@
 
 import pytest
 
-<<<<<<< HEAD
-=======
 # Skip these tests if hydra is not available in the environment
 pytest.importorskip("hydra")
 
->>>>>>> 535c96c2
 ROOT = Path(__file__).resolve().parents[2]
 
 
