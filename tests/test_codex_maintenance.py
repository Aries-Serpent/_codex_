--- conflicted
+++ resolved
@@ -1,17 +1,10 @@
 import subprocess
 import sys
 from pathlib import Path
-<<<<<<< HEAD
-
-ROOT = Path(__file__).resolve().parents[1]
-=======
->>>>>>> 09c0ff52
 
 import pytest
 
 ROOT = Path(__file__).resolve().parents[1]
-
-import pytest
 
 
 @pytest.mark.xfail(reason="codex maintenance helper not available", strict=False)
