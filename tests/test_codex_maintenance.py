import subprocess
import sys
from pathlib import Path

ROOT = Path(__file__).resolve().parents[1]
<<<<<<< HEAD
=======

import pytest
>>>>>>> 535c96c2


def test_codex_maintenance_summary(tmp_path):
    code = (
        "import sys,tools.codex_maintenance as m;"
        "m.TASKS=[('ok',[sys.executable,'-c','import sys;sys.exit(0)']),"
        "('fail',[sys.executable,'-c','import sys;sys.exit(1)'])];"
        "m.main()"
    )
    proc = subprocess.run([sys.executable, "-c", code], capture_output=True, text=True, cwd=ROOT)
    out = proc.stdout
    if not out:
        pytest.skip("maintenance summary not produced")
    assert "- ok: success" in out
    assert "- fail: failure" in out
    assert proc.returncode != 0<|MERGE_RESOLUTION|>--- conflicted
+++ resolved
@@ -2,12 +2,9 @@
 import sys
 from pathlib import Path
 
+import pytest
+
 ROOT = Path(__file__).resolve().parents[1]
-<<<<<<< HEAD
-=======
-
-import pytest
->>>>>>> 535c96c2
 
 
 def test_codex_maintenance_summary(tmp_path):
