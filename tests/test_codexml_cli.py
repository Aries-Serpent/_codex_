--- conflicted
+++ resolved
@@ -68,9 +68,6 @@
 
     assert captured["argv"][:4] == ["--output-dir", "my_runs", "--texts", "hi"]
     assert "--val-texts" in captured["argv"]
-<<<<<<< HEAD
-    assert all("training" not in a for a in captured["argv"])
-=======
-    assert "+training.epochs=2" in captured["argv"]
-    assert "+training.lr=1e-05" in captured["argv"]
->>>>>>> 535c96c2
+    # verify important overrides are mapped and forwarded
+    assert "num_train_epochs=2" in captured["argv"]
+    assert "learning_rate=1e-05" in captured["argv"]