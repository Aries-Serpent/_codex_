import pytest

pytest.importorskip("hydra")

from codex_ml.cli.main import cli  # noqa: E402


def test_codexml_cli_help():
    with pytest.raises(SystemExit):
        cli(["--help"])


def test_codexml_cli_skips_eval(monkeypatch):
    from hydra.core.global_hydra import GlobalHydra

    called = {"eval": False}

    def fake_eval(*args, **kwargs):
        called["eval"] = True

    monkeypatch.setattr("codex_ml.cli.main.run_training", lambda cfg, output_dir=None: None)
    monkeypatch.setattr("codex_ml.cli.main.evaluate_datasets", fake_eval)

    # Explicitly disable evaluation via config; CLI should exit cleanly and not call evaluate
    with pytest.raises(SystemExit) as excinfo:
        cli(["pipeline.steps=[evaluate]", "eval=null", "hydra.run.dir=."])
    assert excinfo.value.code == 0
    assert called["eval"] is False

    GlobalHydra.instance().clear()

    with pytest.raises(SystemExit):
        cli(["eval=null"])
    assert called["eval"] is False

    GlobalHydra.instance().clear()

    # With default config (no eval=null), the CLI should attempt evaluation
    with pytest.raises(SystemExit) as excinfo:
        cli(["hydra.run.dir=."])
    assert excinfo.value.code == 0
    assert called["eval"] is True


def test_run_training_invokes_functional_entry(monkeypatch):
    from omegaconf import OmegaConf

    from codex_ml.cli import main as cli_main

    captured: dict[str, list[str]] = {}

    def fake_main(argv: list[str] | None) -> int:
        captured["argv"] = argv or []
        return 0

    monkeypatch.setattr(cli_main, "_functional_training_main", fake_main)

    cfg = OmegaConf.create(
        {
            "output_dir": "my_runs",
            "epochs": 2,
            "texts": ["hi"],
            "val_texts": ["bye"],
            "lr": 1e-5,
        }
    )
    cli_main.run_training(cfg, output_dir="ignored_root")

    assert captured["argv"][:4] == ["--output-dir", "my_runs", "--texts", "hi"]
    assert "--val-texts" in captured["argv"]
<<<<<<< HEAD
    assert "+training.epochs=2" in captured["argv"]
    assert "+training.lr=1e-05" in captured["argv"]
=======
    assert all("training" not in a for a in captured["argv"])
>>>>>>> eb3311be
<|MERGE_RESOLUTION|>--- conflicted
+++ resolved
@@ -68,9 +68,5 @@
 
     assert captured["argv"][:4] == ["--output-dir", "my_runs", "--texts", "hi"]
     assert "--val-texts" in captured["argv"]
-<<<<<<< HEAD
     assert "+training.epochs=2" in captured["argv"]
-    assert "+training.lr=1e-05" in captured["argv"]
-=======
-    assert all("training" not in a for a in captured["argv"])
->>>>>>> eb3311be
+    assert "+training.lr=1e-05" in captured["argv"]