--- conflicted
+++ resolved
@@ -7,21 +7,12 @@
 
 import pytest
 
-<<<<<<< HEAD
-from codex_ml.interfaces import RewardModel, RLAgent, TokenizerAdapter, apply_config
-from codex_ml.interfaces.tokenizer import (
-    TokenizerProtocol,
-    TokenizerProtocolGuard,
-    WhitespaceTokenizer,
-    adapter_to_protocol,
-=======
 from codex_ml.interfaces import (
     RewardModel,
     RLAgent,
     TokenizerAdapter,
     apply_config,
     tokenizer as tokenizer_mod,
->>>>>>> 20996eac
 )
 
 # Load interface definitions from config or environment
@@ -130,21 +121,6 @@
 # END: CODEX_IFACE_TESTS
 
 
-<<<<<<< HEAD
-def test_adapter_to_protocol_wraps_tokenizer():
-    adapter = WhitespaceTokenizer()
-    protocol = adapter_to_protocol(adapter)
-    assert isinstance(protocol, TokenizerProtocol)
-    encoded = protocol.encode("hello world", max_length=5, padding=True)
-    assert len(encoded) == 5
-
-
-def test_protocol_guard_message():
-    broken = TokenizerProtocolGuard()
-    with pytest.raises(NotImplementedError) as exc:
-        broken.encode("text")
-    assert "TokenizerProtocol method" in str(exc.value)
-=======
 def test_tokenizer_protocol_guard(monkeypatch):
     class _FakeRegistry:
         def __init__(self):
@@ -161,5 +137,4 @@
 
     message = str(exc.value)
     assert "TokenizerProtocol method 'encode'" in message
-    assert "hf" in message and "whitespace" in message
->>>>>>> 20996eac
+    assert "hf" in message and "whitespace" in message