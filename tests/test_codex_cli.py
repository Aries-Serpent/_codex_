import os
import subprocess
import sys
from pathlib import Path

import pytest

import pytest

import pytest


def _run(args: list[str]) -> int:
    env = os.environ.copy()
    env["CODEX_CLI_SKIP_PRECOMMIT"] = "1"
    env["CODEX_CLI_SKIP_TESTS"] = "1"
    script = Path(__file__).resolve().parents[1] / "tools" / "codex_cli.py"
    result = subprocess.run([sys.executable, str(script), *args], env=env, check=False)
    return result.returncode


<<<<<<< HEAD
@pytest.mark.xfail(reason="codex_cli tool unavailable", strict=False)
=======
@pytest.mark.skip(reason="codex_cli tooling unavailable in tests")
>>>>>>> aa545d1e
def test_cli_lint_smoke():
    assert _run(["lint"]) == 0


<<<<<<< HEAD
@pytest.mark.xfail(reason="codex_cli tool unavailable", strict=False)
=======
@pytest.mark.skip(reason="codex_cli tooling unavailable in tests")
>>>>>>> aa545d1e
def test_cli_test_smoke():
    assert _run(["test"]) == 0


<<<<<<< HEAD
@pytest.mark.xfail(reason="codex_cli tool unavailable", strict=False)
=======
@pytest.mark.skip(reason="codex_cli tooling unavailable in tests")
>>>>>>> aa545d1e
def test_cli_audit_smoke():
    assert _run(["audit"]) == 0<|MERGE_RESOLUTION|>--- conflicted
+++ resolved
@@ -2,10 +2,6 @@
 import subprocess
 import sys
 from pathlib import Path
-
-import pytest
-
-import pytest
 
 import pytest
 
@@ -19,28 +15,16 @@
     return result.returncode
 
 
-<<<<<<< HEAD
-@pytest.mark.xfail(reason="codex_cli tool unavailable", strict=False)
-=======
 @pytest.mark.skip(reason="codex_cli tooling unavailable in tests")
->>>>>>> aa545d1e
 def test_cli_lint_smoke():
     assert _run(["lint"]) == 0
 
 
-<<<<<<< HEAD
-@pytest.mark.xfail(reason="codex_cli tool unavailable", strict=False)
-=======
 @pytest.mark.skip(reason="codex_cli tooling unavailable in tests")
->>>>>>> aa545d1e
 def test_cli_test_smoke():
     assert _run(["test"]) == 0
 
 
-<<<<<<< HEAD
-@pytest.mark.xfail(reason="codex_cli tool unavailable", strict=False)
-=======
 @pytest.mark.skip(reason="codex_cli tooling unavailable in tests")
->>>>>>> aa545d1e
 def test_cli_audit_smoke():
     assert _run(["audit"]) == 0