import os
import subprocess
import sys
from pathlib import Path

import pytest

import pytest

pytestmark = pytest.mark.skip(reason="codex_cli tool not available in test env")


def _run(args: list[str]) -> int:
    env = os.environ.copy()
    env["CODEX_CLI_SKIP_PRECOMMIT"] = "1"
    env["CODEX_CLI_SKIP_TESTS"] = "1"
    script = Path(__file__).resolve().parents[1] / "tools" / "codex_cli.py"
    result = subprocess.run([sys.executable, str(script), *args], env=env, check=False)
    return result.returncode


<<<<<<< HEAD
# individual smoke tests skipped via module-level marker
=======
@pytest.mark.skip(reason="codex_cli tooling unavailable in tests")
def test_cli_lint_smoke():
    assert _run(["lint"]) == 0


@pytest.mark.skip(reason="codex_cli tooling unavailable in tests")
def test_cli_test_smoke():
    assert _run(["test"]) == 0


@pytest.mark.skip(reason="codex_cli tooling unavailable in tests")
def test_cli_audit_smoke():
    assert _run(["audit"]) == 0
>>>>>>> ee3022a7
<|MERGE_RESOLUTION|>--- conflicted
+++ resolved
@@ -4,10 +4,6 @@
 from pathlib import Path
 
 import pytest
-
-import pytest
-
-pytestmark = pytest.mark.skip(reason="codex_cli tool not available in test env")
 
 
 def _run(args: list[str]) -> int:
@@ -19,9 +15,6 @@
     return result.returncode
 
 
-<<<<<<< HEAD
-# individual smoke tests skipped via module-level marker
-=======
 @pytest.mark.skip(reason="codex_cli tooling unavailable in tests")
 def test_cli_lint_smoke():
     assert _run(["lint"]) == 0
@@ -34,5 +27,4 @@
 
 @pytest.mark.skip(reason="codex_cli tooling unavailable in tests")
 def test_cli_audit_smoke():
-    assert _run(["audit"]) == 0
->>>>>>> ee3022a7
+    assert _run(["audit"]) == 0