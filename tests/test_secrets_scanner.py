--- conflicted
+++ resolved
@@ -18,16 +18,6 @@
     assert "slack_token" in kinds
 
 
-<<<<<<< HEAD
-def test_scanner_reads_zip_archives(tmp_path: Path) -> None:
-    archive = tmp_path / "bundle.zip"
-    with zipfile.ZipFile(archive, "w") as handle:
-        handle.writestr("nested/credentials.txt", "xoxb-abcdefghijklmnop")
-
-    hits = scan_archive(archive)
-    kinds = {name for (name, _line, _text, member) in hits}
-    assert "slack_token" in kinds
-=======
 def test_scanner_reads_archive(tmp_path: Path) -> None:
     archive = tmp_path / "bundle.zip"
     aws = "AKIA1234567890" + "ABCD" + "EF"
@@ -36,5 +26,4 @@
 
     hits = scan_file(archive)
     kinds = {name for (name, _line, _text) in hits}
-    assert "aws_access_key" in kinds
->>>>>>> 20996eac
+    assert "aws_access_key" in kinds