import os

import pytest

from src.codex.chat import ChatSession


def test_env_var_removed_when_log_event_raises(monkeypatch):
    """The ``CODEX_SESSION_ID`` env var is removed even if logging fails."""

    def boom(session_id, role, message, **kwargs):
        if message == "session_end":
            raise RuntimeError("boom")

    monkeypatch.setattr("src.codex.chat.log_event", boom)
    cs = ChatSession("boom")

    with pytest.raises(RuntimeError):
        with cs:
            pass

<<<<<<< HEAD
    assert "CODEX_SESSION_ID" not in os.environ  # nosec B101
=======
    assert "CODEX_SESSION_ID" not in os.environ


def test_env_cleared_when_body_and_log_fail(monkeypatch):
    """Environment variable cleared if body and logging both fail."""

    def boom(session_id, role, message, **kwargs):
        if message == "session_end":
            raise RuntimeError("boom")

    monkeypatch.setattr("src.codex.chat.log_event", boom)

    with pytest.raises(RuntimeError):
        with ChatSession("boom"):
            raise ValueError("inner")

    assert "CODEX_SESSION_ID" not in os.environ
>>>>>>> 439fdd13
<|MERGE_RESOLUTION|>--- conflicted
+++ resolved
@@ -19,9 +19,6 @@
         with cs:
             pass
 
-<<<<<<< HEAD
-    assert "CODEX_SESSION_ID" not in os.environ  # nosec B101
-=======
     assert "CODEX_SESSION_ID" not in os.environ
 
 
@@ -38,5 +35,4 @@
         with ChatSession("boom"):
             raise ValueError("inner")
 
-    assert "CODEX_SESSION_ID" not in os.environ
->>>>>>> 439fdd13
+    assert "CODEX_SESSION_ID" not in os.environ