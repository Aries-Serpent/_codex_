import json
from pathlib import Path

from codex_ml.monitoring.codex_logging import write_ndjson


def test_log_redaction(tmp_path: Path) -> None:
    p = tmp_path / "log.ndjson"
<<<<<<< HEAD
    write_ndjson(p, {"text": "ghp_" + "A" * 36})  # pragma: allowlist secret
=======
    # Explicitly construct a token-like secret; allowlist comment prevents false-positive secret lint
    secret = "ghp_" + "A" * 36  # pragma: allowlist secret
    write_ndjson(p, {"text": secret})
>>>>>>> aa545d1e
    data = json.loads(p.read_text().strip())
    assert "REDACTED" in data["text"]
    assert data["redactions"]["secrets"] >= 1<|MERGE_RESOLUTION|>--- conflicted
+++ resolved
@@ -6,13 +6,9 @@
 
 def test_log_redaction(tmp_path: Path) -> None:
     p = tmp_path / "log.ndjson"
-<<<<<<< HEAD
-    write_ndjson(p, {"text": "ghp_" + "A" * 36})  # pragma: allowlist secret
-=======
     # Explicitly construct a token-like secret; allowlist comment prevents false-positive secret lint
     secret = "ghp_" + "A" * 36  # pragma: allowlist secret
     write_ndjson(p, {"text": secret})
->>>>>>> aa545d1e
     data = json.loads(p.read_text().strip())
     assert "REDACTED" in data["text"]
     assert data["redactions"]["secrets"] >= 1