--- conflicted
+++ resolved
@@ -46,11 +46,7 @@
 
     def test_optional_entropy_bits(self) -> None:
         """Support optional entropy bits threshold."""
-<<<<<<< HEAD
-        assert check_secret_entropy("abcdEFGH1234!", min_bits=48.0) is True
-=======
         assert (
             check_secret_entropy("abcdEFGH1234!", min_bits=48.0) is True
         )  # pragma: allowlist secret
->>>>>>> b9e3e2e3
         assert check_secret_entropy("abcDEF123", min_bits=80.0) is False  # pragma: allowlist secret