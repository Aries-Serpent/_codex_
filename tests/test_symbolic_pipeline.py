import math
import pytest

from codex_ml.symbolic_pipeline import (
    ModelHandle,
    PretrainCfg,
    RewardModelCfg,
    RLHFCfg,
    SFTCfg,
    Weights,
    loss_sft,
    pretrain,
    regularizer,
    rlhf_ppo,
    run_codex_symbolic_pipeline,
    sft,
    train_reward_model,
)

def _basic_data():
    corpus = ["a b", "b c"]
    demos = [{"prompt": "p", "completion": "a b"}]
    prefs = [("p", "a b", "b c", 1)]
    return corpus, demos, prefs

def test_pipeline_reproducible():
    corpus, demos, prefs = _basic_data()
    cfgs = dict(
        pre_cfg=PretrainCfg(),
        sft_cfg=SFTCfg(batch_size=1),
        rlhf_cfg=RLHFCfg(),
        w=Weights(),
    )
    summary1 = run_codex_symbolic_pipeline(
        corpus=corpus, demos=demos, prefs=prefs, **cfgs
    )
    summary2 = run_codex_symbolic_pipeline(
        corpus=corpus, demos=demos, prefs=prefs, **cfgs
    )
    assert summary1 == summary2

def test_pretrain_empty_corpus_raises():
    with pytest.raises(ValueError):
        run_codex_symbolic_pipeline(
            corpus=[],
            demos=[{"prompt": "p", "completion": "a"}],
            prefs=[("p", "a", "b", 1)],
        )

def test_invalid_config():
    with pytest.raises(ValueError):
        PretrainCfg(lr=-1.0)

def test_sft_cfg_invalid():
    with pytest.raises(ValueError):
        SFTCfg(lr=0)

def test_invalid_sft_config():
    with pytest.raises(ValueError):
        SFTCfg(lr=0)


def test_reward_model_accuracy_and_loss():
    corpus, demos, prefs = _basic_data()
    model = pretrain(corpus, PretrainCfg())
    model = sft(model, demos, SFTCfg(batch_size=1))
    rm = train_reward_model(prefs, model)
    assert rm.meta["accuracy"] == 1.0
    computed = loss_sft(model, demos)
    manual = -sum(math.log(model.meta["token_probs"][t]) for t in ["a", "b"]) / 2
    assert math.isclose(computed, manual)
    assert model.meta["tokens_seen"] == 4
    assert model.meta["tokens_seen_sft"] == 2

def test_sft_empty_demos_raises():
    model = pretrain(["a"], PretrainCfg())
    with pytest.raises(ValueError):
        sft(model, [], SFTCfg())

def test_train_reward_model_empty_prefs_raises():
    model = pretrain(["a"], PretrainCfg())
    with pytest.raises(ValueError):
        train_reward_model([], model)

<<<<<<< HEAD

def test_pipeline_empty_prefs_raises():
    corpus, demos, _ = _basic_data()
    with pytest.raises(ValueError):
        run_codex_symbolic_pipeline(corpus=corpus, demos=demos, prefs=[])


=======
>>>>>>> 40d4da9a
def test_reward_model_cfg_invalid():
    with pytest.raises(ValueError):
        RewardModelCfg(lr=0)

def test_rlhf_missing_prefs_raises():
    model = pretrain(["a"], PretrainCfg())
    model = sft(model, [{"prompt": "p", "completion": "a"}], SFTCfg())
    rm = train_reward_model([("p", "a", "b", 1)], model)
    rm.meta.pop("prefs")
    with pytest.raises(ValueError):
        rlhf_ppo(model, rm, RLHFCfg())

def test_rlhf_cfg_invalid():
    with pytest.raises(ValueError):
        RLHFCfg(ppo_clip=-0.1)

def test_rlhf_deterministic():
    corpus, demos, prefs = _basic_data()
    M0a = pretrain(corpus, PretrainCfg())
    M0b = pretrain(corpus, PretrainCfg())
    M1a = sft(M0a, demos, SFTCfg(batch_size=1))
    M1b = sft(M0b, demos, SFTCfg(batch_size=1))
    rm = train_reward_model(prefs, M1a)
    M2a = rlhf_ppo(M1a, rm, RLHFCfg())
    M2b = rlhf_ppo(M1b, rm, RLHFCfg())
    assert M2a.meta["token_probs"] == M2b.meta["token_probs"]

def test_reward_model_deterministic():
    corpus, demos, prefs = _basic_data()
    model = pretrain(corpus, PretrainCfg())
    model = sft(model, demos, SFTCfg(batch_size=1))
    rm1 = train_reward_model(prefs, model, RewardModelCfg(seed=0))
    rm2 = train_reward_model(prefs, model, RewardModelCfg(seed=0))
    assert rm1.meta["weights"] == rm2.meta["weights"]

def test_regularizer_penalises_dangerous_tokens():
    safe = ModelHandle(
        "m", "stage", {"token_probs": {"safe": 1.0}, "base_token_probs": {"safe": 1.0}}
    )
    dangerous = ModelHandle(
        "m",
        "stage",
        {"token_probs": {"rm": 1.0}, "base_token_probs": {"rm": 1.0}},
    )
    assert regularizer(safe) == 0.0
    assert regularizer(dangerous) == pytest.approx(1.0)<|MERGE_RESOLUTION|>--- conflicted
+++ resolved
@@ -82,16 +82,11 @@
     with pytest.raises(ValueError):
         train_reward_model([], model)
 
-<<<<<<< HEAD
-
 def test_pipeline_empty_prefs_raises():
     corpus, demos, _ = _basic_data()
     with pytest.raises(ValueError):
         run_codex_symbolic_pipeline(corpus=corpus, demos=demos, prefs=[])
 
-
-=======
->>>>>>> 40d4da9a
 def test_reward_model_cfg_invalid():
     with pytest.raises(ValueError):
         RewardModelCfg(lr=0)
