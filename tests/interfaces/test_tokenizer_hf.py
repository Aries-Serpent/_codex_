import pytest

pytestmark = pytest.mark.filterwarnings("ignore::DeprecationWarning")


@pytest.mark.skip(reason="requires transformers")
def test_hf_tokenizer_encode_roundtrip():
    from codex_ml.interfaces.tokenizer import HFTokenizer

    tk = HFTokenizer("gpt2", padding=False, truncation=True, max_length=32)
    ids = tk.encode("hello world")
<<<<<<< HEAD
    assert isinstance(ids, list) and len(ids) >= 2
=======
    assert isinstance(ids, list) and len(ids) >= 2
    text = tk.decode(ids)
    assert "hello" in text
>>>>>>> 0aa735c8
<|MERGE_RESOLUTION|>--- conflicted
+++ resolved
@@ -9,10 +9,8 @@
 
     tk = HFTokenizer("gpt2", padding=False, truncation=True, max_length=32)
     ids = tk.encode("hello world")
-<<<<<<< HEAD
     assert isinstance(ids, list) and len(ids) >= 2
-=======
-    assert isinstance(ids, list) and len(ids) >= 2
+    # ensure decode roundtrip works as expected
     text = tk.decode(ids)
-    assert "hello" in text
->>>>>>> 0aa735c8
+    assert isinstance(text, str)
+    assert "hello" in text