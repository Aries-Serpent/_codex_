--- conflicted
+++ resolved
@@ -28,9 +28,5 @@
         loss_history.append(loss.item())
 
     assert loss_history[-1] < 1e-2
-<<<<<<< HEAD
-    assert loss_history[-1] <= min(loss_history) + 1e-6
-=======
     best_loss = min(loss_history)
-    assert loss_history[-1] <= best_loss + 1e-8
->>>>>>> f7fd5b3d
+    assert loss_history[-1] <= best_loss + 1e-8