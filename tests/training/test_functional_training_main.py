--- conflicted
+++ resolved
@@ -37,13 +37,9 @@
 
     class _Tok:
         pad_token = None
-<<<<<<< HEAD
         eos_token = "</s>"
         pad_token_id = 0
         eos_token_id = 0
-=======
-        eos_token = 0
->>>>>>> 0586d6db
 
         def __call__(self, txts, padding=True, return_tensors="pt"):
             assert self.pad_token is not None
@@ -105,77 +101,5 @@
     assert "labels" in captured["columns"]
     assert captured["input_ids"].tolist() == [5, 6, 0]
     assert captured["labels"].tolist() == [5, 6, -100]
-<<<<<<< HEAD
     assert captured["val_labels"].tolist() == [5, 6, -100]
-    assert captured["grad_accum"] == 3
-=======
-
-
-def test_main_uses_val_texts_and_traincfg_overrides(monkeypatch, tmp_path: Path) -> None:
-    cfg = OmegaConf.create(
-        {
-            "training": {
-                "texts": ["train"],
-                "val_texts": ["val"],
-                "seed": 0,
-                "grad_accum": 2,
-            }
-        }
-    )
-    monkeypatch.setattr(ft, "load_training_cfg", lambda **kwargs: cfg)
-
-    class _Tok:
-        pad_token = None
-        eos_token = 0
-
-        def __call__(self, txts, padding=True, return_tensors="pt"):
-            import torch
-
-            ids = torch.tensor([[5, 6, 0]])
-            mask = torch.tensor([[1, 1, 0]])
-            return {"input_ids": ids, "attention_mask": mask}
-
-        @classmethod
-        def from_pretrained(cls, name):  # pragma: no cover - simple stub
-            return cls()
-
-    class _Model:
-        @classmethod
-        def from_pretrained(cls, name):  # pragma: no cover - simple stub
-            return cls()
-
-        def to(self, device):  # pragma: no cover - no-op for test
-            pass
-
-    class _Dataset:
-        def __init__(self, data):
-            self._data = data
-            self.column_names = list(data.keys())
-
-        @classmethod
-        def from_dict(cls, data):
-            return cls(data)
-
-    monkeypatch.setitem(
-        sys.modules,
-        "transformers",
-        types.SimpleNamespace(AutoTokenizer=_Tok, AutoModelForCausalLM=_Model),
-    )
-    monkeypatch.setitem(
-        sys.modules,
-        "datasets",
-        types.SimpleNamespace(Dataset=_Dataset),
-    )
-
-    captured: dict[str, Any] = {}
-
-    def fake_run(model, tokenizer, train_ds, val_ds, train_cfg):
-        captured["val_ds"] = val_ds
-        captured["grad_accum"] = train_cfg.grad_accum
-        return {}
-
-    monkeypatch.setattr(ft, "run_custom_trainer", fake_run)
-    ft.main(["--output-dir", str(tmp_path), "--engine", "custom"])
-    assert captured["val_ds"] is not None
-    assert captured["grad_accum"] == 2
->>>>>>> 0586d6db
+    assert captured["grad_accum"] == 3