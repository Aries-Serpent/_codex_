from codex_ml.models import minilm
from codex_ml.models.registry import get_model


<<<<<<< HEAD
def test_get_model_returns_minilm_config():
    model = get_model("MiniLM", {"vocab_size": 128})
=======
def test_get_model_returns_minilm_instance():
    # Use a small vocab size to keep the model lightweight for tests
    model = get_model("MiniLM", {"vocab_size": 64})
>>>>>>> dc1a8430
    assert isinstance(model, minilm.MiniLM)<|MERGE_RESOLUTION|>--- conflicted
+++ resolved
@@ -2,12 +2,7 @@
 from codex_ml.models.registry import get_model
 
 
-<<<<<<< HEAD
-def test_get_model_returns_minilm_config():
-    model = get_model("MiniLM", {"vocab_size": 128})
-=======
 def test_get_model_returns_minilm_instance():
     # Use a small vocab size to keep the model lightweight for tests
     model = get_model("MiniLM", {"vocab_size": 64})
->>>>>>> dc1a8430
     assert isinstance(model, minilm.MiniLM)