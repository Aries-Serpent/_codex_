--- conflicted
+++ resolved
@@ -2,11 +2,7 @@
 from codex_ml.models.registry import get_model
 
 
-<<<<<<< HEAD
 def test_get_model_returns_minilm_instance():
-    model = get_model("MiniLM", {"vocab_size": 128})
-=======
-def test_get_model_instantiates_minilm():
-    model = get_model("MiniLM", {"vocab_size": 32})
->>>>>>> 5ab71476
+    # Use a small vocab size to keep the model lightweight for tests
+    model = get_model("MiniLM", {"vocab_size": 64})
     assert isinstance(model, minilm.MiniLM)