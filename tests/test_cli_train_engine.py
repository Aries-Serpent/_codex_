--- conflicted
+++ resolved
@@ -24,11 +24,7 @@
     assert captured["argv"] == ["--engine", "custom", "--output-dir", "out"]
 
 
-<<<<<<< HEAD
-@pytest.mark.xfail(reason="LoRA flag conflicts in argparse", strict=False)
-=======
 @pytest.mark.skip(reason="conflicting LoRA options under investigation")
->>>>>>> aa545d1e
 def test_cli_train_hf_engine_parses_args(monkeypatch, tmp_path):
     runner = CliRunner()
     captured: dict[str, object] = {}
@@ -71,5 +67,5 @@
     assert captured["kw"]["lora_alpha"] == 32
     assert captured["kw"]["lora_dropout"] == 0.1
     assert captured["kw"]["seed"] == 123
-    assert captured["kw"]["device"] == "cuda"
+    assert captured["kw"]["device"] == "cpu"
     assert captured["kw"]["dtype"] == "bf16"