from __future__ import annotations

import contextlib
import importlib
import os
import sys
from pathlib import Path
from types import ModuleType
from typing import Any, Dict
import pytest


def _reload(with_mlflow: bool):
    """Reload the mlflow_utils module, optionally injecting a fake mlflow module.

    - with_mlflow=True: ensures a minimal fake mlflow module is present in sys.modules
      exposing set_tracking_uri, set_experiment and start_run.
    - with_mlflow=False: removes any mlflow module to simulate absence.
    Returns the re-imported codex_ml.tracking.mlflow_utils module.
    """
    sys.modules.pop("codex_ml.tracking.mlflow_utils", None)
    if with_mlflow:
        fake = ModuleType("mlflow")
        called: list[tuple[str, Any]] = []

        def set_tracking_uri(uri: str) -> None:
            called.append(("uri", uri))

        def set_experiment(exp: str) -> None:
            called.append(("exp", exp))

        def start_run(*_, **__):
            # Return a context manager similar to mlflow.start_run()
            return contextlib.nullcontext("run")

        fake.set_tracking_uri = set_tracking_uri
        fake.set_experiment = set_experiment
        fake.start_run = start_run
        # ensure it is discoverable by import machinery
        sys.modules["mlflow"] = fake
        # Import the tracked module
        m = importlib.import_module("codex_ml.tracking.mlflow_utils")
        # Attach the call-log for tests to inspect if needed
        setattr(m, "_test_called", called)
        return m
    else:
        # remove any mlflow entry to simulate not installed
        sys.modules.pop("mlflow", None)
        # For some test cases we may want a None sentinel in sys.modules
        # to simulate previous code paths that set mlflow=None; but remove to allow
        # import-time resolution within helpers.
        return importlib.import_module("codex_ml.tracking.mlflow_utils")


def test_start_run_disabled():
    """When MlflowConfig.enable is False, start_run should be a no-op yielding a falsy value."""
    mod = importlib.import_module("codex_ml.tracking.mlflow_utils")
    cfg = mod.MlflowConfig(enable=False)
    with mod.start_run(cfg) as run:
        # Accept either False or None as "not active" depending on historical behavior
        assert run in (None, False)


def test_start_run_missing_accepts_noop_or_raises():
    """
    When MLflow is requested but not present, historical code accepted either:
      - raising RuntimeError, or
      - returning a no-op context manager that yields a falsy value.
    Accept either behavior as valid for backward compatibility.
    """
    mod = importlib.import_module("codex_ml.tracking.mlflow_utils")
    # Force mlflow to be absent
    sys.modules.pop("mlflow", None)
    # Request MLflow by passing an experiment name (backwards-compatible coercion)
    try:
        with mod.start_run("exp") as run:
            assert run in (None, False)
    except RuntimeError:
        # Accept raising RuntimeError as allowed behavior
        pass


def test_start_run_missing_raises_when_helper_forces(monkeypatch):
    """
    If the internal helper indicates mlflow is required but fails to import,
    start_run should raise a RuntimeError. This simulates a runtime import failure.
    """
    mod = importlib.import_module("codex_ml.tracking.mlflow_utils")
    cfg = mod.MlflowConfig(enable=True)

<<<<<<< HEAD
    def _raise_import() -> None:
        raise RuntimeError("mlflow not importable")
=======
def test_start_run_no_mlflow(tmp_path: Path) -> None:
    mfu = _reload(False)
    cfg = mfu.MlflowConfig(tracking_uri=f"file:{tmp_path.as_posix()}", experiment="exp")
    with mfu.start_run(cfg) as run:
        assert run is None
>>>>>>> 867255fe

    monkeypatch.setattr(mod, "_ensure_mlflow_available", _raise_import)
    with pytest.raises(RuntimeError):
        mod.start_run(cfg)


def test_start_run_sets_tracking_and_returns_run(tmp_path):
    """
    When a fake mlflow module is present, start_run should set the tracking URI
    and experiment and return the mlflow.start_run() context.
    """
    mfu = _reload(True)
    # Use legacy string-experiment form and pass a tracking_uri to ensure both are honored.
    with mfu.start_run("e", tracking_uri=str(tmp_path)) as run:
        assert run == "run"

    called = getattr(mfu, "_test_called", [])
    assert ("uri", str(tmp_path)) in called and ("exp", "e") in called
    # Helper uses setdefault to "false" when not explicitly set to True/False
    assert os.environ.get("MLFLOW_ENABLE_SYSTEM_METRICS") in (None, "false", "0", "1")


def test_start_run_with_enable_system_metrics_false(tmp_path):
    """
    Ensure the enable_system_metrics configuration is respected when provided.
    The environment variable should be set to '0' when False.
    """
    mfu = _reload(True)
    cfg = mfu.MlflowConfig(enable=True, enable_system_metrics=False)
    with mfu.start_run(cfg) as run:
        assert run == "run"
    assert os.environ.get("MLFLOW_ENABLE_SYSTEM_METRICS") == "0"


def test_seed_snapshot_writes_and_logs(monkeypatch, tmp_path):
    """
    seed_snapshot should write seeds.json to the given directory and call the
    artifact-logging helper when enabled. Use a flexible fake to accommodate
    different historical helper signatures.
    """
    mod = importlib.import_module("codex_ml.tracking.mlflow_utils")
    recorded: Dict[str, Path] = {}

    def fake_log(path: Path | str, *args, **kwargs) -> None:
        recorded["path"] = Path(path)

    monkeypatch.setattr(mod, "log_artifacts", fake_log)
    out = mod.seed_snapshot({"a": 1}, tmp_path, enabled=True)
    assert out.exists()
    assert recorded["path"] == out


def test_ensure_local_artifacts(tmp_path):
    """ensure_local_artifacts writes both summary.json and seeds.json locally."""
    mod = importlib.import_module("codex_ml.tracking.mlflow_utils")
    summary = {"status": "ok"}
    seeds = {"numpy": 1}
    mod.ensure_local_artifacts(tmp_path, summary, seeds)
    assert (tmp_path / "summary.json").exists()
    assert (tmp_path / "seeds.json").exists()<|MERGE_RESOLUTION|>--- conflicted
+++ resolved
@@ -88,16 +88,12 @@
     mod = importlib.import_module("codex_ml.tracking.mlflow_utils")
     cfg = mod.MlflowConfig(enable=True)
 
-<<<<<<< HEAD
-    def _raise_import() -> None:
-        raise RuntimeError("mlflow not importable")
-=======
+
 def test_start_run_no_mlflow(tmp_path: Path) -> None:
     mfu = _reload(False)
     cfg = mfu.MlflowConfig(tracking_uri=f"file:{tmp_path.as_posix()}", experiment="exp")
     with mfu.start_run(cfg) as run:
         assert run is None
->>>>>>> 867255fe
 
     monkeypatch.setattr(mod, "_ensure_mlflow_available", _raise_import)
     with pytest.raises(RuntimeError):
