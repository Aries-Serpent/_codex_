from __future__ import annotations

import importlib
import json
import os
import sys
<<<<<<< HEAD
import types
=======
>>>>>>> b4a1dbfe
from pathlib import Path
from types import ModuleType
from typing import Any
from urllib.parse import urlparse

import pytest


def _install_stub_mlflow(monkeypatch: pytest.MonkeyPatch) -> types.ModuleType:
    module = types.ModuleType("mlflow")

    class _DummyRun:
        def __enter__(self):  # pragma: no cover - trivial
            return self

        def __exit__(self, exc_type, exc, tb) -> bool:  # pragma: no cover - trivial
            return False

    def set_tracking_uri(uri: str) -> None:
        module.tracking_uri = uri

    def set_experiment(name: str) -> None:
        module.experiment = name

    def start_run(run_name: str | None = None):
        module.run_name = run_name
        return _DummyRun()

    def set_tags(tags):
        module.tags = dict(tags)

    def log_metric(name: str, value: float, step: int) -> None:
        metrics = getattr(module, "metrics", [])
        metrics.append((name, value, step))
        module.metrics = metrics

    def log_params(params):
        module.params = dict(params)

    def log_artifact(path: str) -> None:
        module.artifact = path

    def log_artifacts(path: str) -> None:  # pragma: no cover - compatibility
        module.artifacts_path = path

    def end_run() -> None:  # pragma: no cover - trivial
        module.ended = True

    module.set_tracking_uri = set_tracking_uri
    module.set_experiment = set_experiment
    module.start_run = start_run
    module.set_tags = set_tags
    module.log_metric = log_metric
    module.log_params = log_params
    module.log_artifact = log_artifact
    module.log_artifacts = log_artifacts
    module.end_run = end_run

    monkeypatch.setitem(sys.modules, "mlflow", module)
    return module


def _reload_guard() -> types.ModuleType:
    guard = importlib.import_module("codex_ml.tracking.mlflow_guard")
    return importlib.reload(guard)


def _reload_writers() -> types.ModuleType:
    writers = importlib.import_module("codex_ml.tracking.writers")
    return importlib.reload(writers)


def _load_summary(path: Path) -> list[dict[str, Any]]:
    if not path.exists():
        return []
    return [
        json.loads(line) for line in path.read_text(encoding="utf-8").splitlines() if line.strip()
    ]


def test_ensure_file_backend_sets_local_uri(tmp_path: Path, monkeypatch):
    monkeypatch.setenv("CODEX_MLFLOW_LOCAL_DIR", str(tmp_path / "mlruns"))
    monkeypatch.delenv("MLFLOW_TRACKING_URI", raising=False)
    monkeypatch.delenv("CODEX_MLFLOW_URI", raising=False)

    guard = _reload_guard()

    decision = guard.ensure_file_backend_decision()
    uri = decision.effective_uri
    assert uri.startswith("file:")
    path = Path(urlparse(uri).path)
    assert path.exists()
    assert os.environ.get("MLFLOW_TRACKING_URI") == uri
    assert os.environ.get("CODEX_MLFLOW_URI") == uri
    assert decision.system_metrics_enabled is False


def test_plain_paths_are_normalised_to_file_uri(tmp_path: Path, monkeypatch):
    monkeypatch.delenv("CODEX_MLFLOW_LOCAL_DIR", raising=False)
    monkeypatch.setenv("MLFLOW_TRACKING_URI", str(tmp_path / "plain_runs"))
    monkeypatch.delenv("CODEX_MLFLOW_URI", raising=False)

    guard = _reload_guard()

    decision = guard.ensure_file_backend_decision()
    uri = decision.effective_uri
    assert uri.startswith("file:")
    assert os.environ["MLFLOW_TRACKING_URI"] == uri
    assert os.environ["CODEX_MLFLOW_URI"] == uri
    path = Path(urlparse(uri).path)
    assert path.exists()


def test_bootstrap_blocks_remote_by_default(tmp_path: Path, monkeypatch):
    monkeypatch.delenv("CODEX_MLFLOW_LOCAL_DIR", raising=False)
    monkeypatch.setenv("MLFLOW_TRACKING_URI", "https://example.com/mlflow")
    monkeypatch.delenv("CODEX_MLFLOW_URI", raising=False)
    monkeypatch.delenv("MLFLOW_ALLOW_REMOTE", raising=False)

    guard = _reload_guard()

    decision = guard.bootstrap_offline_tracking_decision()
    assert decision.effective_uri.startswith("file:")
    assert os.environ["MLFLOW_TRACKING_URI"].startswith("file:")
    assert os.environ["CODEX_MLFLOW_URI"].startswith("file:")
    assert decision.fallback_reason in {"non_file_scheme", "non_local_host"}


def test_bootstrap_respects_allow_remote(monkeypatch):
    monkeypatch.setenv("MLFLOW_TRACKING_URI", "https://remote.example/mlflow")
    monkeypatch.setenv("MLFLOW_ALLOW_REMOTE", "1")
    monkeypatch.delenv("CODEX_MLFLOW_URI", raising=False)

    guard = _reload_guard()

    decision = guard.bootstrap_offline_tracking_decision()
    assert decision.effective_uri == "https://remote.example/mlflow"
    assert os.environ["MLFLOW_TRACKING_URI"] == decision.effective_uri
    assert decision.allow_remote is True


def test_summary_records_fallback_reason_when_downgraded(tmp_path, monkeypatch):
    monkeypatch.setenv("CODEX_MLFLOW_LOCAL_DIR", str(tmp_path / "local"))
    monkeypatch.delenv("MLFLOW_TRACKING_URI", raising=False)
    monkeypatch.delenv("CODEX_MLFLOW_URI", raising=False)
    monkeypatch.delenv("MLFLOW_ALLOW_REMOTE", raising=False)

    _install_stub_mlflow(monkeypatch)
    _reload_guard()
    writers = _reload_writers()
    writers._reset_summary_rotation_state_for_tests()

    summary_path = tmp_path / "tracking_summary.ndjson"
    writer = writers.MLflowWriter(
        "https://example.com/mlflow",
        "offline-smoke",
        "run-id",
        {},
        summary_path=summary_path,
    )
    writer.close()

    lines = [json.loads(line) for line in summary_path.read_text().splitlines() if line]
    assert lines, "summary should contain at least one record"
    extra = lines[-1]["extra"]
    assert extra["requested_uri"] == "https://example.com/mlflow"
    assert extra["effective_uri"].startswith("file:")
    assert extra["fallback_reason"] == "non_local_uri"
    assert extra["allow_remote_flag"] == ""
    assert extra["allow_remote"] is False
    assert extra["system_metrics_enabled"] is False


def test_summary_records_allow_remote_and_uri_passthrough(tmp_path, monkeypatch):
    monkeypatch.setenv("CODEX_MLFLOW_LOCAL_DIR", str(tmp_path / "local"))
    monkeypatch.setenv("MLFLOW_TRACKING_URI", "https://remote.example/mlflow")
    monkeypatch.setenv("MLFLOW_ALLOW_REMOTE", "1")
    monkeypatch.delenv("CODEX_MLFLOW_URI", raising=False)

<<<<<<< HEAD
    _install_stub_mlflow(monkeypatch)
    _reload_guard()
    writers = _reload_writers()
    writers._reset_summary_rotation_state_for_tests()

    summary_path = tmp_path / "tracking_summary.ndjson"
    writer = writers.MLflowWriter(
        "https://remote.example/mlflow",
        "offline-smoke",
        "run-id",
=======
    uri = guard.bootstrap_offline_tracking()
    assert uri == "https://remote.example/mlflow"
    assert os.environ["MLFLOW_TRACKING_URI"] == uri


def test_summary_records_fallback_reason_when_downgraded(tmp_path: Path, monkeypatch) -> None:
    monkeypatch.setenv("CODEX_MLFLOW_LOCAL_DIR", str(tmp_path / "mlruns"))
    monkeypatch.delenv("MLFLOW_ALLOW_REMOTE", raising=False)
    monkeypatch.delenv("CODEX_MLFLOW_ALLOW_REMOTE", raising=False)
    monkeypatch.delenv("MLFLOW_TRACKING_URI", raising=False)
    monkeypatch.delenv("CODEX_MLFLOW_URI", raising=False)

    dummy = ModuleType("mlflow")
    recorded: dict[str, Any] = {}

    def _set_tracking_uri(uri: str) -> None:
        recorded["uri"] = uri

    dummy.set_tracking_uri = _set_tracking_uri  # type: ignore[attr-defined]
    dummy.set_experiment = lambda name: None  # type: ignore[attr-defined]
    dummy.start_run = lambda run_name=None: object()  # type: ignore[attr-defined]
    dummy.set_tags = lambda tags=None: None  # type: ignore[attr-defined]
    dummy.log_metric = lambda name, value, step: None  # type: ignore[attr-defined]
    dummy.end_run = lambda: None  # type: ignore[attr-defined]
    monkeypatch.setitem(sys.modules, "mlflow", dummy)

    summary_path = tmp_path / "tracking_summary.ndjson"
    from codex_ml.tracking.writers import MLflowWriter

    writer = MLflowWriter(
        "https://example.invalid/mlflow",
        "exp",
        "run",
        {},
        summary_path=summary_path,
    )
    writer.log({"metric": "loss", "value": 0.1, "step": 1})
    writer.close()

    summary = _load_summary(summary_path)
    assert summary, "expected summary record"
    extra = summary[-1]["extra"]
    assert extra["requested_uri"] == "https://example.invalid/mlflow"
    assert extra["effective_uri"].startswith("file:")
    assert extra["tracking_uri"].startswith("file:")
    assert extra["fallback_reason"] == "remote_disallowed"
    assert extra["allow_remote"] is False
    assert extra["allow_remote_flag"] == ""
    assert extra["system_metrics_enabled"] is False
    assert recorded["uri"].startswith("file:")


def test_summary_records_allow_remote_and_uri_passthrough(tmp_path: Path, monkeypatch) -> None:
    monkeypatch.setenv("MLFLOW_ALLOW_REMOTE", "1")
    monkeypatch.setenv("MLFLOW_TRACKING_URI", "https://remote.mlflow")
    monkeypatch.setenv("CODEX_MLFLOW_LOCAL_DIR", str(tmp_path / "mlruns"))

    dummy = ModuleType("mlflow")

    def _noop(*args, **kwargs):
        return None

    dummy.set_tracking_uri = lambda uri: None  # type: ignore[attr-defined]
    dummy.set_experiment = _noop  # type: ignore[attr-defined]
    dummy.start_run = lambda run_name=None: object()  # type: ignore[attr-defined]
    dummy.set_tags = _noop  # type: ignore[attr-defined]
    dummy.log_metric = _noop  # type: ignore[attr-defined]
    dummy.end_run = _noop  # type: ignore[attr-defined]
    monkeypatch.setitem(sys.modules, "mlflow", dummy)

    summary_path = tmp_path / "tracking_summary.ndjson"
    from codex_ml.tracking.writers import MLflowWriter

    writer = MLflowWriter(
        "https://remote.mlflow",
        "exp",
        "run",
>>>>>>> b4a1dbfe
        {},
        summary_path=summary_path,
    )
    writer.close()

<<<<<<< HEAD
    lines = [json.loads(line) for line in summary_path.read_text().splitlines() if line]
    assert lines, "summary should contain at least one record"
    extra = lines[-1]["extra"]
    assert extra["requested_uri"] == "https://remote.example/mlflow"
    assert extra["effective_uri"] == "https://remote.example/mlflow"
    assert extra["fallback_reason"] == ""
    assert extra["allow_remote_flag"] == "1"
    assert extra["allow_remote"] is True
    assert extra["system_metrics_enabled"] is False
=======
    summary = _load_summary(summary_path)
    assert summary, "expected summary record"
    extra = summary[-1]["extra"]
    assert extra["requested_uri"] == "https://remote.mlflow"
    assert extra["effective_uri"] == "https://remote.mlflow"
    assert extra["fallback_reason"] == ""
    assert extra["allow_remote"] is True
    assert extra["allow_remote_flag"] in {"1", "true", "yes", "on"}
    assert extra["allow_remote_env"] == "MLFLOW_ALLOW_REMOTE"
>>>>>>> b4a1dbfe
<|MERGE_RESOLUTION|>--- conflicted
+++ resolved
@@ -4,10 +4,7 @@
 import json
 import os
 import sys
-<<<<<<< HEAD
 import types
-=======
->>>>>>> b4a1dbfe
 from pathlib import Path
 from types import ModuleType
 from typing import Any
@@ -187,7 +184,6 @@
     monkeypatch.setenv("MLFLOW_ALLOW_REMOTE", "1")
     monkeypatch.delenv("CODEX_MLFLOW_URI", raising=False)
 
-<<<<<<< HEAD
     _install_stub_mlflow(monkeypatch)
     _reload_guard()
     writers = _reload_writers()
@@ -198,91 +194,11 @@
         "https://remote.example/mlflow",
         "offline-smoke",
         "run-id",
-=======
-    uri = guard.bootstrap_offline_tracking()
-    assert uri == "https://remote.example/mlflow"
-    assert os.environ["MLFLOW_TRACKING_URI"] == uri
-
-
-def test_summary_records_fallback_reason_when_downgraded(tmp_path: Path, monkeypatch) -> None:
-    monkeypatch.setenv("CODEX_MLFLOW_LOCAL_DIR", str(tmp_path / "mlruns"))
-    monkeypatch.delenv("MLFLOW_ALLOW_REMOTE", raising=False)
-    monkeypatch.delenv("CODEX_MLFLOW_ALLOW_REMOTE", raising=False)
-    monkeypatch.delenv("MLFLOW_TRACKING_URI", raising=False)
-    monkeypatch.delenv("CODEX_MLFLOW_URI", raising=False)
-
-    dummy = ModuleType("mlflow")
-    recorded: dict[str, Any] = {}
-
-    def _set_tracking_uri(uri: str) -> None:
-        recorded["uri"] = uri
-
-    dummy.set_tracking_uri = _set_tracking_uri  # type: ignore[attr-defined]
-    dummy.set_experiment = lambda name: None  # type: ignore[attr-defined]
-    dummy.start_run = lambda run_name=None: object()  # type: ignore[attr-defined]
-    dummy.set_tags = lambda tags=None: None  # type: ignore[attr-defined]
-    dummy.log_metric = lambda name, value, step: None  # type: ignore[attr-defined]
-    dummy.end_run = lambda: None  # type: ignore[attr-defined]
-    monkeypatch.setitem(sys.modules, "mlflow", dummy)
-
-    summary_path = tmp_path / "tracking_summary.ndjson"
-    from codex_ml.tracking.writers import MLflowWriter
-
-    writer = MLflowWriter(
-        "https://example.invalid/mlflow",
-        "exp",
-        "run",
-        {},
-        summary_path=summary_path,
-    )
-    writer.log({"metric": "loss", "value": 0.1, "step": 1})
-    writer.close()
-
-    summary = _load_summary(summary_path)
-    assert summary, "expected summary record"
-    extra = summary[-1]["extra"]
-    assert extra["requested_uri"] == "https://example.invalid/mlflow"
-    assert extra["effective_uri"].startswith("file:")
-    assert extra["tracking_uri"].startswith("file:")
-    assert extra["fallback_reason"] == "remote_disallowed"
-    assert extra["allow_remote"] is False
-    assert extra["allow_remote_flag"] == ""
-    assert extra["system_metrics_enabled"] is False
-    assert recorded["uri"].startswith("file:")
-
-
-def test_summary_records_allow_remote_and_uri_passthrough(tmp_path: Path, monkeypatch) -> None:
-    monkeypatch.setenv("MLFLOW_ALLOW_REMOTE", "1")
-    monkeypatch.setenv("MLFLOW_TRACKING_URI", "https://remote.mlflow")
-    monkeypatch.setenv("CODEX_MLFLOW_LOCAL_DIR", str(tmp_path / "mlruns"))
-
-    dummy = ModuleType("mlflow")
-
-    def _noop(*args, **kwargs):
-        return None
-
-    dummy.set_tracking_uri = lambda uri: None  # type: ignore[attr-defined]
-    dummy.set_experiment = _noop  # type: ignore[attr-defined]
-    dummy.start_run = lambda run_name=None: object()  # type: ignore[attr-defined]
-    dummy.set_tags = _noop  # type: ignore[attr-defined]
-    dummy.log_metric = _noop  # type: ignore[attr-defined]
-    dummy.end_run = _noop  # type: ignore[attr-defined]
-    monkeypatch.setitem(sys.modules, "mlflow", dummy)
-
-    summary_path = tmp_path / "tracking_summary.ndjson"
-    from codex_ml.tracking.writers import MLflowWriter
-
-    writer = MLflowWriter(
-        "https://remote.mlflow",
-        "exp",
-        "run",
->>>>>>> b4a1dbfe
         {},
         summary_path=summary_path,
     )
     writer.close()
 
-<<<<<<< HEAD
     lines = [json.loads(line) for line in summary_path.read_text().splitlines() if line]
     assert lines, "summary should contain at least one record"
     extra = lines[-1]["extra"]
@@ -291,15 +207,4 @@
     assert extra["fallback_reason"] == ""
     assert extra["allow_remote_flag"] == "1"
     assert extra["allow_remote"] is True
-    assert extra["system_metrics_enabled"] is False
-=======
-    summary = _load_summary(summary_path)
-    assert summary, "expected summary record"
-    extra = summary[-1]["extra"]
-    assert extra["requested_uri"] == "https://remote.mlflow"
-    assert extra["effective_uri"] == "https://remote.mlflow"
-    assert extra["fallback_reason"] == ""
-    assert extra["allow_remote"] is True
-    assert extra["allow_remote_flag"] in {"1", "true", "yes", "on"}
-    assert extra["allow_remote_env"] == "MLFLOW_ALLOW_REMOTE"
->>>>>>> b4a1dbfe
+    assert extra["system_metrics_enabled"] is False