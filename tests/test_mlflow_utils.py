import contextlib
from pathlib import Path
<<<<<<< HEAD
from types import ModuleType
from typing import Any
=======
>>>>>>> 80a8f734

import pytest

<<<<<<< HEAD
def _inject_fake_mlflow(tmp_path: Path) -> ModuleType:
    """Create and inject a minimal fake mlflow module into sys.modules."""
    fake = ModuleType("mlflow")

    def set_tracking_uri(uri: str) -> None:
        # no-op; present to be called by the helper
        return None

    def set_experiment(exp: str) -> None:
        return None

    def start_run(*_, **__):
        # mimic mlflow.start_run as a context manager
        return __import__("contextlib").nullcontext("run")

    fake.set_tracking_uri = set_tracking_uri
    fake.set_experiment = set_experiment
    fake.start_run = start_run
    sys.modules["mlflow"] = fake
    return fake


def test_start_run_no_mlflow_accepts_noop_or_raise(monkeypatch):
    """
    When the 'mlflow' package is not present, accept either:
    - no-op context manager yielding a falsy value (None/False), or
    - raising a RuntimeError.
    This preserves compatibility across historical implementations.
    """
    # Import the helper module under test then simulate mlflow missing
    mfu = importlib.import_module("codex_ml.tracking.mlflow_utils")
    monkeypatch.setattr(mfu, "_HAS_MLFLOW", False, raising=False)
    monkeypatch.setattr(mfu, "_mlf", None, raising=False)
    real_import = importlib.import_module

    def fake_import(name, *args, **kwargs):
        if name == "mlflow":
            raise ImportError("mlflow not installed")
        return real_import(name, *args, **kwargs)

    monkeypatch.setattr(importlib, "import_module", fake_import)
    try:
        with mfu.start_run("exp") as run:
            assert run in (None, False)
    except RuntimeError:
        pass


def test_start_run_disabled_returns_noop():
    """When MlflowConfig.enable is False, start_run should be a no-op yielding a falsy value."""
    mfu = importlib.import_module("codex_ml.tracking.mlflow_utils")
    cfg = mfu.MlflowConfig(enable=False)
    with mfu.start_run(cfg) as run:
        assert run in (None, False)


def test_seed_snapshot_writes_json(tmp_path: Path) -> None:
    """seed_snapshot writes seeds.json and returns its path."""
    mfu = importlib.import_module("codex_ml.tracking.mlflow_utils")
    seeds = {"python": 0}
    path = mfu.seed_snapshot(seeds, tmp_path)
    assert json.loads(path.read_text(encoding="utf-8")) == seeds


def test_seed_snapshot_logs_artifact_when_enabled(monkeypatch, tmp_path: Path) -> None:
    """
    seed_snapshot should write seeds.json and call the artifact-logging helper.
    We inject a fake mlflow_utils.log_artifacts to capture calls.
    """
    mfu = importlib.import_module("codex_ml.tracking.mlflow_utils")
    logged: dict[str, str] = {}

    def fake_log(p: Path | str, **_: Any) -> None:  # flexible signature
        logged["path"] = str(p)

    monkeypatch.setattr(mfu, "log_artifacts", fake_log)
    out = mfu.seed_snapshot({"seed": 1}, tmp_path, enabled=True)
    assert out.exists() and logged["path"] == str(out)


def test_ensure_local_artifacts_writes_files(tmp_path: Path) -> None:
    """ensure_local_artifacts writes both summary.json and seeds.json locally."""
    mfu = importlib.import_module("codex_ml.tracking.mlflow_utils")
    summary = {"status": "ok"}
    seeds = {"numpy": 1}
    mfu.ensure_local_artifacts(tmp_path, summary, seeds)
    assert json.loads((tmp_path / "summary.json").read_text(encoding="utf-8")) == summary
    assert json.loads((tmp_path / "seeds.json").read_text(encoding="utf-8")) == seeds
=======
from codex_ml.tracking import mlflow_utils as MU


class DummyMLF:
    def __init__(self):
        self.params = None
        self.metrics = []
        self.artifacts = []
        self.tracking_uri = None
        self.experiment = None
        self.tags = None

    def set_tracking_uri(self, uri):
        self.tracking_uri = uri

    def set_experiment(self, exp):
        self.experiment = exp

    def start_run(self, tags=None):
        self.tags = tags
        return contextlib.nullcontext("run")

    def log_params(self, d):
        self.params = d

    def log_metric(self, k, v, step=None):
        if k == "bad":
            raise ValueError("bad")
        self.metrics.append((k, v, step))

    def log_artifact(self, path):
        self.artifacts.append(Path(path).name)

    def log_artifacts(self, path):
        self.artifacts.append(Path(path).name)


def test_start_run_and_logging(monkeypatch, tmp_path):
    dummy = DummyMLF()
    monkeypatch.setattr(MU, "_mlf", dummy)
    MU._HAS_MLFLOW = True
    with MU.start_run(
        "exp", tracking_uri=str(tmp_path), run_tags={"a": "b"}, enable_system_metrics=True
    ) as ctx:
        assert ctx == "run"
    MU.log_params({"p": 1}, enabled=True)
    MU.log_metrics({"loss": 1.0, "_step": 2, "bad": 0}, enabled=True)
    f = tmp_path / "f.txt"
    f.write_text("x")
    d = tmp_path / "d"
    d.mkdir()
    (d / "a.txt").write_text("y")
    MU.log_artifacts([f, d], enabled=True)
    MU.seed_snapshot({"s": 1}, tmp_path, enabled=True)
    MU.ensure_local_artifacts(tmp_path, {"m": 1}, {"s": 1}, enabled=True)
    assert dummy.params == {"p": 1}
    assert ("loss", 1.0, 2) in dummy.metrics
    assert "f.txt" in dummy.artifacts and "d" in dummy.artifacts


def test_noop_helpers(tmp_path):
    MU._mlf = None
    MU._HAS_MLFLOW = False
    MU.log_params({"a": 1})
    MU.log_metrics({}, enabled=False)
    MU.log_artifacts(tmp_path, enabled=False)


def test_start_run_disabled():
    with MU.start_run(None) as ctx:
        assert ctx is None


def test_start_run_no_tracking(monkeypatch):
    dummy = DummyMLF()
    monkeypatch.setattr(MU, "_mlf", dummy)
    MU._HAS_MLFLOW = True
    with MU.start_run(MU.MlflowConfig(enable=True, tracking_uri=None)) as ctx:
        assert ctx == "run"


def test_log_params_missing_mlflow(monkeypatch):
    MU._mlf = None
    MU._HAS_MLFLOW = False
    monkeypatch.setattr(
        MU, "_ensure_mlflow_available", lambda: (_ for _ in ()).throw(RuntimeError("no mlflow"))
    )
    with pytest.raises(RuntimeError):
        MU.log_params({"a": 1}, enabled=True)


def test_ensure_mlflow_available(monkeypatch):
    import importlib

    MU._mlf = None
    MU._HAS_MLFLOW = False
    dummy = object()
    monkeypatch.setattr(importlib, "import_module", lambda name: dummy)
    MU._ensure_mlflow_available()
    assert MU._mlf is dummy and MU._HAS_MLFLOW

    MU._mlf = None
    MU._HAS_MLFLOW = False
    monkeypatch.setattr(importlib, "import_module", lambda name: (_ for _ in ()).throw(ImportError))
    with pytest.raises(RuntimeError):
        MU._ensure_mlflow_available()


def test_coerce_config_object():
    cfg = MU._coerce_config(
        MU.MlflowConfig(enable=True, experiment="e"),
        tracking_uri="t",
        experiment="e2",
        run_tags={"a": "b"},
        enable_system_metrics=True,
    )
    assert cfg.enable and cfg.tracking_uri == "t" and cfg.experiment == "e2"
>>>>>>> 80a8f734
<|MERGE_RESOLUTION|>--- conflicted
+++ resolved
@@ -1,14 +1,16 @@
 import contextlib
+import importlib
+import json
+import sys
 from pathlib import Path
-<<<<<<< HEAD
 from types import ModuleType
 from typing import Any
-=======
->>>>>>> 80a8f734
 
 import pytest
 
-<<<<<<< HEAD
+from codex_ml.tracking import mlflow_utils as MU
+
+
 def _inject_fake_mlflow(tmp_path: Path) -> ModuleType:
     """Create and inject a minimal fake mlflow module into sys.modules."""
     fake = ModuleType("mlflow")
@@ -22,7 +24,7 @@
 
     def start_run(*_, **__):
         # mimic mlflow.start_run as a context manager
-        return __import__("contextlib").nullcontext("run")
+        return contextlib.nullcontext("run")
 
     fake.set_tracking_uri = set_tracking_uri
     fake.set_experiment = set_experiment
@@ -31,77 +33,9 @@
     return fake
 
 
-def test_start_run_no_mlflow_accepts_noop_or_raise(monkeypatch):
-    """
-    When the 'mlflow' package is not present, accept either:
-    - no-op context manager yielding a falsy value (None/False), or
-    - raising a RuntimeError.
-    This preserves compatibility across historical implementations.
-    """
-    # Import the helper module under test then simulate mlflow missing
-    mfu = importlib.import_module("codex_ml.tracking.mlflow_utils")
-    monkeypatch.setattr(mfu, "_HAS_MLFLOW", False, raising=False)
-    monkeypatch.setattr(mfu, "_mlf", None, raising=False)
-    real_import = importlib.import_module
-
-    def fake_import(name, *args, **kwargs):
-        if name == "mlflow":
-            raise ImportError("mlflow not installed")
-        return real_import(name, *args, **kwargs)
-
-    monkeypatch.setattr(importlib, "import_module", fake_import)
-    try:
-        with mfu.start_run("exp") as run:
-            assert run in (None, False)
-    except RuntimeError:
-        pass
-
-
-def test_start_run_disabled_returns_noop():
-    """When MlflowConfig.enable is False, start_run should be a no-op yielding a falsy value."""
-    mfu = importlib.import_module("codex_ml.tracking.mlflow_utils")
-    cfg = mfu.MlflowConfig(enable=False)
-    with mfu.start_run(cfg) as run:
-        assert run in (None, False)
-
-
-def test_seed_snapshot_writes_json(tmp_path: Path) -> None:
-    """seed_snapshot writes seeds.json and returns its path."""
-    mfu = importlib.import_module("codex_ml.tracking.mlflow_utils")
-    seeds = {"python": 0}
-    path = mfu.seed_snapshot(seeds, tmp_path)
-    assert json.loads(path.read_text(encoding="utf-8")) == seeds
-
-
-def test_seed_snapshot_logs_artifact_when_enabled(monkeypatch, tmp_path: Path) -> None:
-    """
-    seed_snapshot should write seeds.json and call the artifact-logging helper.
-    We inject a fake mlflow_utils.log_artifacts to capture calls.
-    """
-    mfu = importlib.import_module("codex_ml.tracking.mlflow_utils")
-    logged: dict[str, str] = {}
-
-    def fake_log(p: Path | str, **_: Any) -> None:  # flexible signature
-        logged["path"] = str(p)
-
-    monkeypatch.setattr(mfu, "log_artifacts", fake_log)
-    out = mfu.seed_snapshot({"seed": 1}, tmp_path, enabled=True)
-    assert out.exists() and logged["path"] == str(out)
-
-
-def test_ensure_local_artifacts_writes_files(tmp_path: Path) -> None:
-    """ensure_local_artifacts writes both summary.json and seeds.json locally."""
-    mfu = importlib.import_module("codex_ml.tracking.mlflow_utils")
-    summary = {"status": "ok"}
-    seeds = {"numpy": 1}
-    mfu.ensure_local_artifacts(tmp_path, summary, seeds)
-    assert json.loads((tmp_path / "summary.json").read_text(encoding="utf-8")) == summary
-    assert json.loads((tmp_path / "seeds.json").read_text(encoding="utf-8")) == seeds
-=======
-from codex_ml.tracking import mlflow_utils as MU
-
-
 class DummyMLF:
+    """Mock MLflow client for testing purposes."""
+    
     def __init__(self):
         self.params = None
         self.metrics = []
@@ -135,16 +69,58 @@
         self.artifacts.append(Path(path).name)
 
 
+def test_start_run_no_mlflow_accepts_noop_or_raise(monkeypatch):
+    """
+    When the 'mlflow' package is not present, accept either:
+    - no-op context manager yielding a falsy value (None/False), or
+    - raising a RuntimeError.
+    This preserves compatibility across historical implementations.
+    """
+    # Import the helper module under test then simulate mlflow missing
+    mfu = importlib.import_module("codex_ml.tracking.mlflow_utils")
+    monkeypatch.setattr(mfu, "_HAS_MLFLOW", False, raising=False)
+    monkeypatch.setattr(mfu, "_mlf", None, raising=False)
+    real_import = importlib.import_module
+
+    def fake_import(name, *args, **kwargs):
+        if name == "mlflow":
+            raise ImportError("mlflow not installed")
+        return real_import(name, *args, **kwargs)
+
+    monkeypatch.setattr(importlib, "import_module", fake_import)
+    try:
+        with mfu.start_run("exp") as run:
+            assert run in (None, False)
+    except RuntimeError:
+        pass
+
+
+def test_start_run_disabled_returns_noop():
+    """When MlflowConfig.enable is False, start_run should be a no-op yielding a falsy value."""
+    mfu = importlib.import_module("codex_ml.tracking.mlflow_utils")
+    cfg = mfu.MlflowConfig(enable=False)
+    with mfu.start_run(cfg) as run:
+        assert run in (None, False)
+
+
 def test_start_run_and_logging(monkeypatch, tmp_path):
+    """Test comprehensive MLflow step logging with proper step parameter handling."""
     dummy = DummyMLF()
     monkeypatch.setattr(MU, "_mlf", dummy)
     MU._HAS_MLFLOW = True
+    
     with MU.start_run(
         "exp", tracking_uri=str(tmp_path), run_tags={"a": "b"}, enable_system_metrics=True
     ) as ctx:
         assert ctx == "run"
+    
+    # Test parameter logging
     MU.log_params({"p": 1}, enabled=True)
+    
+    # Test metrics logging with step parameter - this clarifies MLflow step logging expectations
     MU.log_metrics({"loss": 1.0, "_step": 2, "bad": 0}, enabled=True)
+    
+    # Test artifact logging
     f = tmp_path / "f.txt"
     f.write_text("x")
     d = tmp_path / "d"
@@ -153,12 +129,49 @@
     MU.log_artifacts([f, d], enabled=True)
     MU.seed_snapshot({"s": 1}, tmp_path, enabled=True)
     MU.ensure_local_artifacts(tmp_path, {"m": 1}, {"s": 1}, enabled=True)
+    
+    # Verify step logging behavior
     assert dummy.params == {"p": 1}
-    assert ("loss", 1.0, 2) in dummy.metrics
+    assert ("loss", 1.0, 2) in dummy.metrics  # Step parameter should be preserved
     assert "f.txt" in dummy.artifacts and "d" in dummy.artifacts
 
 
+def test_seed_snapshot_writes_json(tmp_path: Path) -> None:
+    """seed_snapshot writes seeds.json and returns its path."""
+    mfu = importlib.import_module("codex_ml.tracking.mlflow_utils")
+    seeds = {"python": 0}
+    path = mfu.seed_snapshot(seeds, tmp_path)
+    assert json.loads(path.read_text(encoding="utf-8")) == seeds
+
+
+def test_seed_snapshot_logs_artifact_when_enabled(monkeypatch, tmp_path: Path) -> None:
+    """
+    seed_snapshot should write seeds.json and call the artifact-logging helper.
+    We inject a fake mlflow_utils.log_artifacts to capture calls.
+    """
+    mfu = importlib.import_module("codex_ml.tracking.mlflow_utils")
+    logged: dict[str, str] = {}
+
+    def fake_log(p: Path | str, **_: Any) -> None:  # flexible signature
+        logged["path"] = str(p)
+
+    monkeypatch.setattr(mfu, "log_artifacts", fake_log)
+    out = mfu.seed_snapshot({"seed": 1}, tmp_path, enabled=True)
+    assert out.exists() and logged["path"] == str(out)
+
+
+def test_ensure_local_artifacts_writes_files(tmp_path: Path) -> None:
+    """ensure_local_artifacts writes both summary.json and seeds.json locally."""
+    mfu = importlib.import_module("codex_ml.tracking.mlflow_utils")
+    summary = {"status": "ok"}
+    seeds = {"numpy": 1}
+    mfu.ensure_local_artifacts(tmp_path, summary, seeds)
+    assert json.loads((tmp_path / "summary.json").read_text(encoding="utf-8")) == summary
+    assert json.loads((tmp_path / "seeds.json").read_text(encoding="utf-8")) == seeds
+
+
 def test_noop_helpers(tmp_path):
+    """Test that helpers work correctly when MLflow is not available."""
     MU._mlf = None
     MU._HAS_MLFLOW = False
     MU.log_params({"a": 1})
@@ -167,11 +180,13 @@
 
 
 def test_start_run_disabled():
+    """Test start_run when disabled returns None context."""
     with MU.start_run(None) as ctx:
         assert ctx is None
 
 
 def test_start_run_no_tracking(monkeypatch):
+    """Test start_run without tracking URI but with MLflow available."""
     dummy = DummyMLF()
     monkeypatch.setattr(MU, "_mlf", dummy)
     MU._HAS_MLFLOW = True
@@ -180,6 +195,7 @@
 
 
 def test_log_params_missing_mlflow(monkeypatch):
+    """Test that missing MLflow raises appropriate error when enabled."""
     MU._mlf = None
     MU._HAS_MLFLOW = False
     monkeypatch.setattr(
@@ -190,6 +206,7 @@
 
 
 def test_ensure_mlflow_available(monkeypatch):
+    """Test MLflow availability detection and module loading."""
     import importlib
 
     MU._mlf = None
@@ -207,6 +224,7 @@
 
 
 def test_coerce_config_object():
+    """Test configuration object coercion with parameter overrides."""
     cfg = MU._coerce_config(
         MU.MlflowConfig(enable=True, experiment="e"),
         tracking_uri="t",
@@ -214,5 +232,4 @@
         run_tags={"a": "b"},
         enable_system_metrics=True,
     )
-    assert cfg.enable and cfg.tracking_uri == "t" and cfg.experiment == "e2"
->>>>>>> 80a8f734
+    assert cfg.enable and cfg.tracking_uri == "t" and cfg.experiment == "e2"