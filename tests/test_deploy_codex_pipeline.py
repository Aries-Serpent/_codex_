import json
import os
import subprocess
import sys
from pathlib import Path


def _write_jsonl(path: Path, rows):
    with path.open("w", encoding="utf-8") as f:
        for row in rows:
            f.write(json.dumps(row) + "\n")


def _basic_files(tmp_path: Path):
    corpus = tmp_path / "corpus.jsonl"
    demos = tmp_path / "demos.jsonl"
    prefs = tmp_path / "prefs.jsonl"
    _write_jsonl(corpus, ["def add(a,b): return a+b", "print('hi')"])
    _write_jsonl(demos, [{"prompt": "p1", "completion": "c1"}])
    _write_jsonl(prefs, [["p1", "good", "bad", 1]])
    return corpus, demos, prefs


<<<<<<< HEAD
def _run_cli(args, env=None, check=False):
    cmd = [
        sys.executable,
        "scripts/deploy_codex_pipeline.py",
        *args,
    ]
    repo_root = Path(__file__).resolve().parents[1]
    env = {
        **os.environ,
        "CODEX_SKIP_INSTALL": "1",
        "PYTHONPATH": str(repo_root / "src"),
        **(env or {}),
    }
    return subprocess.run(cmd, check=check, env=env, capture_output=True, text=True)
=======
def test_reproducible(tmp_path, monkeypatch):
    corpus, demos, prefs = _basic_files(tmp_path)
    out1 = tmp_path / "run1"
    out2 = tmp_path / "run2"
    monkeypatch.setenv("CODEX_SKIP_INSTALL", "1")
    main(
        [
            "--corpus",
            str(corpus),
            "--demos",
            str(demos),
            "--prefs",
            str(prefs),
            "--output-dir",
            str(out1),
        ]
    )
    # Ensure expected artefacts are produced
    for fn in ["summary.json", "metrics.json", "seeds.json"]:
        assert (out1 / fn).is_file()
    for stage in ["M0", "M1", "RM", "M2"]:
        assert (out1 / "checkpoints" / f"{stage}.json").is_file()
    main(
        [
            "--corpus",
            str(corpus),
            "--demos",
            str(demos),
            "--prefs",
            str(prefs),
            "--output-dir",
            str(out2),
        ]
    )
    with (out1 / "summary.json").open() as f:
        summary1 = json.load(f)
    with (out2 / "summary.json").open() as f:
        summary2 = json.load(f)
    assert summary1 == summary2
>>>>>>> 192d58ab


def test_reproducible_run(tmp_path: Path):
    corpus = tmp_path / "corpus.txt"
    demos = tmp_path / "demos.jsonl"
    prefs = tmp_path / "prefs.jsonl"
    corpus.write_text("print('hi')\n")
    _write_jsonl(demos, [{"prompt": "p", "completion": "c"}])
    _write_jsonl(prefs, [["p", "a", "b", 1]])

    def run_once(out_dir: Path):
        _run_cli(
            [
                "--corpus",
                str(corpus),
                "--demos",
                str(demos),
                "--prefs",
                str(prefs),
                "--output-dir",
                str(out_dir),
            ],
            check=True,
        )
        return json.loads((out_dir / "summary.json").read_text())

    s1 = run_once(tmp_path / "run1")
    s2 = run_once(tmp_path / "run2")
    assert s1 == s2


def test_empty_corpus(tmp_path: Path):
    corpus = tmp_path / "corpus.jsonl"
    corpus.write_text("")
    demos = tmp_path / "demos.jsonl"
    prefs = tmp_path / "prefs.jsonl"
    _write_jsonl(demos, [{"prompt": "p", "completion": "c"}])
    _write_jsonl(prefs, [["p", "a", "b", 1]])
    result = _run_cli(
        [
            "--corpus",
            str(corpus),
            "--demos",
            str(demos),
            "--prefs",
            str(prefs),
            "--output-dir",
            str(tmp_path / "out"),
        ]
    )
    assert result.returncode != 0


def test_missing_prefs(tmp_path: Path):
    corpus, demos, _ = _basic_files(tmp_path)
    missing = tmp_path / "missing.jsonl"
    result = _run_cli(
        [
            "--corpus",
            str(corpus),
            "--demos",
            str(demos),
            "--prefs",
            str(missing),
            "--output-dir",
            str(tmp_path / "out"),
        ]
    )
    assert result.returncode != 0


def test_invalid_config(tmp_path: Path):
    corpus, demos, prefs = _basic_files(tmp_path)
    result = _run_cli(
        [
            "--corpus",
            str(corpus),
            "--demos",
            str(demos),
            "--prefs",
            str(prefs),
            "--output-dir",
            str(tmp_path / "out"),
            "--pretrain-epochs",
            "0",
        ]
    )
    assert result.returncode != 0<|MERGE_RESOLUTION|>--- conflicted
+++ resolved
@@ -21,22 +21,6 @@
     return corpus, demos, prefs
 
 
-<<<<<<< HEAD
-def _run_cli(args, env=None, check=False):
-    cmd = [
-        sys.executable,
-        "scripts/deploy_codex_pipeline.py",
-        *args,
-    ]
-    repo_root = Path(__file__).resolve().parents[1]
-    env = {
-        **os.environ,
-        "CODEX_SKIP_INSTALL": "1",
-        "PYTHONPATH": str(repo_root / "src"),
-        **(env or {}),
-    }
-    return subprocess.run(cmd, check=check, env=env, capture_output=True, text=True)
-=======
 def test_reproducible(tmp_path, monkeypatch):
     corpus, demos, prefs = _basic_files(tmp_path)
     out1 = tmp_path / "run1"
@@ -76,7 +60,6 @@
     with (out2 / "summary.json").open() as f:
         summary2 = json.load(f)
     assert summary1 == summary2
->>>>>>> 192d58ab
 
 
 def test_reproducible_run(tmp_path: Path):
