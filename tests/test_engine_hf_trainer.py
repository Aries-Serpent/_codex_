import json
import types
from pathlib import Path

import torch

from training.engine_hf_trainer import run_hf_trainer


def test_hf_trainer_smoke(tmp_path):
    texts = ["hello world", "goodbye moon", "hello again", "coding rocks"]
    config = Path("configs/training/base.yaml")
    metrics = run_hf_trainer(
        texts,
        tmp_path,
        model_name="sshleifer/tiny-gpt2",
        config_path=config,
        fp16=torch.cuda.is_available(),
    )
    assert "train_loss" in metrics
    assert metrics.get("global_step", 0) > 0
    saved = tmp_path / "pytorch_model.bin"
    if not saved.exists():
        saved = tmp_path / "model.safetensors"
    assert saved.exists()


def test_hf_trainer_writes_metrics(tmp_path):
    texts = ["hi", "there"]
    metrics = run_hf_trainer(texts, tmp_path, model_name="sshleifer/tiny-gpt2")
    metrics_json = tmp_path / "metrics.json"
    metrics_ndjson = tmp_path / "metrics.ndjson"
    assert metrics_json.exists()
    assert metrics_ndjson.exists()
    record = json.loads(metrics_ndjson.read_text().splitlines()[-1])
    assert record.get("global_step") == metrics.get("global_step")
    env_json = tmp_path / "env.json"
    assert env_json.exists()
    info = json.loads(env_json.read_text())
    assert info.get("git_commit")


def test_run_hf_trainer_uses_tokenizer_path_and_flag(monkeypatch, tmp_path):
    """Custom tokenizer path and use_fast flag should be honored."""
    calls = {}

    def fake_tok_from_pretrained(name, use_fast=True):
        calls["name"] = name
        calls["use_fast"] = use_fast

        class Tok:
            pad_token = None
            eos_token = "</s>"
            pad_token_id = 0

            def __call__(self, text, truncation=True):
                return {"input_ids": [0]}

        return Tok()

    def fake_model_from_pretrained(name):
        class M(torch.nn.Module):
            def forward(self, input_ids=None, labels=None):
                return type("O", (), {"loss": torch.tensor(0.0)})()

        return M()

    def fake_train(self, resume_from_checkpoint=None):
        class Result:
            metrics = {"train_loss": 0.0}

        return Result()

    monkeypatch.setattr(
        "training.engine_hf_trainer.AutoTokenizer.from_pretrained", fake_tok_from_pretrained
    )
    monkeypatch.setattr(
        "training.engine_hf_trainer.AutoModelForCausalLM.from_pretrained",
        fake_model_from_pretrained,
    )
    monkeypatch.setattr("training.engine_hf_trainer.Trainer.train", fake_train)
    run_hf_trainer(
        ["hi"],
        tmp_path / "out",
        tokenizer_path="tok",
        use_fast_tokenizer=False,
        distributed=False,
    )
    assert calls["name"] == "tok"
    assert calls["use_fast"] is False


def test_run_hf_trainer_passes_resume_from(monkeypatch, tmp_path):
    captured = {}

    def fake_tok_from_pretrained(name, use_fast=True):
        class Tok:
            pad_token = None
            eos_token = "</s>"
            pad_token_id = 0

            def __call__(self, text, truncation=True):
                return {"input_ids": [0]}

        return Tok()

    def fake_model_from_pretrained(name):
        class M(torch.nn.Module):
            def forward(self, input_ids=None, labels=None):
                return type("O", (), {"loss": torch.tensor(0.0)})()

        return M()

    class DummyTrainer:
<<<<<<< HEAD
        def __init__(self, *args, **kwargs):
            pass

=======
        class State:
            global_step = 0

        def __init__(self, *args, **kwargs):
            self.state = self.State()

>>>>>>> 58707598
        def train(self, resume_from_checkpoint=None):
            captured["resume"] = resume_from_checkpoint
            return type("O", (), {"metrics": {"train_loss": 0.0}})()

        def save_model(self):
            return None

    monkeypatch.setattr(
        "training.engine_hf_trainer.AutoTokenizer.from_pretrained", fake_tok_from_pretrained
    )
    monkeypatch.setattr(
        "training.engine_hf_trainer.AutoModelForCausalLM.from_pretrained",
        fake_model_from_pretrained,
    )
    monkeypatch.setattr("training.engine_hf_trainer.Trainer", DummyTrainer)

    ckpt = tmp_path / "ckpt"
    ckpt.mkdir()
    run_hf_trainer(["hi"], tmp_path, resume_from=str(ckpt), distributed=False)
    assert captured["resume"] == str(ckpt)


def test_run_hf_trainer_respects_grad_accum(monkeypatch, tmp_path):
    args_seen = {}

    class DummyTrainingArguments:
        def __init__(self, output_dir, **kwargs):
            args_seen.update(kwargs)

    class DummyTrainer:
        def __init__(self, *args, **kwargs):
            pass

        def train(self):
            return type("O", (), {"metrics": {"train_loss": 0.0}})()

    monkeypatch.setattr("training.engine_hf_trainer.TrainingArguments", DummyTrainingArguments)
    monkeypatch.setattr("training.engine_hf_trainer.Trainer", DummyTrainer)
    run_hf_trainer(["hi"], tmp_path, gradient_accumulation_steps=3, distributed=False)
    assert args_seen["gradient_accumulation_steps"] == 3


def test_compute_metrics_smoke():
    import numpy as np

    from training.engine_hf_trainer import _compute_metrics

    logits = np.zeros((2, 3, 5), dtype=np.float32)
    labels = np.zeros((2, 3), dtype=np.int64)
    metrics = _compute_metrics((logits, labels))
    assert "token_accuracy" in metrics and "perplexity" in metrics<|MERGE_RESOLUTION|>--- conflicted
+++ resolved
@@ -112,18 +112,12 @@
         return M()
 
     class DummyTrainer:
-<<<<<<< HEAD
-        def __init__(self, *args, **kwargs):
-            pass
-
-=======
         class State:
             global_step = 0
 
         def __init__(self, *args, **kwargs):
             self.state = self.State()
 
->>>>>>> 58707598
         def train(self, resume_from_checkpoint=None):
             captured["resume"] = resume_from_checkpoint
             return type("O", (), {"metrics": {"train_loss": 0.0}})()
