# SQLite Option A Configuration

<<<<<<< HEAD
Option A stores all conversation logs in a local SQLite database. The database
can be shared across tools and supports a lightweight connection pool for
improved concurrent writes.

## Enable connection pooling

```bash
export CODEX_SQLITE_POOL=1
```

With the environment variable set, the `src.codex.db.sqlite_patch` module
patches `sqlite3.connect` to reuse a connection per thread and applies helpful
`PRAGMA` settings such as `journal_mode=WAL`.

## Selecting the database path

Tools look for `CODEX_LOG_DB_PATH` or `CODEX_DB_PATH` to locate the SQLite file.
If unset, `.codex/session_logs.db` is used.

```bash
export CODEX_LOG_DB_PATH=/tmp/session_logs.db
```

Any command that uses the logging utilities will create the database if it does
not already exist.
=======
<!-- TODO: Document the SQLite 'Option A' (connection pool, settings, or usage instructions) with examples and rationale. -->
>>>>>>> 12ac9cf6
<|MERGE_RESOLUTION|>--- conflicted
+++ resolved
@@ -1,6 +1,5 @@
 # SQLite Option A Configuration
 
-<<<<<<< HEAD
 Option A stores all conversation logs in a local SQLite database. The database
 can be shared across tools and supports a lightweight connection pool for
 improved concurrent writes.
@@ -25,7 +24,4 @@
 ```
 
 Any command that uses the logging utilities will create the database if it does
-not already exist.
-=======
-<!-- TODO: Document the SQLite 'Option A' (connection pool, settings, or usage instructions) with examples and rationale. -->
->>>>>>> 12ac9cf6
+not already exist.