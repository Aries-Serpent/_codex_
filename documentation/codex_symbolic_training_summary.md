--- conflicted
+++ resolved
@@ -29,7 +29,6 @@
 reproducibility (deterministic seeds), validate configuration errors and cover
 edge cases such as empty corpora or missing preference data.
 
-<<<<<<< HEAD
 The accompanying reference implementation in ``codex_ml.symbolic_pipeline`` uses a
 deterministic whitespace tokenizer, unigram language model pretraining,
 supervised updates based on demonstration token frequencies, and a simple
@@ -38,9 +37,6 @@
 tokens.
 
 ## Objective (schematic)
-=======
-### Objective (schematic)
->>>>>>> ee377d9f
 
 $$
 \min_{M}\; \mathcal{L}(M)
