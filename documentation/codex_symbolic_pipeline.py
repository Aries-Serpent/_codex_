"""Toy symbolic pipeline with minimal ML loops.

The module mimics the pretrain → SFT → RLHF workflow using deterministic
bag-of-words models so that unit tests can exercise real token counting,
loss computation, and PPO-like updates without external dependencies.

It is compatible with both deterministic and stochastic training for
testing, and covers safety/regularization and proper seed handling.
"""

from __future__ import annotations

import json
import math
import random
import re
from collections import Counter, defaultdict
from dataclasses import dataclass, field
from typing import Any, Dict, List, Tuple

__all__ = [
    "Weights",
    "PretrainCfg",
    "SFTCfg",
    "RewardModelCfg",
    "RLHFCfg",
    "ModelHandle",
    "RewardModelHandle",
    "tokenize",
    "pretrain",
    "sft",
    "train_reward_model",
    "rlhf_ppo",
    "loss_sft",
    "loss_rlhf",
    "regularizer",
    "objective_U",
    "run_codex_symbolic_pipeline",
    "hf_pretrain",
    "hf_sft",
    "hf_train_reward_model",
    "hf_rlhf_ppo",
    "loss_sft_hf",
    "loss_rlhf_hf",
]

TOKEN_RE = re.compile(r"\w+|[^\w\s]")

def tokenize(text: str) -> List[str]:
    """Simple deterministic tokenizer used for the toy pipeline."""
    return TOKEN_RE.findall(text.lower())

def _normalize(probs: Dict[str, float]) -> Dict[str, float]:
    total = sum(probs.values())
    if total <= 0:
        raise ValueError("probabilities must sum to a positive value")
    return {t: p / total for t, p in probs.items()}

# ----------------------------- Config -----------------------------

@dataclass
class Weights:
    alpha: float = 1.0  # weight for SFT loss
    beta: float = 1.0   # weight for RLHF term
    gamma: float = 0.1  # weight for regularization

@dataclass
class PretrainCfg:
    context_len: int = 4096
    objective: str = "next_token_prediction"
    lr: float = 1e-2
    epochs: int = 1
    seed: int = 0

    def __post_init__(self) -> None:
        if self.context_len <= 0 or self.lr <= 0 or self.epochs <= 0:
            raise ValueError("invalid PretrainCfg")

@dataclass
class SFTCfg:
    lr: float = 1e-2
    epochs: int = 1
    batch_size: int = 32
    seed: int = 0

@dataclass
class RewardModelCfg:
    lr: float = 0.1
    epochs: int = 5
    seed: int = 0

    def __post_init__(self) -> None:
        if self.lr <= 0 or self.epochs <= 0:
            raise ValueError("invalid RewardModelCfg")

@dataclass
class RLHFCfg:
    algo: str = "PPO"
    ppo_clip: float = 0.2
    kl_penalty: float = 0.1
    epochs: int = 1
    lr: float = 1e-2
    batch_size: int = 8
    seed: int = 0

    def __post_init__(self) -> None:
        if (
            self.ppo_clip <= 0
            or self.kl_penalty < 0
            or self.lr <= 0
            or self.epochs <= 0
        ):
            raise ValueError("invalid RLHFCfg")

# ----------------------------- Handles ----------------------------

@dataclass
class ModelHandle:
    name: str
    stage: str
    meta: Dict[str, Any] = field(default_factory=dict)

@dataclass
class RewardModelHandle:
    name: str
    base_model: str
    meta: Dict[str, Any] = field(default_factory=dict)

EPS = 1e-8
DANGEROUS_TOKENS = {"rm", "drop", "delete"}

def safety_penalty(token_probs: Dict[str, float]) -> float:
    return sum(token_probs.get(tok, 0.0) for tok in DANGEROUS_TOKENS)

def kl_divergence(p: Dict[str, float], q: Dict[str, float]) -> float:
    """Kullback–Leibler divergence KL(p||q) for discrete distributions."""
    return sum(p[t] * math.log(p[t] / (q.get(t, EPS))) for t in p)

# --------------------------- Primitives ---------------------------

def pretrain(corpus: List[str], cfg: PretrainCfg) -> ModelHandle:
    """Train unigram model on corpus and return a model handle."""
    if not corpus:
        raise ValueError("corpus must not be empty")
    rng = random.Random(cfg.seed)
    vocab: Dict[str, int] = {}
    for doc in corpus:
        for tok in tokenize(doc)[: cfg.context_len]:
            vocab[tok] = vocab.get(tok, 0) + 1
    total = sum(vocab.values())
    token_probs = {t: c / total for t, c in vocab.items()} if total > 0 else {}
    meta = {
        "vocab": vocab,
        "token_probs": token_probs,
        "base_token_probs": token_probs.copy(),
        "tokens_seen": total,
        "seed": cfg.seed,
        "lr": cfg.lr,
        "epochs": cfg.epochs,
        "rng_state": rng.getstate(),
    }
    return ModelHandle("Codex-Base", "M0.Pretrained", meta)

def sft(model: ModelHandle, demos: List[Dict[str, Any]], cfg: SFTCfg) -> ModelHandle:
    """Supervised fine-tuning using completion demonstrations."""
    if not demos:
        raise ValueError("demos must not be empty")
    rng = random.Random(cfg.seed)
    token_probs = model.meta["token_probs"].copy()
    vocab = model.meta["vocab"].copy()
    losses: List[float] = []
    tokens_seen = 0
    for _ in range(cfg.epochs):
        shuffled = demos[:]
        rng.shuffle(shuffled)
        for i in range(0, len(shuffled), cfg.batch_size):
            batch = shuffled[i : i + cfg.batch_size]
            tokens: List[str] = []
            for ex in batch:
                tokens.extend(tokenize(ex["completion"]))
            if not tokens:
                continue
            loss = -sum(math.log(token_probs.get(t, EPS)) for t in tokens) / len(tokens)
            losses.append(loss)
            tokens_seen += len(tokens)
            for t in tokens:
                vocab[t] = vocab.get(t, 0) + 1
            total = sum(vocab.values())
            for t in vocab:
                token_probs[t] = vocab[t] / total
    model.meta.update(
        {
            "token_probs": token_probs,
            "vocab": vocab,
            "sft_loss": float(sum(losses) / len(losses)) if losses else 0.0,
            "tokens_seen_sft": tokens_seen,
        }
    )
    return ModelHandle(model.name, "M1.SFT", model.meta)

def train_reward_model(
    prefs: List[Tuple[str, str, str, int]],
    base: ModelHandle,
    cfg: RewardModelCfg = RewardModelCfg(),
) -> RewardModelHandle:
    """Train a simple logistic regression reward model on preferences."""
    if not prefs:
        raise ValueError("prefs must not be empty")
    vocab = base.meta.get("vocab")
    if not vocab:
        raise ValueError("base model missing vocab")
    token_index = {tok: i for i, tok in enumerate(vocab.keys())}
    weights = [0.0] * len(token_index)
    rng = random.Random(cfg.seed)

    def featurise(text: str) -> List[float]:
        vec = [0.0] * len(token_index)
        for tok in tokenize(text):
            if tok in token_index:
                vec[token_index[tok]] += 1.0
        return vec

    for _ in range(cfg.epochs):
        shuffled = prefs[:]
        rng.shuffle(shuffled)
        for _, a, b, label in shuffled:
            fa, fb = featurise(a), featurise(b)
            diff = [x - y for x, y in zip(fa, fb)]
            logit = sum(w * d for w, d in zip(weights, diff))
            pred = 1 / (1 + math.exp(-logit))
            grad = [(pred - label) * d for d in diff]
            for i, g in enumerate(grad):
                weights[i] -= cfg.lr * g

    correct = 0
    for _, a, b, label in prefs:
        fa, fb = featurise(a), featurise(b)
        diff = [x - y for x, y in zip(fa, fb)]
        logit = sum(w * d for w, d in zip(weights, diff))
        pred = 1 if logit > 0 else 0
        correct += int(pred == label)
    acc = correct / len(prefs)
    meta = {
        "weights": weights,
        "token_index": token_index,
        "accuracy": acc,
        "prefs": list(prefs),
        "cfg": cfg.__dict__,
    }
    return RewardModelHandle("RM-Codex", base.name, meta)

def rlhf_ppo(model: ModelHandle, rm: RewardModelHandle, cfg: RLHFCfg) -> ModelHandle:
    """Policy optimisation with a reward model and KL regularisation."""
    prefs = rm.meta.get("prefs")
    if not prefs:
        raise ValueError("reward model missing training data")
    token_probs = model.meta["token_probs"].copy()
    base_probs = model.meta["token_probs"].copy()
    rng = random.Random(cfg.seed)

    def sample_completion(length: int = 4) -> List[str]:
        tokens = list(token_probs.keys())
        probs = list(token_probs.values())
        return rng.choices(tokens, probs, k=length) if tokens else []

    def reward_of(tokens: List[str]) -> float:
        idx = rm.meta["token_index"]
        weights = rm.meta["weights"]
        score = 0.0
        for t in tokens:
            if t in idx:
                score += weights[idx[t]]
        return score

    avg_reward = 0.0
    for _ in range(cfg.epochs):
        rewards: List[float] = []
        for prompt, _, _, _ in prefs:
            completion = sample_completion()
            if not completion:
                continue
            r = reward_of(completion)
            rewards.append(r)
            baseline = sum(rewards) / len(rewards)
            adv = r - baseline - cfg.kl_penalty * kl_divergence(token_probs, base_probs)
            ratio = math.exp(cfg.lr * adv)
            clipped = max(1 - cfg.ppo_clip, min(1 + cfg.ppo_clip, ratio))
            for t in completion:
                token_probs[t] *= clipped
            total = sum(token_probs.values())
<<<<<<< HEAD
            for k in token_probs:
                token_probs[k] /= total
        if rewards:
            avg_reward = sum(rewards) / len(rewards)
=======
            if total > 0:
                for k in token_probs:
                    token_probs[k] /= total
>>>>>>> 40d4da9a

    model.meta.update(
        {
            "token_probs": token_probs,
            "avg_reward": avg_reward,
            "ppo_clip": cfg.ppo_clip,
            "kl_penalty": cfg.kl_penalty,
            "epochs_rlhf": cfg.epochs,
            "lr_rlhf": cfg.lr,
        }
    )
    return ModelHandle(model.name, "M2.RLHF", model.meta)

# ---------------------------- Loss Terms --------------------------

def loss_sft(model: ModelHandle, demos: List[Dict[str, Any<|MERGE_RESOLUTION|>--- conflicted
+++ resolved
@@ -288,16 +288,10 @@
             for t in completion:
                 token_probs[t] *= clipped
             total = sum(token_probs.values())
-<<<<<<< HEAD
             for k in token_probs:
                 token_probs[k] /= total
         if rewards:
             avg_reward = sum(rewards) / len(rewards)
-=======
-            if total > 0:
-                for k in token_probs:
-                    token_probs[k] /= total
->>>>>>> 40d4da9a
 
     model.meta.update(
         {
