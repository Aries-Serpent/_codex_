#!/usr/bin/env python3
"""Lightweight local secrets scanner for diffs and paths.

Usage:
  python tools/scan_secrets.py --diff HEAD            # scan staged vs HEAD
  python tools/scan_secrets.py path/to/file_or_dir    # scan files

Exit non-zero if suspicious patterns are found. Designed for local use and
invoked via `make` targets; no external services required.
"""

from __future__ import annotations

import argparse
import logging
import re
import subprocess
import sys
import tarfile
import zipfile
<<<<<<< HEAD
from collections.abc import Iterable, Iterator, Sequence
=======
from collections.abc import Iterable
>>>>>>> 20996eac
from pathlib import Path

PATTERNS = {
    "aws_access_key": re.compile(r"AKIA[0-9A-Z]{16}"),
    "google_api_key": re.compile(r"AIza[0-9A-Za-z\-_]{35}"),
    "slack_token": re.compile(r"xox[abprs]-[A-Za-z0-9-]{10,}"),
    "private_key": re.compile(r"-----BEGIN (?:RSA|EC|DSA) PRIVATE KEY-----"),
    "password_kv": re.compile(r"(?i)password\s*[:=]\s*\S+"),
    "api_key_kv": re.compile(r"(?i)api[_-]?key\s*[:=]\s*\S+"),
}

SKIP_EXT = {"png", "jpg", "jpeg", "gif", "pdf", "mp4"}


LOGGER = logging.getLogger(__name__)


<<<<<<< HEAD
def _scan_lines(lines: Iterable[str]) -> list[tuple[str, int, str]]:
    hits: list[tuple[str, int, str]] = []
    for idx, line in enumerate(lines, 1):
        for name, pattern in PATTERNS.items():
            if pattern.search(line):
                hits.append((name, idx, line.rstrip()))
    return hits
=======
def _archive_kind(path: Path) -> str | None:
    name = path.name.lower()
    if name.endswith(".zip"):
        return "zip"
    if name.endswith(".tar"):
        return "tar"
    if name.endswith(".tar.gz") or name.endswith(".tgz"):
        return "tar"
    if name.endswith(".tar.bz2") or name.endswith(".tbz2"):
        return "tar"
    if name.endswith(".tar.xz") or name.endswith(".txz"):
        return "tar"
    return None
>>>>>>> 20996eac


def iter_changed_paths(diff_ref: str) -> list[Path]:
    out = subprocess.check_output(["git", "diff", "--name-only", diff_ref], text=True)
    return [Path(p) for p in out.splitlines() if p.strip()]


<<<<<<< HEAD
def scan_file(path: Path) -> list[tuple[str, int, str]]:
=======
def scan_file(path: Path) -> list[tuple[str, int | str, str]]:
    hits = []
>>>>>>> 20996eac
    try:
        kind = _archive_kind(path)
        if kind == "zip":
            return _scan_zip(path)
        if kind == "tar":
            return _scan_tar(path)
        if path.suffix.lstrip(".") in SKIP_EXT:
            return []
        with path.open("r", encoding="utf-8", errors="ignore") as handle:
            return _scan_lines(handle)
    except Exception:
        return []


def _iter_zip_members(path: Path) -> Iterator[tuple[str, Sequence[str]]]:
    with zipfile.ZipFile(path) as archive:
        for name in archive.namelist():
            if name.endswith("/"):
                continue
            suffix = Path(name).suffix.lstrip(".")
            if suffix in SKIP_EXT:
                continue
            try:
                raw = archive.read(name)
            except Exception as exc:
                LOGGER.debug("Unable to read %s from %s: %s", name, path, exc)
                continue
            text = raw.decode("utf-8", errors="ignore").splitlines()
            yield name, text


def _iter_tar_members(path: Path) -> Iterator[tuple[str, Sequence[str]]]:
    with tarfile.open(path) as archive:
        for member in archive.getmembers():
            if not member.isfile():
                continue
            suffix = Path(member.name).suffix.lstrip(".")
            if suffix in SKIP_EXT:
                continue
            try:
                extracted = archive.extractfile(member)
            except Exception as exc:
                LOGGER.debug("Unable to extract %s from %s: %s", member.name, path, exc)
                extracted = None
            if extracted is None:
                continue
            try:
                text = extracted.read().decode("utf-8", errors="ignore").splitlines()
            except Exception as exc:
                LOGGER.debug("Unable to decode %s from %s: %s", member.name, path, exc)
                continue
            yield member.name, text


def scan_archive(path: Path) -> list[tuple[str, int, str, str]]:
    hits: list[tuple[str, int, str, str]] = []
    try:
        if zipfile.is_zipfile(path):
            for name, lines in _iter_zip_members(path):
                for pattern, line_no, text in _scan_lines(lines):
                    hits.append((pattern, line_no, text, name))
        elif tarfile.is_tarfile(path):
            for name, lines in _iter_tar_members(path):
                for pattern, line_no, text in _scan_lines(lines):
                    hits.append((pattern, line_no, text, name))
    except Exception:
        return hits
    return hits


def _scan_zip(path: Path) -> list[tuple[str, str, str]]:
    hits: list[tuple[str, str, str]] = []
    try:
        with zipfile.ZipFile(path) as archive:
            for member in archive.namelist():
                if member.endswith("/"):
                    continue
                try:
                    data = archive.read(member).decode("utf-8", errors="ignore")
                except Exception as exc:
                    LOGGER.debug("Skipping ZIP member %s in %s: %s", member, path, exc)
                    continue
                for idx, line in enumerate(data.splitlines(), 1):
                    for name, pattern in PATTERNS.items():
                        if pattern.search(line):
                            hits.append((name, f"{member}:{idx}", line.rstrip()))
    except Exception as exc:
        LOGGER.debug("Failed to scan ZIP archive %s: %s", path, exc)
        return hits
    return hits


def _scan_tar(path: Path) -> list[tuple[str, str, str]]:
    hits: list[tuple[str, str, str]] = []
    try:
        with tarfile.open(path) as archive:
            for member in archive.getmembers():
                if not member.isfile():
                    continue
                try:
                    extracted = archive.extractfile(member)
                except Exception as exc:
                    LOGGER.debug("Skipping TAR member %s in %s: %s", member.name, path, exc)
                    continue
                if extracted is None:
                    continue
                try:
                    data = extracted.read().decode("utf-8", errors="ignore")
                except Exception as exc:
                    LOGGER.debug("Failed to read TAR member %s in %s: %s", member.name, path, exc)
                    continue
                finally:
                    extracted.close()
                for idx, line in enumerate(data.splitlines(), 1):
                    for name, pattern in PATTERNS.items():
                        if pattern.search(line):
                            hits.append((name, f"{member.name}:{idx}", line.rstrip()))
    except Exception as exc:
        LOGGER.debug("Failed to scan TAR archive %s: %s", path, exc)
        return hits
    return hits


def _iter_targets(paths: Iterable[str]) -> list[Path]:
    targets: list[Path] = []
    for entry in paths:
        candidate = Path(entry)
        if candidate.is_dir():
            targets.extend(q for q in candidate.rglob("*") if q.is_file())
        elif candidate.is_file():
            targets.append(candidate)
    return targets


def main(argv: list[str]) -> int:
    parser = argparse.ArgumentParser()
    parser.add_argument("paths", nargs="*")
    parser.add_argument("--diff", default=None)
    args = parser.parse_args(argv)

    if args.diff:
        targets = [p for p in iter_changed_paths(args.diff) if Path(p).exists()]
    else:
        targets = _iter_targets(args.paths)

    found = 0
    for target in targets:
        archive_hits = scan_archive(target) if target.is_file() else []
        for name, line_no, text, member in archive_hits:
            print(f"[SECRET?] {target}!{member}:{line_no} {name}: {text}")
            found += 1
        for name, line_no, text in scan_file(target):
            print(f"[SECRET?] {target}:{line_no} {name}: {text}")
            found += 1
    return 1 if found else 0


if __name__ == "__main__":
    sys.exit(main(sys.argv[1:]))<|MERGE_RESOLUTION|>--- conflicted
+++ resolved
@@ -18,11 +18,7 @@
 import sys
 import tarfile
 import zipfile
-<<<<<<< HEAD
-from collections.abc import Iterable, Iterator, Sequence
-=======
 from collections.abc import Iterable
->>>>>>> 20996eac
 from pathlib import Path
 
 PATTERNS = {
@@ -40,15 +36,6 @@
 LOGGER = logging.getLogger(__name__)
 
 
-<<<<<<< HEAD
-def _scan_lines(lines: Iterable[str]) -> list[tuple[str, int, str]]:
-    hits: list[tuple[str, int, str]] = []
-    for idx, line in enumerate(lines, 1):
-        for name, pattern in PATTERNS.items():
-            if pattern.search(line):
-                hits.append((name, idx, line.rstrip()))
-    return hits
-=======
 def _archive_kind(path: Path) -> str | None:
     name = path.name.lower()
     if name.endswith(".zip"):
@@ -62,7 +49,6 @@
     if name.endswith(".tar.xz") or name.endswith(".txz"):
         return "tar"
     return None
->>>>>>> 20996eac
 
 
 def iter_changed_paths(diff_ref: str) -> list[Path]:
@@ -70,12 +56,8 @@
     return [Path(p) for p in out.splitlines() if p.strip()]
 
 
-<<<<<<< HEAD
-def scan_file(path: Path) -> list[tuple[str, int, str]]:
-=======
 def scan_file(path: Path) -> list[tuple[str, int | str, str]]:
     hits = []
->>>>>>> 20996eac
     try:
         kind = _archive_kind(path)
         if kind == "zip":
