--- conflicted
+++ resolved
@@ -20,7 +20,8 @@
 
 IMPORTANT: This tool never creates or enables GitHub Actions. All quality gates
            run locally. If you enable optional posting to GitHub commit comments,
-           you must provide a token via environment variables; otherwise it no-ops.
+           you must provide a token via environment variables and force end 
+           workflow once GitHub Action completes otherwise it no-ops.
 """
 
 from __future__ import annotations
@@ -35,7 +36,6 @@
 from dataclasses import asdict, dataclass
 from pathlib import Path
 from typing import Any, Dict, List, Optional, Tuple
-<<<<<<< HEAD
 
 # ---------- Constants ----------
 QUESTION_FILE = "Codex_Questions.md"
@@ -44,35 +44,14 @@
 FINDINGS = Path(".codex") / "findings.json"
 REPORT = "codex_commit_comment.txt"
 
-=======
-
-# ---------- Constants ----------
-QUESTION_FILE = "Codex_Questions.md"
-CHANGELOG = "CHANGELOG_Codex.md"
-ERRLOG = Path(".codex") / "errors.ndjson"
-FINDINGS = Path(".codex") / "findings.json"
-REPORT = "codex_commit_comment.txt"
-
-
 # ---------- Utilities ----------
 def ts_utc() -> str:
     return time.strftime("%Y-%m-%dT%H:%M:%SZ", time.gmtime())
->>>>>>> 511a3331
-
-# ---------- Utilities ----------
-def ts_utc() -> str:
-    return time.strftime("%Y-%m-%dT%H:%M:%SZ", time.gmtime())
-
-<<<<<<< HEAD
+
 
 def ts_local() -> str:
     return time.strftime("%Y-%m-%d %H:%M:%S %Z", time.localtime())
 
-=======
-def ts_local() -> str:
-    return time.strftime("%Y-%m-%d %H:%M:%S %Z", time.localtime())
-
->>>>>>> 511a3331
 
 def repo_root(start: Optional[Path] = None) -> Path:
     start = start or Path.cwd()
@@ -180,10 +159,7 @@
         sha = current_head_sha(root)
         api = os.getenv("GITHUB_API_URL", "https://api.github.com")
         url = f"{api}/repos/{owner}/{repo}/commits/{sha}/comments"
-<<<<<<< HEAD
         # use urllib to avoid extra deps
-=======
->>>>>>> 511a3331
         import json as _json
         import urllib.request
 
@@ -264,19 +240,13 @@
     text = picked.read_text(encoding="utf-8", errors="ignore")
     changes = []
 
-<<<<<<< HEAD
     # 1) Remove naked TODO lines in docs
-=======
->>>>>>> 511a3331
     new_text, n = re.subn(r"(?m)^\s*TODO\s*$", "", text)
     if n:
         changes.append({"action": "remove_todo_lines", "count": n})
         text = new_text
 
-<<<<<<< HEAD
     # 2) De-duplicate identical links (keep first)
-=======
->>>>>>> 511a3331
     seen = set()
     lines = []
     removed = 0
@@ -302,11 +272,7 @@
     return {"picked": str(picked.relative_to(root)) if picked else None, "changes": changes}
 
 
-<<<<<<< HEAD
-# ---------- Best-Effort Construction (suggest patches; light edits only) ----------
-=======
 # ---------- Best-Effort Construction ----------
->>>>>>> 511a3331
 def suggest_patches(root: Path, findings: List[Finding]) -> str:
     """
     Compose a unified .diff suggestion file that points to earlier planned changes
@@ -315,10 +281,7 @@
     """
     suggestions: List[str] = []
     suggestions.append("# Suggested unified diffs (non-destructive)\n")
-<<<<<<< HEAD
     # Pointers to key files; these align with Part 2/4 patches:
-=======
->>>>>>> 511a3331
     targets = [
         "src/codex_ml/interfaces/tokenizer.py",
         "src/codex_ml/modeling/codex_model_loader.py",
@@ -326,7 +289,6 @@
         "src/ingestion/io_text.py",
         "training/engine_hf_trainer.py",
         "tools/install_codex_hooks.py",
-<<<<<<< HEAD
     ]
     present = [t for t in targets if (root / t).exists()]
     missing = [t for t in targets if not (root / t).exists()]
@@ -348,20 +310,8 @@
         "If PEFT is not installed, keep lora_enabled=False to maintain backward compatibility.",
         "If MLflow is not installed, skip tracking (no-op wrappers return None).",
         "If charset-normalizer is not installed, avoid encoding='auto' and pass explicit encodings.",
-=======
->>>>>>> 511a3331
     ]
-    _ = [t for t in targets if (root / t).exists()]
-    missing = [t for t in targets if not (root / t).exists()]
-    if missing:
-        suggestions.append(
-            f"# Note: some targets not found (ok for first iteration): {', '.join(missing)}\n"
-        )
-    suggestions.append("# For existing files, merge in Part 2/4 diffs above.\n")
-    suggestions.append("# Example: git apply codex_suggested_patches.diff (after manual review)\n")
-    return "\n".join(suggestions)
-
-<<<<<<< HEAD
+
 
 # ---------- Quality gates (local only) ----------
 def gate_precommit(root: Path, verbose: bool = True) -> Tuple[int, str]:
@@ -461,7 +411,7 @@
     status = maybe_post_commit_comment(root, body)
 
     # Write CHANGELOG entry
-    entry = []
+    entry: List[str] = []
     entry.append(f"## {ts_local()}\n")
     entry.append("- Repo scan & mapping complete; findings written to `.codex/findings.json`.\n")
     entry.append("- README normalization applied; see `normalize_readmes` changes section.\n")
@@ -481,114 +431,6 @@
     return 0
 
 
-=======
-
-# ---------- Controlled Pruning ----------
-def controlled_pruning_notes() -> List[str]:
-    return [
-        "If PEFT is not installed, keep lora_enabled=False to maintain backward compatibility.",
-        "If MLflow is not installed, skip tracking (no-op wrappers return None).",
-        "If charset-normalizer is not installed, avoid encoding='auto' and pass explicit encodings.",
-    ]
-
-
-# ---------- Quality gates (local only) ----------
-def gate_precommit(root: Path, verbose: bool = True) -> Tuple[int, str]:
-    args = ["pre-commit", "run", "--all-files"]
-    if verbose:
-        args.append("--verbose")
-    code, out, err = run(args, cwd=root, timeout=None)
-    if code != 0:
-        record_error(
-            "G2", "pre-commit run --all-files", err or out, "Executing repository hooks", root
-        )
-    return code, (out + err)
-
-
-def gate_pytest(root: Path, cov_pkg: str = "src", threshold: int = 70) -> Tuple[int, str]:
-    code, out, err = run(["pytest", "--version"], cwd=root)
-    has_cov = "pytest-cov" in (out + err).lower()
-    if not has_cov:
-        record_error(
-            "G3",
-            "pytest coverage flags",
-            "pytest-cov plugin not active",
-            "Install pytest-cov to enable --cov",
-            root,
-        )
-    args = ["pytest", f"--cov={cov_pkg}", "--cov-report=term", f"--cov-fail-under={threshold}"]
-    code, out, err = run(args, cwd=root)
-    if code != 0:
-        record_error("G3", "pytest with coverage", err or out, "Unit tests and coverage", root)
-    return code, (out + err)
-
-
-# ---------- CLI & Orchestration ----------
-@dataclass
-class Options:
-    project_root: Path
-    run_precommit: bool
-    run_pytest: bool
-    cov_pkg: str
-    cov_threshold: int
-    install_hook: bool
-
-
-def install_prepare_commit_msg_hook(root: Path) -> None:
-    hook = root / "tools" / "install_codex_hooks.py"
-    if hook.exists():
-        code, out, err = run([sys.executable, str(hook)], cwd=root)
-        if code != 0:
-            record_error(
-                "H1",
-                "install prepare-commit-msg hook",
-                err or out,
-                "Running tools/install_codex_hooks.py",
-                root,
-            )
-    else:
-        record_error(
-            "H0",
-            "install prepare-commit-msg hook",
-            "installer not found",
-            "tools/install_codex_hooks.py missing",
-            root,
-        )
-
-
-def orchestrate(opts: Options) -> int:
-    root = repo_root(opts.project_root)
-    write_text(Path(".codex") / ".keep", "")
-    write_text(Path(".codex") / "RUN_STARTED.txt", ts_local())
-    findings = scan_repo(root)
-    write_text(FINDINGS, json.dumps([asdict(f) for f in findings], indent=2))
-    _ = normalize_readmes(root)
-    suggestions = suggest_patches(root, findings)
-    write_text(root / "codex_suggested_patches.diff", suggestions)
-    if opts.install_hook:
-        install_prepare_commit_msg_hook(root)
-    _ = controlled_pruning_notes()
-    body = build_commit_comment(root)
-    write_text(root / REPORT, body)
-    status = maybe_post_commit_comment(root, body)
-    entry = []
-    entry.append(f"## {ts_local()}\n")
-    entry.append("- Repo scan & mapping complete; findings written to `.codex/findings.json`.\n")
-    entry.append("- README normalization applied; see `normalize_readmes` changes section.\n")
-    entry.append("- Non-destructive patch suggestions written to `codex_suggested_patches.diff`.\n")
-    if opts.install_hook:
-        entry.append("- Attempted to install `prepare-commit-msg` hook (trailers).\n")
-    entry.append(f"- Commit comment posting: {status} (local-only, no Actions).\n")
-    entry.append("- Controlled pruning guidance recorded (PEFT/MLflow/encodings).\n")
-    append_text(Path(CHANGELOG), "\n" + "".join(entry))
-    if opts.run_precommit:
-        gate_precommit(root, verbose=True)
-    if opts.run_pytest:
-        gate_pytest(root, cov_pkg=opts.cov_pkg, threshold=opts.cov_threshold)
-    return 0
-
-
->>>>>>> 511a3331
 def parse_args(argv: List[str]) -> Options:
     ap = argparse.ArgumentParser(description="Codex local orchestrator (no GitHub Actions).")
     ap.add_argument("--project-root", default=".", help="Path to repo root (default: .)")
@@ -617,7 +459,7 @@
         return orchestrate(parse_args(sys.argv[1:]))
     except Exception as e:
         root = repo_root()
-        record_error("F", "orchestrate", str(e), "Unhandled exception in codex_exec.py", root)
+        record_error("F", "orchestrate", str(e), "Unhandled exception in codex_orchestrator.py", root)
         return 1
 
 
