#!/usr/bin/env python3
"""
Codex Orchestrator — run the sequential phases end-to-end (local-only).

Phases implemented:
  1) Preparation
  2) Search & Mapping (scan repo; gather targets)
  3) Best-Effort Construction (apply light fixes / suggest patches)
  4) Controlled Pruning (feature-flag off optional deps)
  5) Error Capture (standardized blocks -> Codex_Questions.md)
  6) Finalization (CHANGELOG updates, optional commit comment)

Outputs (all local):
  - Codex_Questions.md                     (standardized error blocks)
  - codex_commit_comment.txt               (consolidated report)
  - .codex/errors.ndjson                   (machine-readable errors)
  - .codex/findings.json                   (targets & scans)
  - codex_suggested_patches.diff           (non-destructive suggestions)
  - CHANGELOG_Codex.md                     (what/why/risk/rollback)

IMPORTANT: This tool never creates or enables GitHub Actions. All quality gates
           run locally. If you enable optional posting to GitHub commit comments,
<<<<<<< HEAD
           you must provide a token via environment variables and force end 
           workflow once GitHub Action completes otherwise it no-ops.
=======
           you must provide a token via environment variables; otherwise it no-ops.
>>>>>>> 1a3cada6
"""

from __future__ import annotations

import argparse
import json
import os
import re
import subprocess
import sys
import time
from dataclasses import asdict, dataclass
from pathlib import Path
from typing import Any, Dict, List, Optional, Tuple
<<<<<<< HEAD

# ---------- Constants ----------
QUESTION_FILE = "Codex_Questions.md"
CHANGELOG = "CHANGELOG_Codex.md"
ERRLOG = Path(".codex") / "errors.ndjson"
FINDINGS = Path(".codex") / "findings.json"
REPORT = "codex_commit_comment.txt"

# ---------- Utilities ----------
def ts_utc() -> str:
    return time.strftime("%Y-%m-%dT%H:%M:%SZ", time.gmtime())
=======

# ---------- Constants ----------
QUESTION_FILE = "Codex_Questions.md"
CHANGELOG = "CHANGELOG_Codex.md"
ERRLOG = Path(".codex") / "errors.ndjson"
FINDINGS = Path(".codex") / "findings.json"
REPORT = "codex_commit_comment.txt"


# ---------- Utilities ----------
def ts_utc() -> str:
    return time.strftime("%Y-%m-%dT%H:%M:%SZ", time.gmtime())


def ts_local() -> str:
    return time.strftime("%Y-%m-%d %H:%M:%S %Z", time.localtime())


def repo_root(start: Optional[Path] = None) -> Path:
    start = start or Path.cwd()
    try:
        out = subprocess.run(
            ["git", "rev-parse", "--show-toplevel"], capture_output=True, text=True, check=True
        )
        return Path(out.stdout.strip())
    except Exception:
        return start.resolve()


def read_text(p: Path, default: str = "") -> str:
    try:
        return p.read_text(encoding="utf-8")
    except Exception:
        return default


def write_text(p: Path, data: str) -> None:
    p.parent.mkdir(parents=True, exist_ok=True)
    p.write_text(data, encoding="utf-8")


def append_text(p: Path, data: str) -> None:
    p.parent.mkdir(parents=True, exist_ok=True)
    with p.open("a", encoding="utf-8") as f:
        f.write(data)


def run(
    cmd: List[str], cwd: Optional[Path] = None, timeout: Optional[int] = None
) -> Tuple[int, str, str]:
    proc = subprocess.run(
        cmd, cwd=str(cwd) if cwd else None, capture_output=True, text=True, timeout=timeout
    )
    return proc.returncode, proc.stdout, proc.stderr


def record_error(step_no: str, desc: str, errmsg: str, context: str, root: Path) -> None:
    """Standardized block -> Codex_Questions.md and errors.ndjson."""
    block = (
        f"Question for ChatGPT @codex {ts_local()}:\n"
        f"While performing [{step_no}:{desc}], encountered the following error:\n"
        f"{errmsg.strip()}\n"
        f"Context: {context.strip()}\n"
        f"What are the possible causes, and how can this be resolved while preserving intended functionality?\n\n"
    )
    append_text(root / QUESTION_FILE, block)
    append_text(
        ERRLOG,
        json.dumps(
            {"ts": ts_utc(), "step": f"{step_no}:{desc}", "error": errmsg, "context": context}
        )
        + "\n",
    )


def current_head_sha(root: Path) -> str:
    code, out, err = run(["git", "rev-parse", "HEAD"], cwd=root)
    if code != 0:
        raise RuntimeError(f"git rev-parse failed: {err}")
    return out.strip()


def origin_owner_repo(root: Path) -> Tuple[str, str]:
    code, out, err = run(["git", "config", "--get", "remote.origin.url"], cwd=root)
    if code != 0:
        raise RuntimeError(f"git config remote.origin.url failed: {err}")
    url = out.strip()
    if url.startswith("git@github.com:"):
        part = url.split(":", 1)[1]
    elif "github.com/" in url:
        part = url.split("github.com/", 1)[1]
    else:
        raise RuntimeError(f"Unsupported origin URL: {url}")
    part = part[:-4] if part.endswith(".git") else part
    owner, repo = part.split("/", 1)
    return owner, repo


def build_commit_comment(root: Path) -> str:
    blocks = read_text(root / QUESTION_FILE, "").strip()
    if not blocks:
        blocks = "No errors were captured by Codex during this iteration."
    return f"Codex Iteration Error Report — {ts_local()}\n\n{blocks}"


def maybe_post_commit_comment(root: Path, body: str) -> str:
    """
    Optional: POST /repos/{owner}/{repo}/commits/{sha}/comments (GitHub REST)
    Only if CODEX_POST_COMMIT_COMMENT=1 and a token is in env.
    """

    token = (
        os.getenv("GH_PAT")
        or os.getenv("GITHUB_TOKEN")
        or os.getenv("CODEX_ENVIRONMENT_RUNNER")
        or os.getenv("_CODEX_BOT_RUNNER")
        or os.getenv("_CODEX_ACTION_RUNNER")
    )
    if not (os.getenv("CODEX_POST_COMMIT_COMMENT", "0").lower() in ("1", "true", "yes") and token):
        return "skipped"
    try:
        owner, repo = origin_owner_repo(root)
        sha = current_head_sha(root)
        api = os.getenv("GITHUB_API_URL", "https://api.github.com")
        url = f"{api}/repos/{owner}/{repo}/commits/{sha}/comments"
        import json as _json
        import urllib.request

        req = urllib.request.Request(
            url,
            data=_json.dumps({"body": body}).encode("utf-8"),
            method="POST",
            headers={
                "Authorization": f"Bearer {token}",
                "Accept": "application/vnd.github+json",
                "X-GitHub-Api-Version": "2022-11-28",
                "Content-Type": "application/json",
                "User-Agent": "codex-orchestrator",
            },
        )
        with urllib.request.urlopen(req, timeout=20) as resp:
            return f"posted: HTTP {resp.getcode()}"
    except Exception as e:  # pragma: no cover - best effort
        return f"error: {e}"


# ---------- Phase 2: Search & Mapping ----------
SCAN_PATTERNS = [
    r"\bNotImplementedError\b",
    r"\bTODO\b",
    r"^\s*pass\s*$",
    r"\bapply_lora\b|\bget_peft_model\b",
    r"\bAutoTokenizer\b|\buse_fast\b",
    r"\bmlflow\.(start_run|set_experiment|set_tracking_uri)\b",
]


@dataclass
class Finding:
    path: str
    line_no: int
    kind: str
    line: str


def scan_repo(root: Path) -> List[Finding]:
    findings: List[Finding] = []
    excl = {".git", ".venv", "venv", "__pycache__", ".mypy_cache", ".pytest_cache", ".codex"}
    for p in root.rglob("*.py"):
        if any(seg in excl for seg in p.parts):
            continue
        try:
            text = p.read_text(encoding="utf-8", errors="ignore")
        except Exception:
            continue
        for i, line in enumerate(text.splitlines(), start=1):
            for pat in SCAN_PATTERNS:
                if re.search(pat, line):
                    findings.append(Finding(str(p.relative_to(root)), i, pat, line.strip()))
    return findings


# ---------- README parsing & reference replacement/removal ----------
REF_LINK = re.compile(r"\[([^\]]+)\]\((https?://[^\)]+)\)")
SECTION_HDR = re.compile(r"^#{1,6}\s+(.+)$")


def normalize_readmes(root: Path) -> Dict[str, Any]:
    """
    - De-duplicate reference links
    - Remove plain 'TODO' placeholders in docs sections
    - Prefer README_UPDATED.md content where present
    """

    readmes = [root / "README_UPDATED.md", root / "README.md", root / "documentation" / "README.md"]
    picked: Optional[Path] = None
    for r in readmes:
        if r.exists():
            picked = r
            break
    if not picked:
        return {"picked": None, "changes": []}

    text = picked.read_text(encoding="utf-8", errors="ignore")
    changes = []

    # 1) Remove naked TODO lines in docs
    new_text, n = re.subn(r"(?m)^\s*TODO\s*$", "", text)
    if n:
        changes.append({"action": "remove_todo_lines", "count": n})
        text = new_text

    # 2) De-duplicate identical links (keep first)
    seen = set()
    lines = []
    removed = 0
    for line in text.splitlines():
        m = REF_LINK.search(line)
        if m:
            key = (m.group(1).strip(), m.group(2).strip())
            if key in seen:
                removed += 1
                continue
            seen.add(key)
        lines.append(line)
    if removed:
        changes.append({"action": "dedupe_links", "removed": removed})
    updated = "\n".join(lines)

    out = root / "README.md"
    if out != picked:
        changes.append(
            {"action": "promote_readme", "from": str(picked.relative_to(root)), "to": "README.md"}
        )
    write_text(out, updated)
    return {"picked": str(picked.relative_to(root)) if picked else None, "changes": changes}


# ---------- Best-Effort Construction (suggest patches; light edits only) ----------
def suggest_patches(root: Path, findings: List[Finding]) -> str:
    """
    Compose a unified .diff suggestion file that points to earlier planned changes
    (tokenizer wrapper, LoRA optional wrapper, MLflow utils, ingestion IO helpers).
    Non-destructive: we write suggestions; human can apply or use `git apply`.
    """
>>>>>>> 1a3cada6

    suggestions: List[str] = []
    suggestions.append("# Suggested unified diffs (non-destructive)\n")
    targets = [
        "src/codex_ml/interfaces/tokenizer.py",
        "src/codex_ml/modeling/codex_model_loader.py",
        "src/codex_ml/tracking/mlflow_utils.py",
        "src/ingestion/io_text.py",
        "training/engine_hf_trainer.py",
        "tools/install_codex_hooks.py",
    ]
    missing = [t for t in targets if not (root / t).exists()]
    if missing:
        suggestions.append(
            f"# Note: some targets not found (ok for first iteration): {', '.join(missing)}\n"
        )
    suggestions.append("# For existing files, merge in Part 2/4 diffs above.\n")
    suggestions.append("# Example: git apply codex_suggested_patches.diff (after manual review)\n")
    return "\n".join(suggestions)

<<<<<<< HEAD
def ts_local() -> str:
    return time.strftime("%Y-%m-%d %H:%M:%S %Z", time.localtime())


def repo_root(start: Optional[Path] = None) -> Path:
    start = start or Path.cwd()
    try:
        out = subprocess.run(
            ["git", "rev-parse", "--show-toplevel"], capture_output=True, text=True, check=True
        )
        return Path(out.stdout.strip())
    except Exception:
        return start.resolve()


def read_text(p: Path, default: str = "") -> str:
    try:
        return p.read_text(encoding="utf-8")
    except Exception:
        return default


def write_text(p: Path, data: str) -> None:
    p.parent.mkdir(parents=True, exist_ok=True)
    p.write_text(data, encoding="utf-8")


def append_text(p: Path, data: str) -> None:
    p.parent.mkdir(parents=True, exist_ok=True)
    with p.open("a", encoding="utf-8") as f:
        f.write(data)


def run(
    cmd: List[str], cwd: Optional[Path] = None, timeout: Optional[int] = None
) -> Tuple[int, str, str]:
    proc = subprocess.run(
        cmd, cwd=str(cwd) if cwd else None, capture_output=True, text=True, timeout=timeout
    )
    return proc.returncode, proc.stdout, proc.stderr


def record_error(step_no: str, desc: str, errmsg: str, context: str, root: Path) -> None:
    """Standardized block -> Codex_Questions.md and errors.ndjson."""
    block = (
        f"Question for ChatGPT @codex {ts_local()}:\n"
        f"While performing [{step_no}:{desc}], encountered the following error:\n"
        f"{errmsg.strip()}\n"
        f"Context: {context.strip()}\n"
        f"What are the possible causes, and how can this be resolved while preserving intended functionality?\n\n"
    )
    append_text(root / QUESTION_FILE, block)
    append_text(
        ERRLOG,
        json.dumps(
            {"ts": ts_utc(), "step": f"{step_no}:{desc}", "error": errmsg, "context": context}
        )
        + "\n",
    )


def current_head_sha(root: Path) -> str:
    code, out, err = run(["git", "rev-parse", "HEAD"], cwd=root)
    if code != 0:
        raise RuntimeError(f"git rev-parse failed: {err}")
    return out.strip()


def origin_owner_repo(root: Path) -> Tuple[str, str]:
    code, out, err = run(["git", "config", "--get", "remote.origin.url"], cwd=root)
    if code != 0:
        raise RuntimeError(f"git config remote.origin.url failed: {err}")
    url = out.strip()
    if url.startswith("git@github.com:"):
        part = url.split(":", 1)[1]
    elif "github.com/" in url:
        part = url.split("github.com/", 1)[1]
    else:
        raise RuntimeError(f"Unsupported origin URL: {url}")
    part = part[:-4] if part.endswith(".git") else part
    owner, repo = part.split("/", 1)
    return owner, repo


def build_commit_comment(root: Path) -> str:
    blocks = read_text(root / QUESTION_FILE, "").strip()
    if not blocks:
        blocks = "No errors were captured by Codex during this iteration."
    return f"Codex Iteration Error Report — {ts_local()}\n\n{blocks}"


def maybe_post_commit_comment(root: Path, body: str) -> str:
    """
    Optional: POST /repos/{owner}/{repo}/commits/{sha}/comments (GitHub REST)
    Only if CODEX_POST_COMMIT_COMMENT=1 and a token is in env.
    """
    token = (
        os.getenv("GH_PAT")
        or os.getenv("GITHUB_TOKEN")
        or os.getenv("CODEX_ENVIRONMENT_RUNNER")
        or os.getenv("_CODEX_BOT_RUNNER")
        or os.getenv("_CODEX_ACTION_RUNNER")
    )
    if not (os.getenv("CODEX_POST_COMMIT_COMMENT", "0").lower() in ("1", "true", "yes") and token):
        return "skipped"
    try:
        owner, repo = origin_owner_repo(root)
        sha = current_head_sha(root)
        api = os.getenv("GITHUB_API_URL", "https://api.github.com")
        url = f"{api}/repos/{owner}/{repo}/commits/{sha}/comments"
        # use urllib to avoid extra deps
        import json as _json
        import urllib.request

        req = urllib.request.Request(
            url,
            data=_json.dumps({"body": body}).encode("utf-8"),
            method="POST",
            headers={
                "Authorization": f"Bearer {token}",
                "Accept": "application/vnd.github+json",
                "X-GitHub-Api-Version": "2022-11-28",
                "Content-Type": "application/json",
                "User-Agent": "codex-orchestrator",
            },
        )
        with urllib.request.urlopen(req, timeout=20) as resp:
            return f"posted: HTTP {resp.getcode()}"
    except Exception as e:
        return f"error: {e}"


# ---------- Phase 2: Search & Mapping ----------
SCAN_PATTERNS = [
    r"\bNotImplementedError\b",
    r"\bTODO\b",
    r"^\s*pass\s*$",
    r"\bapply_lora\b|\bget_peft_model\b",
    r"\bAutoTokenizer\b|\buse_fast\b",
    r"\bmlflow\.(start_run|set_experiment|set_tracking_uri)\b",
]


@dataclass
class Finding:
    path: str
    line_no: int
    kind: str
    line: str


def scan_repo(root: Path) -> List[Finding]:
    findings: List[Finding] = []
    excl = {".git", ".venv", "venv", "__pycache__", ".mypy_cache", ".pytest_cache", ".codex"}
    for p in root.rglob("*.py"):
        if any(seg in excl for seg in p.parts):
            continue
        try:
            text = p.read_text(encoding="utf-8", errors="ignore")
        except Exception:
            continue
        for i, line in enumerate(text.splitlines(), start=1):
            for pat in SCAN_PATTERNS:
                if re.search(pat, line):
                    findings.append(Finding(str(p.relative_to(root)), i, pat, line.strip()))
    return findings


# ---------- README parsing & reference replacement/removal ----------
REF_LINK = re.compile(r"\[([^\]]+)\]\((https?://[^\)]+)\)")
SECTION_HDR = re.compile(r"^#{1,6}\s+(.+)$")


def normalize_readmes(root: Path) -> Dict[str, Any]:
    """
    - De-duplicate reference links
    - Remove plain 'TODO' placeholders in docs sections
    - Prefer README_UPDATED.md content where present
    """
    readmes = [root / "README_UPDATED.md", root / "README.md", root / "documentation" / "README.md"]
    picked: Optional[Path] = None
    for r in readmes:
        if r.exists():
            picked = r
            break
    if not picked:
        return {"picked": None, "changes": []}

    text = picked.read_text(encoding="utf-8", errors="ignore")
    changes = []

    # 1) Remove naked TODO lines in docs
    new_text, n = re.subn(r"(?m)^\s*TODO\s*$", "", text)
    if n:
        changes.append({"action": "remove_todo_lines", "count": n})
        text = new_text

    # 2) De-duplicate identical links (keep first)
    seen = set()
    lines = []
    removed = 0
    for line in text.splitlines():
        m = REF_LINK.search(line)
        if m:
            key = (m.group(1).strip(), m.group(2).strip())
            if key in seen:
                removed += 1
                continue
            seen.add(key)
        lines.append(line)
    if removed:
        changes.append({"action": "dedupe_links", "removed": removed})
    updated = "\n".join(lines)

    out = root / "README.md"
    if out != picked:
        changes.append(
            {"action": "promote_readme", "from": str(picked.relative_to(root)), "to": "README.md"}
        )
    write_text(out, updated)
    return {"picked": str(picked.relative_to(root)) if picked else None, "changes": changes}


# ---------- Best-Effort Construction ----------
def suggest_patches(root: Path, findings: List[Finding]) -> str:
    """
    Compose a unified .diff suggestion file that points to earlier planned changes
    (tokenizer wrapper, LoRA optional wrapper, MLflow utils, ingestion IO helpers).
    Non-destructive: we write suggestions; human can apply or use `git apply`.
    """
    suggestions: List[str] = []
    suggestions.append("# Suggested unified diffs (non-destructive)\n")
    # Pointers to key files; these align with Part 2/4 patches:
    targets = [
        "src/codex_ml/interfaces/tokenizer.py",
        "src/codex_ml/modeling/codex_model_loader.py",
        "src/codex_ml/tracking/mlflow_utils.py",
        "src/ingestion/io_text.py",
        "training/engine_hf_trainer.py",
        "tools/install_codex_hooks.py",
    ]
    present = [t for t in targets if (root / t).exists()]
    missing = [t for t in targets if not (root / t).exists()]
    if present:
        suggestions.append(f"# Found targets: {', '.join(present)}\n")
    if missing:
        suggestions.append(
            f"# Note: some targets not found (ok for first iteration): {', '.join(missing)}\n"
        )
    # Provide a short, actionable header referencing the paths that DO exist.
    suggestions.append("# For existing files, merge in Part 2/4 diffs above.\n")
    suggestions.append("# Example: git apply codex_suggested_patches.diff (after manual review)\n")
    return "\n".join(suggestions)


# ---------- Controlled Pruning ----------
def controlled_pruning_notes() -> List[str]:
    return [
        "If PEFT is not installed, keep lora_enabled=False to maintain backward compatibility.",
        "If MLflow is not installed, skip tracking (no-op wrappers return None).",
        "If charset-normalizer is not installed, avoid encoding='auto' and pass explicit encodings.",
    ]


# ---------- Quality gates (local only) ----------
def gate_precommit(root: Path, verbose: bool = True) -> Tuple[int, str]:
    args = ["pre-commit", "run", "--all-files"]
    if verbose:
        args.append("--verbose")
    code, out, err = run(args, cwd=root, timeout=None)
    if code != 0:
        record_error(
            "G2", "pre-commit run --all-files", err or out, "Executing repository hooks", root
        )
    return code, (out + err)


def gate_pytest(root: Path, cov_pkg: str = "src", threshold: int = 70) -> Tuple[int, str]:
    # Try to detect pytest-cov; if missing, install-advice emitted via error capture
    code, out, err = run(["pytest", "--version"], cwd=root)
    has_cov = "pytest-cov" in (out + err).lower()
    if not has_cov:
        record_error(
            "G3",
            "pytest coverage flags",
            "pytest-cov plugin not active",
            "Install pytest-cov to enable --cov",
            root,
        )
    args = ["pytest", f"--cov={cov_pkg}", "--cov-report=term", f"--cov-fail-under={threshold}"]
    code, out, err = run(args, cwd=root)
    if code != 0:
        record_error("G3", "pytest with coverage", err or out, "Unit tests and coverage", root)
    return code, (out + err)


# ---------- CLI & Orchestration ----------
@dataclass
class Options:
    project_root: Path
    run_precommit: bool
    run_pytest: bool
    cov_pkg: str
    cov_threshold: int
    install_hook: bool


def install_prepare_commit_msg_hook(root: Path) -> None:
    hook = root / "tools" / "install_codex_hooks.py"
    if hook.exists():
        code, out, err = run([sys.executable, str(hook)], cwd=root)
        if code != 0:
            record_error(
                "H1",
                "install prepare-commit-msg hook",
                err or out,
                "Running tools/install_codex_hooks.py",
                root,
            )
    else:
        record_error(
            "H0",
            "install prepare-commit-msg hook",
            "installer not found",
            "tools/install_codex_hooks.py missing",
            root,
        )
=======

# ---------- Controlled Pruning ----------
def controlled_pruning_notes() -> List[str]:
    return [
        "If PEFT is not installed, keep lora_enabled=False to maintain backward compatibility.",
        "If MLflow is not installed, skip tracking (no-op wrappers return None).",
        "If charset-normalizer is not installed, avoid encoding='auto' and pass explicit encodings.",
    ]


# ---------- Quality gates (local only) ----------
def gate_precommit(root: Path, verbose: bool = True) -> Tuple[int, str]:
    args = ["pre-commit", "run", "--all-files"]
    if verbose:
        args.append("--verbose")
    code, out, err = run(args, cwd=root, timeout=None)
    if code != 0:
        record_error(
            "G2", "pre-commit run --all-files", err or out, "Executing repository hooks", root
        )
    return code, (out + err)


def gate_pytest(root: Path, cov_pkg: str = "src", threshold: int = 70) -> Tuple[int, str]:
    code, out, err = run(["pytest", "--version"], cwd=root)
    has_cov = "pytest-cov" in (out + err).lower()
    if not has_cov:
        record_error(
            "G3",
            "pytest coverage flags",
            "pytest-cov plugin not active",
            "Install pytest-cov to enable --cov",
            root,
        )
    args = ["pytest", f"--cov={cov_pkg}", "--cov-report=term", f"--cov-fail-under={threshold}"]
    code, out, err = run(args, cwd=root)
    if code != 0:
        record_error("G3", "pytest with coverage", err or out, "Unit tests and coverage", root)
    return code, (out + err)


# ---------- CLI & Orchestration ----------
@dataclass
class Options:
    project_root: Path
    run_precommit: bool
    run_pytest: bool
    cov_pkg: str
    cov_threshold: int
    install_hook: bool


def install_prepare_commit_msg_hook(root: Path) -> None:
    hook = root / "tools" / "install_codex_hooks.py"
    if hook.exists():
        code, out, err = run([sys.executable, str(hook)], cwd=root)
        if code != 0:
            record_error(
                "H1",
                "install prepare-commit-msg hook",
                err or out,
                "Running tools/install_codex_hooks.py",
                root,
            )
    else:
        record_error(
            "H0",
            "install prepare-commit-msg hook",
            "installer not found",
            "tools/install_codex_hooks.py missing",
            root,
        )


def orchestrate(opts: Options) -> int:
    root = repo_root(opts.project_root)

    # Phase 1 — Preparation
    write_text(Path(".codex") / ".keep", "")
    write_text(Path(".codex") / "RUN_STARTED.txt", ts_local())

    # Phase 2 — Search & Mapping
    findings = scan_repo(root)
    write_text(FINDINGS, json.dumps([asdict(f) for f in findings], indent=2))

    # README normalization
    normalize_readmes(root)

    # Phase 3 — Best-Effort Construction
    suggestions = suggest_patches(root, findings)
    write_text(root / "codex_suggested_patches.diff", suggestions)
    if opts.install_hook:
        install_prepare_commit_msg_hook(root)

    # Phase 4 — Controlled Pruning (notes only)
    controlled_pruning_notes()

    # Phase 5 — Error Capture handled via record_error()

    # Phase 6 — Finalization
    body = build_commit_comment(root)
    write_text(root / REPORT, body)
    status = maybe_post_commit_comment(root, body)

    entry = []
    entry.append(f"## {ts_local()}\n")
    entry.append("- Repo scan & mapping complete; findings written to `.codex/findings.json`.\n")
    entry.append("- README normalization applied; see `normalize_readmes` changes section.\n")
    entry.append("- Non-destructive patch suggestions written to `codex_suggested_patches.diff`.\n")
    if opts.install_hook:
        entry.append("- Attempted to install `prepare-commit-msg` hook (trailers).\n")
    entry.append(f"- Commit comment posting: {status} (local-only, no Actions).\n")
    entry.append("- Controlled pruning guidance recorded (PEFT/MLflow/encodings).\n")
    append_text(Path(CHANGELOG), "\n" + "".join(entry))

    if opts.run_precommit:
        gate_precommit(root, verbose=True)
    if opts.run_pytest:
        gate_pytest(root, cov_pkg=opts.cov_pkg, threshold=opts.cov_threshold)
>>>>>>> 1a3cada6

    return 0

<<<<<<< HEAD
def orchestrate(opts: Options) -> int:
    root = repo_root(opts.project_root)

    # Phase 1 — Preparation
    write_text(Path(".codex") / ".keep", "")
    write_text(Path(".codex") / "RUN_STARTED.txt", ts_local())

    # Phase 2 — Search & Mapping
    findings = scan_repo(root)
    write_text(FINDINGS, json.dumps([asdict(f) for f in findings], indent=2))

    # README normalization
    _readme_info = normalize_readmes(root)

    # Phase 3 — Best-Effort Construction
    # (Non-destructive suggestions + optional hook install)
    suggestions = suggest_patches(root, findings)
    write_text(root / "codex_suggested_patches.diff", suggestions)
    if opts.install_hook:
        install_prepare_commit_msg_hook(root)

    # Phase 4 — Controlled Pruning (notes only; behavior handled in code by flags)
    _pruning = controlled_pruning_notes()

    # Phase 5 — Error Capture is handled inline via record_error()

    # Phase 6 — Finalization
    # Assemble report & optional commit comment
    body = build_commit_comment(root)
    write_text(root / REPORT, body)
    status = maybe_post_commit_comment(root, body)

    # Write CHANGELOG entry
    entry: List[str] = []
    entry.append(f"## {ts_local()}\n")
    entry.append("- Repo scan & mapping complete; findings written to `.codex/findings.json`.\n")
    entry.append("- README normalization applied; see `normalize_readmes` changes section.\n")
    entry.append("- Non-destructive patch suggestions written to `codex_suggested_patches.diff`.\n")
    if opts.install_hook:
        entry.append("- Attempted to install `prepare-commit-msg` hook (trailers).\n")
    entry.append(f"- Commit comment posting: {status} (local-only, no Actions).\n")
    entry.append("- Controlled pruning guidance recorded (PEFT/MLflow/encodings).\n")
    append_text(Path(CHANGELOG), "\n" + "".join(entry))

    # Optional gates at the very end (so errors are captured & reported)
    if opts.run_precommit:
        gate_precommit(root, verbose=True)
    if opts.run_pytest:
        gate_pytest(root, cov_pkg=opts.cov_pkg, threshold=opts.cov_threshold)

    return 0


=======

>>>>>>> 1a3cada6
def parse_args(argv: List[str]) -> Options:
    ap = argparse.ArgumentParser(description="Codex local orchestrator (no GitHub Actions).")
    ap.add_argument("--project-root", default=".", help="Path to repo root (default: .)")
    ap.add_argument(
        "--run-precommit", action="store_true", help="Run pre-commit --all-files at end"
    )
    ap.add_argument("--run-pytest", action="store_true", help="Run pytest with coverage at end")
    ap.add_argument("--cov-pkg", default="src", help="Coverage source package (default: src)")
    ap.add_argument(
        "--cov-threshold", type=int, default=70, help="Coverage fail-under (default: 70)"
    )
    ap.add_argument("--install-hook", action="store_true", help="Install commit-msg trailer hook")
    ns = ap.parse_args(argv)
    return Options(
        project_root=Path(ns.project_root),
        run_precommit=ns.run_precommit,
        run_pytest=ns.run_pytest,
        cov_pkg=ns.cov_pkg,
        cov_threshold=ns.cov_threshold,
        install_hook=ns.install_hook,
    )


def main() -> int:
    try:
        return orchestrate(parse_args(sys.argv[1:]))
<<<<<<< HEAD
    except Exception as e:
        root = repo_root()
        record_error("F", "orchestrate", str(e), "Unhandled exception in codex_orchestrator.py", root)
=======
    except Exception as e:  # pragma: no cover - log and continue
        root = repo_root()
        record_error("F", "orchestrate", str(e), "Unhandled exception in codex_exec.py", root)
>>>>>>> 1a3cada6
        return 1


if __name__ == "__main__":
    raise SystemExit(main())<|MERGE_RESOLUTION|>--- conflicted
+++ resolved
@@ -20,12 +20,7 @@
 
 IMPORTANT: This tool never creates or enables GitHub Actions. All quality gates
            run locally. If you enable optional posting to GitHub commit comments,
-<<<<<<< HEAD
-           you must provide a token via environment variables and force end 
-           workflow once GitHub Action completes otherwise it no-ops.
-=======
            you must provide a token via environment variables; otherwise it no-ops.
->>>>>>> 1a3cada6
 """
 
 from __future__ import annotations
@@ -40,7 +35,6 @@
 from dataclasses import asdict, dataclass
 from pathlib import Path
 from typing import Any, Dict, List, Optional, Tuple
-<<<<<<< HEAD
 
 # ---------- Constants ----------
 QUESTION_FILE = "Codex_Questions.md"
@@ -49,22 +43,10 @@
 FINDINGS = Path(".codex") / "findings.json"
 REPORT = "codex_commit_comment.txt"
 
+
 # ---------- Utilities ----------
 def ts_utc() -> str:
     return time.strftime("%Y-%m-%dT%H:%M:%SZ", time.gmtime())
-=======
-
-# ---------- Constants ----------
-QUESTION_FILE = "Codex_Questions.md"
-CHANGELOG = "CHANGELOG_Codex.md"
-ERRLOG = Path(".codex") / "errors.ndjson"
-FINDINGS = Path(".codex") / "findings.json"
-REPORT = "codex_commit_comment.txt"
-
-
-# ---------- Utilities ----------
-def ts_utc() -> str:
-    return time.strftime("%Y-%m-%dT%H:%M:%SZ", time.gmtime())
 
 
 def ts_local() -> str:
@@ -72,19 +54,21 @@
 
 
 def repo_root(start: Optional[Path] = None) -> Path:
+    """Return repository top-level directory if git is available, otherwise start.resolve()."""
     start = start or Path.cwd()
     try:
         out = subprocess.run(
             ["git", "rev-parse", "--show-toplevel"], capture_output=True, text=True, check=True
         )
-        return Path(out.stdout.strip())
+        root = out.stdout.strip()
+        return Path(root or ".").resolve()
     except Exception:
         return start.resolve()
 
 
 def read_text(p: Path, default: str = "") -> str:
     try:
-        return p.read_text(encoding="utf-8")
+        return p.read_text(encoding="utf-8", errors="replace")
     except Exception:
         return default
 
@@ -103,29 +87,40 @@
 def run(
     cmd: List[str], cwd: Optional[Path] = None, timeout: Optional[int] = None
 ) -> Tuple[int, str, str]:
-    proc = subprocess.run(
-        cmd, cwd=str(cwd) if cwd else None, capture_output=True, text=True, timeout=timeout
-    )
-    return proc.returncode, proc.stdout, proc.stderr
+    try:
+        proc = subprocess.run(
+            cmd, cwd=str(cwd) if cwd else None, capture_output=True, text=True, timeout=timeout
+        )
+        return proc.returncode, proc.stdout or "", proc.stderr or ""
+    except Exception as exc:
+        return 2, "", str(exc)
 
 
 def record_error(step_no: str, desc: str, errmsg: str, context: str, root: Path) -> None:
     """Standardized block -> Codex_Questions.md and errors.ndjson."""
-    block = (
-        f"Question for ChatGPT @codex {ts_local()}:\n"
-        f"While performing [{step_no}:{desc}], encountered the following error:\n"
-        f"{errmsg.strip()}\n"
-        f"Context: {context.strip()}\n"
-        f"What are the possible causes, and how can this be resolved while preserving intended functionality?\n\n"
-    )
-    append_text(root / QUESTION_FILE, block)
-    append_text(
-        ERRLOG,
-        json.dumps(
-            {"ts": ts_utc(), "step": f"{step_no}:{desc}", "error": errmsg, "context": context}
-        )
-        + "\n",
-    )
+    try:
+        block = (
+            f"Question for ChatGPT @codex {ts_local()}:\n"
+            f"While performing [{step_no}:{desc}], encountered the following error:\n"
+            f"{errmsg.strip()}\n"
+            f"Context: {context.strip()}\n"
+            "What are the possible causes, and how can this be resolved while preserving intended functionality?\n\n"
+        )
+        append_text(root / QUESTION_FILE, block)
+        append_text(
+            root / ERRLOG,
+            json.dumps(
+                {"ts": ts_utc(), "step": f"{step_no}:{desc}", "error": errmsg, "context": context}
+            )
+            + "\n",
+        )
+    except Exception:
+        # Best-effort only; avoid raising from logger
+        try:
+            # last-resort: write to local file in working dir
+            append_text(Path(".codex") / "errors_fallback.ndjson", json.dumps({"err": errmsg}) + "\n")
+        except Exception:
+            pass
 
 
 def current_head_sha(root: Path) -> str:
@@ -162,8 +157,11 @@
     """
     Optional: POST /repos/{owner}/{repo}/commits/{sha}/comments (GitHub REST)
     Only if CODEX_POST_COMMIT_COMMENT=1 and a token is in env.
+    Returns status string: 'skipped', 'posted: HTTP {code}', or 'error: {exc}'.
     """
-
+    enabled = os.getenv("CODEX_POST_COMMIT_COMMENT", "0").lower() in ("1", "true", "yes")
+    if not enabled:
+        return "skipped"
     token = (
         os.getenv("GH_PAT")
         or os.getenv("GITHUB_TOKEN")
@@ -171,19 +169,20 @@
         or os.getenv("_CODEX_BOT_RUNNER")
         or os.getenv("_CODEX_ACTION_RUNNER")
     )
-    if not (os.getenv("CODEX_POST_COMMIT_COMMENT", "0").lower() in ("1", "true", "yes") and token):
+    if not token:
         return "skipped"
     try:
         owner, repo = origin_owner_repo(root)
         sha = current_head_sha(root)
         api = os.getenv("GITHUB_API_URL", "https://api.github.com")
         url = f"{api}/repos/{owner}/{repo}/commits/{sha}/comments"
-        import json as _json
-        import urllib.request
-
-        req = urllib.request.Request(
+        # use urllib to avoid extra deps
+        import urllib.request as _urlreq
+
+        data = json.dumps({"body": body}).encode("utf-8")
+        req = _urlreq.Request(
             url,
-            data=_json.dumps({"body": body}).encode("utf-8"),
+            data=data,
             method="POST",
             headers={
                 "Authorization": f"Bearer {token}",
@@ -193,7 +192,7 @@
                 "User-Agent": "codex-orchestrator",
             },
         )
-        with urllib.request.urlopen(req, timeout=20) as resp:
+        with _urlreq.urlopen(req, timeout=20) as resp:
             return f"posted: HTTP {resp.getcode()}"
     except Exception as e:  # pragma: no cover - best effort
         return f"error: {e}"
@@ -230,261 +229,12 @@
             continue
         for i, line in enumerate(text.splitlines(), start=1):
             for pat in SCAN_PATTERNS:
-                if re.search(pat, line):
-                    findings.append(Finding(str(p.relative_to(root)), i, pat, line.strip()))
-    return findings
-
-
-# ---------- README parsing & reference replacement/removal ----------
-REF_LINK = re.compile(r"\[([^\]]+)\]\((https?://[^\)]+)\)")
-SECTION_HDR = re.compile(r"^#{1,6}\s+(.+)$")
-
-
-def normalize_readmes(root: Path) -> Dict[str, Any]:
-    """
-    - De-duplicate reference links
-    - Remove plain 'TODO' placeholders in docs sections
-    - Prefer README_UPDATED.md content where present
-    """
-
-    readmes = [root / "README_UPDATED.md", root / "README.md", root / "documentation" / "README.md"]
-    picked: Optional[Path] = None
-    for r in readmes:
-        if r.exists():
-            picked = r
-            break
-    if not picked:
-        return {"picked": None, "changes": []}
-
-    text = picked.read_text(encoding="utf-8", errors="ignore")
-    changes = []
-
-    # 1) Remove naked TODO lines in docs
-    new_text, n = re.subn(r"(?m)^\s*TODO\s*$", "", text)
-    if n:
-        changes.append({"action": "remove_todo_lines", "count": n})
-        text = new_text
-
-    # 2) De-duplicate identical links (keep first)
-    seen = set()
-    lines = []
-    removed = 0
-    for line in text.splitlines():
-        m = REF_LINK.search(line)
-        if m:
-            key = (m.group(1).strip(), m.group(2).strip())
-            if key in seen:
-                removed += 1
-                continue
-            seen.add(key)
-        lines.append(line)
-    if removed:
-        changes.append({"action": "dedupe_links", "removed": removed})
-    updated = "\n".join(lines)
-
-    out = root / "README.md"
-    if out != picked:
-        changes.append(
-            {"action": "promote_readme", "from": str(picked.relative_to(root)), "to": "README.md"}
-        )
-    write_text(out, updated)
-    return {"picked": str(picked.relative_to(root)) if picked else None, "changes": changes}
-
-
-# ---------- Best-Effort Construction (suggest patches; light edits only) ----------
-def suggest_patches(root: Path, findings: List[Finding]) -> str:
-    """
-    Compose a unified .diff suggestion file that points to earlier planned changes
-    (tokenizer wrapper, LoRA optional wrapper, MLflow utils, ingestion IO helpers).
-    Non-destructive: we write suggestions; human can apply or use `git apply`.
-    """
->>>>>>> 1a3cada6
-
-    suggestions: List[str] = []
-    suggestions.append("# Suggested unified diffs (non-destructive)\n")
-    targets = [
-        "src/codex_ml/interfaces/tokenizer.py",
-        "src/codex_ml/modeling/codex_model_loader.py",
-        "src/codex_ml/tracking/mlflow_utils.py",
-        "src/ingestion/io_text.py",
-        "training/engine_hf_trainer.py",
-        "tools/install_codex_hooks.py",
-    ]
-    missing = [t for t in targets if not (root / t).exists()]
-    if missing:
-        suggestions.append(
-            f"# Note: some targets not found (ok for first iteration): {', '.join(missing)}\n"
-        )
-    suggestions.append("# For existing files, merge in Part 2/4 diffs above.\n")
-    suggestions.append("# Example: git apply codex_suggested_patches.diff (after manual review)\n")
-    return "\n".join(suggestions)
-
-<<<<<<< HEAD
-def ts_local() -> str:
-    return time.strftime("%Y-%m-%d %H:%M:%S %Z", time.localtime())
-
-
-def repo_root(start: Optional[Path] = None) -> Path:
-    start = start or Path.cwd()
-    try:
-        out = subprocess.run(
-            ["git", "rev-parse", "--show-toplevel"], capture_output=True, text=True, check=True
-        )
-        return Path(out.stdout.strip())
-    except Exception:
-        return start.resolve()
-
-
-def read_text(p: Path, default: str = "") -> str:
-    try:
-        return p.read_text(encoding="utf-8")
-    except Exception:
-        return default
-
-
-def write_text(p: Path, data: str) -> None:
-    p.parent.mkdir(parents=True, exist_ok=True)
-    p.write_text(data, encoding="utf-8")
-
-
-def append_text(p: Path, data: str) -> None:
-    p.parent.mkdir(parents=True, exist_ok=True)
-    with p.open("a", encoding="utf-8") as f:
-        f.write(data)
-
-
-def run(
-    cmd: List[str], cwd: Optional[Path] = None, timeout: Optional[int] = None
-) -> Tuple[int, str, str]:
-    proc = subprocess.run(
-        cmd, cwd=str(cwd) if cwd else None, capture_output=True, text=True, timeout=timeout
-    )
-    return proc.returncode, proc.stdout, proc.stderr
-
-
-def record_error(step_no: str, desc: str, errmsg: str, context: str, root: Path) -> None:
-    """Standardized block -> Codex_Questions.md and errors.ndjson."""
-    block = (
-        f"Question for ChatGPT @codex {ts_local()}:\n"
-        f"While performing [{step_no}:{desc}], encountered the following error:\n"
-        f"{errmsg.strip()}\n"
-        f"Context: {context.strip()}\n"
-        f"What are the possible causes, and how can this be resolved while preserving intended functionality?\n\n"
-    )
-    append_text(root / QUESTION_FILE, block)
-    append_text(
-        ERRLOG,
-        json.dumps(
-            {"ts": ts_utc(), "step": f"{step_no}:{desc}", "error": errmsg, "context": context}
-        )
-        + "\n",
-    )
-
-
-def current_head_sha(root: Path) -> str:
-    code, out, err = run(["git", "rev-parse", "HEAD"], cwd=root)
-    if code != 0:
-        raise RuntimeError(f"git rev-parse failed: {err}")
-    return out.strip()
-
-
-def origin_owner_repo(root: Path) -> Tuple[str, str]:
-    code, out, err = run(["git", "config", "--get", "remote.origin.url"], cwd=root)
-    if code != 0:
-        raise RuntimeError(f"git config remote.origin.url failed: {err}")
-    url = out.strip()
-    if url.startswith("git@github.com:"):
-        part = url.split(":", 1)[1]
-    elif "github.com/" in url:
-        part = url.split("github.com/", 1)[1]
-    else:
-        raise RuntimeError(f"Unsupported origin URL: {url}")
-    part = part[:-4] if part.endswith(".git") else part
-    owner, repo = part.split("/", 1)
-    return owner, repo
-
-
-def build_commit_comment(root: Path) -> str:
-    blocks = read_text(root / QUESTION_FILE, "").strip()
-    if not blocks:
-        blocks = "No errors were captured by Codex during this iteration."
-    return f"Codex Iteration Error Report — {ts_local()}\n\n{blocks}"
-
-
-def maybe_post_commit_comment(root: Path, body: str) -> str:
-    """
-    Optional: POST /repos/{owner}/{repo}/commits/{sha}/comments (GitHub REST)
-    Only if CODEX_POST_COMMIT_COMMENT=1 and a token is in env.
-    """
-    token = (
-        os.getenv("GH_PAT")
-        or os.getenv("GITHUB_TOKEN")
-        or os.getenv("CODEX_ENVIRONMENT_RUNNER")
-        or os.getenv("_CODEX_BOT_RUNNER")
-        or os.getenv("_CODEX_ACTION_RUNNER")
-    )
-    if not (os.getenv("CODEX_POST_COMMIT_COMMENT", "0").lower() in ("1", "true", "yes") and token):
-        return "skipped"
-    try:
-        owner, repo = origin_owner_repo(root)
-        sha = current_head_sha(root)
-        api = os.getenv("GITHUB_API_URL", "https://api.github.com")
-        url = f"{api}/repos/{owner}/{repo}/commits/{sha}/comments"
-        # use urllib to avoid extra deps
-        import json as _json
-        import urllib.request
-
-        req = urllib.request.Request(
-            url,
-            data=_json.dumps({"body": body}).encode("utf-8"),
-            method="POST",
-            headers={
-                "Authorization": f"Bearer {token}",
-                "Accept": "application/vnd.github+json",
-                "X-GitHub-Api-Version": "2022-11-28",
-                "Content-Type": "application/json",
-                "User-Agent": "codex-orchestrator",
-            },
-        )
-        with urllib.request.urlopen(req, timeout=20) as resp:
-            return f"posted: HTTP {resp.getcode()}"
-    except Exception as e:
-        return f"error: {e}"
-
-
-# ---------- Phase 2: Search & Mapping ----------
-SCAN_PATTERNS = [
-    r"\bNotImplementedError\b",
-    r"\bTODO\b",
-    r"^\s*pass\s*$",
-    r"\bapply_lora\b|\bget_peft_model\b",
-    r"\bAutoTokenizer\b|\buse_fast\b",
-    r"\bmlflow\.(start_run|set_experiment|set_tracking_uri)\b",
-]
-
-
-@dataclass
-class Finding:
-    path: str
-    line_no: int
-    kind: str
-    line: str
-
-
-def scan_repo(root: Path) -> List[Finding]:
-    findings: List[Finding] = []
-    excl = {".git", ".venv", "venv", "__pycache__", ".mypy_cache", ".pytest_cache", ".codex"}
-    for p in root.rglob("*.py"):
-        if any(seg in excl for seg in p.parts):
-            continue
-        try:
-            text = p.read_text(encoding="utf-8", errors="ignore")
-        except Exception:
-            continue
-        for i, line in enumerate(text.splitlines(), start=1):
-            for pat in SCAN_PATTERNS:
-                if re.search(pat, line):
-                    findings.append(Finding(str(p.relative_to(root)), i, pat, line.strip()))
+                try:
+                    if re.search(pat, line):
+                        findings.append(Finding(str(p.relative_to(root)), i, pat, line.strip()))
+                except re.error:
+                    # skip invalid regex patterns gracefully
+                    continue
     return findings
 
 
@@ -508,8 +258,8 @@
     if not picked:
         return {"picked": None, "changes": []}
 
-    text = picked.read_text(encoding="utf-8", errors="ignore")
-    changes = []
+    text = read_text(picked, "")
+    changes: List[Dict[str, Any]] = []
 
     # 1) Remove naked TODO lines in docs
     new_text, n = re.subn(r"(?m)^\s*TODO\s*$", "", text)
@@ -519,7 +269,7 @@
 
     # 2) De-duplicate identical links (keep first)
     seen = set()
-    lines = []
+    lines: List[str] = []
     removed = 0
     for line in text.splitlines():
         m = REF_LINK.search(line)
@@ -647,188 +397,83 @@
             "tools/install_codex_hooks.py missing",
             root,
         )
-=======
-
-# ---------- Controlled Pruning ----------
-def controlled_pruning_notes() -> List[str]:
-    return [
-        "If PEFT is not installed, keep lora_enabled=False to maintain backward compatibility.",
-        "If MLflow is not installed, skip tracking (no-op wrappers return None).",
-        "If charset-normalizer is not installed, avoid encoding='auto' and pass explicit encodings.",
-    ]
-
-
-# ---------- Quality gates (local only) ----------
-def gate_precommit(root: Path, verbose: bool = True) -> Tuple[int, str]:
-    args = ["pre-commit", "run", "--all-files"]
-    if verbose:
-        args.append("--verbose")
-    code, out, err = run(args, cwd=root, timeout=None)
-    if code != 0:
-        record_error(
-            "G2", "pre-commit run --all-files", err or out, "Executing repository hooks", root
-        )
-    return code, (out + err)
-
-
-def gate_pytest(root: Path, cov_pkg: str = "src", threshold: int = 70) -> Tuple[int, str]:
-    code, out, err = run(["pytest", "--version"], cwd=root)
-    has_cov = "pytest-cov" in (out + err).lower()
-    if not has_cov:
-        record_error(
-            "G3",
-            "pytest coverage flags",
-            "pytest-cov plugin not active",
-            "Install pytest-cov to enable --cov",
-            root,
-        )
-    args = ["pytest", f"--cov={cov_pkg}", "--cov-report=term", f"--cov-fail-under={threshold}"]
-    code, out, err = run(args, cwd=root)
-    if code != 0:
-        record_error("G3", "pytest with coverage", err or out, "Unit tests and coverage", root)
-    return code, (out + err)
-
-
-# ---------- CLI & Orchestration ----------
-@dataclass
-class Options:
-    project_root: Path
-    run_precommit: bool
-    run_pytest: bool
-    cov_pkg: str
-    cov_threshold: int
-    install_hook: bool
-
-
-def install_prepare_commit_msg_hook(root: Path) -> None:
-    hook = root / "tools" / "install_codex_hooks.py"
-    if hook.exists():
-        code, out, err = run([sys.executable, str(hook)], cwd=root)
-        if code != 0:
-            record_error(
-                "H1",
-                "install prepare-commit-msg hook",
-                err or out,
-                "Running tools/install_codex_hooks.py",
-                root,
-            )
-    else:
-        record_error(
-            "H0",
-            "install prepare-commit-msg hook",
-            "installer not found",
-            "tools/install_codex_hooks.py missing",
-            root,
-        )
 
 
 def orchestrate(opts: Options) -> int:
     root = repo_root(opts.project_root)
 
     # Phase 1 — Preparation
-    write_text(Path(".codex") / ".keep", "")
-    write_text(Path(".codex") / "RUN_STARTED.txt", ts_local())
+    write_text(root / Path(".codex") / ".keep", "")
+    write_text(root / Path(".codex") / "RUN_STARTED.txt", ts_local())
 
     # Phase 2 — Search & Mapping
     findings = scan_repo(root)
-    write_text(FINDINGS, json.dumps([asdict(f) for f in findings], indent=2))
+    write_text(root / FINDINGS, json.dumps([asdict(f) for f in findings], indent=2))
 
     # README normalization
-    normalize_readmes(root)
+    try:
+        _readme_info = normalize_readmes(root)
+    except Exception as exc:
+        record_error("R1", "normalize_readmes", str(exc), "README normalization", root)
 
     # Phase 3 — Best-Effort Construction
-    suggestions = suggest_patches(root, findings)
-    write_text(root / "codex_suggested_patches.diff", suggestions)
+    # (Non-destructive suggestions + optional hook install)
+    try:
+        suggestions = suggest_patches(root, findings)
+        write_text(root / "codex_suggested_patches.diff", suggestions)
+    except Exception as exc:
+        record_error("S1", "suggest_patches", str(exc), "suggestion generation", root)
+
     if opts.install_hook:
         install_prepare_commit_msg_hook(root)
 
-    # Phase 4 — Controlled Pruning (notes only)
-    controlled_pruning_notes()
-
-    # Phase 5 — Error Capture handled via record_error()
-
-    # Phase 6 — Finalization
-    body = build_commit_comment(root)
-    write_text(root / REPORT, body)
-    status = maybe_post_commit_comment(root, body)
-
-    entry = []
-    entry.append(f"## {ts_local()}\n")
-    entry.append("- Repo scan & mapping complete; findings written to `.codex/findings.json`.\n")
-    entry.append("- README normalization applied; see `normalize_readmes` changes section.\n")
-    entry.append("- Non-destructive patch suggestions written to `codex_suggested_patches.diff`.\n")
-    if opts.install_hook:
-        entry.append("- Attempted to install `prepare-commit-msg` hook (trailers).\n")
-    entry.append(f"- Commit comment posting: {status} (local-only, no Actions).\n")
-    entry.append("- Controlled pruning guidance recorded (PEFT/MLflow/encodings).\n")
-    append_text(Path(CHANGELOG), "\n" + "".join(entry))
-
-    if opts.run_precommit:
-        gate_precommit(root, verbose=True)
-    if opts.run_pytest:
-        gate_pytest(root, cov_pkg=opts.cov_pkg, threshold=opts.cov_threshold)
->>>>>>> 1a3cada6
-
-    return 0
-
-<<<<<<< HEAD
-def orchestrate(opts: Options) -> int:
-    root = repo_root(opts.project_root)
-
-    # Phase 1 — Preparation
-    write_text(Path(".codex") / ".keep", "")
-    write_text(Path(".codex") / "RUN_STARTED.txt", ts_local())
-
-    # Phase 2 — Search & Mapping
-    findings = scan_repo(root)
-    write_text(FINDINGS, json.dumps([asdict(f) for f in findings], indent=2))
-
-    # README normalization
-    _readme_info = normalize_readmes(root)
-
-    # Phase 3 — Best-Effort Construction
-    # (Non-destructive suggestions + optional hook install)
-    suggestions = suggest_patches(root, findings)
-    write_text(root / "codex_suggested_patches.diff", suggestions)
-    if opts.install_hook:
-        install_prepare_commit_msg_hook(root)
-
     # Phase 4 — Controlled Pruning (notes only; behavior handled in code by flags)
     _pruning = controlled_pruning_notes()
 
-    # Phase 5 — Error Capture is handled inline via record_error()
+    # Phase 5 — Error Capture is handled inline via record_error during operations
 
     # Phase 6 — Finalization
-    # Assemble report & optional commit comment
-    body = build_commit_comment(root)
-    write_text(root / REPORT, body)
-    status = maybe_post_commit_comment(root, body)
+    try:
+        body = build_commit_comment(root)
+        write_text(root / REPORT, body)
+        status = maybe_post_commit_comment(root, body)
+        # Always write the commit report and status for traceability
+        append_text(root / REPORT, f"\n# post_status: {status}\n")
+    except Exception as exc:
+        record_error("F1", "finalize", str(exc), "finalization", root)
+        status = f"error: {exc}"
 
     # Write CHANGELOG entry
-    entry: List[str] = []
-    entry.append(f"## {ts_local()}\n")
-    entry.append("- Repo scan & mapping complete; findings written to `.codex/findings.json`.\n")
-    entry.append("- README normalization applied; see `normalize_readmes` changes section.\n")
-    entry.append("- Non-destructive patch suggestions written to `codex_suggested_patches.diff`.\n")
-    if opts.install_hook:
-        entry.append("- Attempted to install `prepare-commit-msg` hook (trailers).\n")
-    entry.append(f"- Commit comment posting: {status} (local-only, no Actions).\n")
-    entry.append("- Controlled pruning guidance recorded (PEFT/MLflow/encodings).\n")
-    append_text(Path(CHANGELOG), "\n" + "".join(entry))
+    try:
+        entry: List[str] = []
+        entry.append(f"## {ts_local()}\n")
+        entry.append("- Repo scan & mapping complete; findings written to `.codex/findings.json`.\n")
+        entry.append("- README normalization applied; see `normalize_readmes` changes section.\n")
+        entry.append("- Non-destructive patch suggestions written to `codex_suggested_patches.diff`.\n")
+        if opts.install_hook:
+            entry.append("- Attempted to install `prepare-commit-msg` hook (trailers).\n")
+        entry.append(f"- Commit comment posting: {status} (local-only, no Actions).\n")
+        entry.append("- Controlled pruning guidance recorded (PEFT/MLflow/encodings).\n")
+        append_text(root / CHANGELOG, "\n" + "".join(entry))
+    except Exception as exc:
+        record_error("F2", "write changelog", str(exc), "changelog", root)
 
     # Optional gates at the very end (so errors are captured & reported)
     if opts.run_precommit:
-        gate_precommit(root, verbose=True)
+        try:
+            gate_precommit(root, verbose=True)
+        except Exception as exc:
+            record_error("G2.1", "precommit gate", str(exc), "pre-commit", root)
     if opts.run_pytest:
-        gate_pytest(root, cov_pkg=opts.cov_pkg, threshold=opts.cov_threshold)
+        try:
+            gate_pytest(root, cov_pkg=opts.cov_pkg, threshold=opts.cov_threshold)
+        except Exception as exc:
+            record_error("G3.1", "pytest gate", str(exc), "pytest", root)
 
     return 0
 
 
-=======
-
->>>>>>> 1a3cada6
-def parse_args(argv: List[str]) -> Options:
+def parse_args(argv: Optional[List[str]] = None) -> Options:
     ap = argparse.ArgumentParser(description="Codex local orchestrator (no GitHub Actions).")
     ap.add_argument("--project-root", default=".", help="Path to repo root (default: .)")
     ap.add_argument(
@@ -854,17 +499,12 @@
 def main() -> int:
     try:
         return orchestrate(parse_args(sys.argv[1:]))
-<<<<<<< HEAD
-    except Exception as e:
-        root = repo_root()
-        record_error("F", "orchestrate", str(e), "Unhandled exception in codex_orchestrator.py", root)
-=======
     except Exception as e:  # pragma: no cover - log and continue
         root = repo_root()
-        record_error("F", "orchestrate", str(e), "Unhandled exception in codex_exec.py", root)
->>>>>>> 1a3cada6
+        record_error("F", "orchestrate", str(e), "Unhandled exception in codex_orchestrator", root)
         return 1
 
 
 if __name__ == "__main__":
-    raise SystemExit(main())+    raise SystemExit(main())
+    