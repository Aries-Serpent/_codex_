--- conflicted
+++ resolved
@@ -199,13 +199,9 @@
 
 def _log(obj: dict):
     sid = _session_id()
-<<<<<<< HEAD
-    with _log_path(f"{sid}.ndjson").open("a", encoding="utf-8") as f:
-=======
     path = (LOG_DIR / f"{sid}.ndjson").resolve()
     path.parent.mkdir(parents=True, exist_ok=True)
     with path.open("a", encoding="utf-8") as f:
->>>>>>> aaf0097b
       f.write(json.dumps(obj, separators=(",", ":")) + "\n")
 
 class session:
@@ -215,12 +211,8 @@
         self.argv = list(argv) if argv is not None else sys.argv
 
     def __enter__(self):
-<<<<<<< HEAD
-        _log_path(f"{self.sid}.meta").write_text(f"{_now()} session_start {self.sid}\n")
-=======
         meta_path = (LOG_DIR / f"{self.sid}.meta").resolve()
         meta_path.write_text(f"{_now()} session_start {self.sid}\n")
->>>>>>> aaf0097b
         _log({"ts": _now(), "type": "session_start", "session_id": self.sid, "cwd": os.getcwd(), "argv": self.argv})
         atexit.register(self._end)
         return self
