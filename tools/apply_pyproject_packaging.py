#!/usr/bin/env python3
"""
Idempotent pyproject.toml normalizer for Aries-Serpent/_codex_

Actions:
 - Set [project].name = "codex-ml"
 - Ensure console scripts: codex-train, codex-eval, codex-list-plugins (non-destructive; preserves others)
 - Enforce setuptools discovery across top-level and src/ (where=[".", "src"])
   with include filters for repo packages and excludes for tests/ and torch/ stubs
 - Keep build-backend: setuptools.build_meta
 - Enforce SPDX license ("MIT") and inject [project.license-files] to silence Setuptools deprecations
 - Dedupe duplicate TOML keys ([project].dependencies and [project.optional-dependencies]) without clobbering content

Usage:
  python tools/apply_pyproject_packaging.py
"""
from __future__ import annotations

import ast
import re
import sys
import textwrap
from collections import OrderedDict
from pathlib import Path

from packaging.requirements import Requirement
from packaging.specifiers import SpecifierSet
from packaging.version import Version

# toml parser (prefer stdlib tomllib on 3.11+; fallback to tomli if available)
try:  # Python 3.11+
    import tomllib as _toml
except Exception:  # pragma: no cover
    try:
        import tomli as _toml  # type: ignore
    except Exception:
        _toml = None  # runtime parse guard will be disabled if both missing

ROOT = Path(__file__).resolve().parents[1]
PYPROJECT = ROOT / "pyproject.toml"


def _normalize_python_floor(prefix: str, spec: str, suffix: str, floor: str = "3.10") -> str:
    """Return a possibly-updated requires-python assignment."""

    normalized = _ensure_python_floor(spec, floor)
    if normalized == spec:
        return f"{prefix}{spec}{suffix}"
    return f"{prefix}{normalized}{suffix}"


def _ensure_python_floor(spec: str, floor: str) -> str:
    try:
        spec_set = SpecifierSet(spec)
    except Exception:
        return f">={floor}"

    floor_version = Version(floor)
    if not _allows_below_floor(spec_set, floor_version):
        return spec
    return f">={floor}"


def _allows_below_floor(spec_set: SpecifierSet, floor_version: Version) -> bool:
    # Check any major versions lower than the floor major.
    for major in range(floor_version.major):
        if spec_set.contains(Version(f"{major}.0")) or spec_set.contains(Version(f"{major}.999")):
            return True

    # Check minor releases below the floor within the same major version.
    for minor in range(floor_version.minor):
        if spec_set.contains(Version(f"{floor_version.major}.{minor}")) or spec_set.contains(
            Version(f"{floor_version.major}.{minor}.999")
        ):
            return True

    return False


CANONICAL_DEPENDENCIES = [
    "datasets>=2.16",
    "duckdb>=0.10",
    "hydra-core>=1.3",
    "numpy>=1.24",
    "omegaconf>=2.3",
    "pandas>=2.0",
    "peft>=0.10",
    "PyYAML>=6.0",
    "pydantic>=2.11",
    "pydantic-settings>=2.2",
    "sentencepiece>=0.1.99",
    "torch>=2.1",
    "transformers>=4.30",
    "typer>=0.12",
]

CANONICAL_OPTIONAL_DEPENDENCIES = OrderedDict(
    [
        ("analysis", ["libcst>=1.0", "parso>=0.10"]),
        ("configs", ["hydra-core>=1.3", "omegaconf>=2.3", "PyYAML>=6.0"]),
        ("logging", ["duckdb>=0.10", "jsonschema>=4.18", "pandas>=2.0"]),
        (
            "ml",
            [
                "datasets>=2.16",
                "peft>=0.10",
                "sentencepiece>=0.1.99",
                "torch>=2.1",
                "transformers>=4.30",
            ],
        ),
        ("monitoring", ["prometheus-client>=0.14", "psutil>=5.9", "pynvml>=11.5"]),
        ("ops", ["requests>=2.31"]),
        ("symbolic", ["sentencepiece>=0.1.99", "tokenizers>=0.14"]),
        ("tracking", ["mlflow>=2.9", "wandb>=0.15"]),
    ]
)

CANONICAL_DEPENDENCIES_BLOCK = (
    "dependencies = [\n"
    + "\n".join(
        f'  "{dep}"{"," if idx < len(CANONICAL_DEPENDENCIES) - 1 else ""}'
        for idx, dep in enumerate(CANONICAL_DEPENDENCIES)
    )
    + "\n]"
)

_optional_lines = ["[project.optional-dependencies]"]
for extra, values in CANONICAL_OPTIONAL_DEPENDENCIES.items():
    if not values:
        _optional_lines.append(f"{extra} = []")
        continue
    if len(values) == 1:
        _optional_lines.append(f'{extra} = ["{values[0]}"]')
        continue
    _optional_lines.append(f"{extra} = [")
    for idx, value in enumerate(values):
        comma = "," if idx < len(values) - 1 else ""
        _optional_lines.append(f'  "{value}"{comma}')
    _optional_lines.append("]")
CANONICAL_OPTIONAL_BLOCK = "\n".join(_optional_lines)
del _optional_lines

CANONICAL_HEADER = textwrap.dedent(
    """
[build-system]
requires = ["setuptools>=67", "wheel"]
build-backend = "setuptools.build_meta"

[project]
name = "codex-ml"
description = "Codex ML training, evaluation, and plugin framework"
readme = "README.md"
requires-python = ">=3.10"
license = "MIT"
authors = [
  { name = "Aries Serpent" }
]
keywords = ["ml", "training", "evaluation", "plugins", "hydra", "cli"]
classifiers = [
  "Programming Language :: Python :: 3",
  "Programming Language :: Python :: 3 :: Only",
  "Operating System :: OS Independent",
]
version = "0.0.0"

[project.license-files]
paths = [
  "LICENSE",
  "LICENSES/*"
]
dependencies = [
  "datasets>=2.16",
  "duckdb>=0.10",
  "hydra-core>=1.3",
  "numpy>=1.24",
  "omegaconf>=2.3",
  "pandas>=2.0",
  "peft>=0.10",
  "PyYAML>=6.0",
  "pydantic>=2.11",
  "pydantic-settings>=2.2",
  "sentencepiece>=0.1.99",
  "torch>=2.1",
  "transformers>=4.30",
  "typer>=0.12",
]

[project.optional-dependencies]
analysis = ["libcst>=1.0", "parso>=0.10"]
configs = ["hydra-core>=1.3", "omegaconf>=2.3", "PyYAML>=6.0"]
logging = ["duckdb>=0.10", "jsonschema>=4.18", "pandas>=2.0"]
ml = [
  "datasets>=2.16",
  "peft>=0.10",
  "sentencepiece>=0.1.99",
  "torch>=2.1",
  "transformers>=4.30",
]
monitoring = ["prometheus-client>=0.14", "psutil>=5.9", "pynvml>=11.5"]
ops = ["requests>=2.31"]
symbolic = ["sentencepiece>=0.1.99", "tokenizers>=0.14"]
tracking = ["mlflow>=2.9", "wandb>=0.15"]
"""
).strip()

CANONICAL_FOOTER = textwrap.dedent(
    """
[project.scripts]
codex-train = "codex_ml.cli.entrypoints:train_main"
codex-eval = "codex_ml.cli.entrypoints:eval_main"
codex-list-plugins = "codex_ml.cli.list_plugins:main"

[tool.setuptools]

[tool.setuptools.package-dir]
"" = "src"
codex_addons = "codex_addons"
codex_digest = "codex_digest"
codex_utils = "codex_utils"
interfaces = "interfaces"
tokenization = "tokenization"
tools = "tools"
training = "training"

[tool.setuptools.packages.find]
where = [".", "src"]
include = [
  "codex_ml*",
  "codex*",
  "tokenization*",
  "training*",
  "codex_utils*",
  "interfaces*",
  "hhg_logistics*",
  "examples*",
  "tools*"
]
exclude = ["tests*", "torch*"]
"""
).strip()

CANONICAL = (
    f"{CANONICAL_HEADER}\n{CANONICAL_DEPENDENCIES_BLOCK}\n\n"
    f"{CANONICAL_OPTIONAL_BLOCK}\n\n{CANONICAL_FOOTER}\n"
)


def _requirement_name(spec: str) -> str | None:
    try:
        return Requirement(spec).name.lower()
    except Exception:
        return None


def _requirement_identity(
    spec: str,
) -> tuple[str, tuple[str, ...], str, str | None, str | None] | None:
    """Return a tuple that uniquely identifies a requirement entry."""

    try:
        requirement = Requirement(spec)
    except Exception:
        return None

    extras = tuple(sorted(extra.lower() for extra in requirement.extras))
    specifier = str(requirement.specifier) if requirement.specifier else ""
    marker = str(requirement.marker).strip() if requirement.marker else None
    url = requirement.url if requirement.url else None

    return (requirement.name.lower(), extras, specifier, marker, url)


def _merge_preserve_order(existing: list[str], required: list[str]) -> list[str]:
    seen_items: set[str] = set()
    seen_names: set[str] = set()
    merged: list[str] = []
    for item in existing:
        if item not in seen_items:
            merged.append(item)
            seen_items.add(item)
            name = _requirement_name(item)
            if name:
                seen_names.add(name)
    for item in required:
        if item in seen_items:
            continue
        name = _requirement_name(item)
        if name and name in seen_names:
            continue
        merged.append(item)
        seen_items.add(item)
        if name:
            seen_names.add(name)
    return merged


def _missing_canonical_dependencies(existing: list[str]) -> list[str]:
    seen_names = {_requirement_name(item) for item in existing if _requirement_name(item)}
    missing: list[str] = []
    for requirement in CANONICAL_DEPENDENCIES:
        name = _requirement_name(requirement)
        if name and name in seen_names:
            continue
        missing.append(requirement)
        if name:
            seen_names.add(name)
    return missing


def _format_array_assignment(name: str, values: list[str]) -> str:
    if not values:
        return f"{name} = []"
    if len(values) == 1:
        return f'{name} = ["{values[0]}"]'
    lines = [f"{name} = ["]
    for value in values:
        lines.append(f'  "{value}",')
    lines.append("]")
    return "\n".join(lines)


def _parse_array_body(body: str) -> list[str]:
    cleaned = body.strip()
    if not cleaned:
        return []
    try:
        parsed = ast.literal_eval(f"[{cleaned}]")
    except (SyntaxError, ValueError):
        items: list[str] = []
        for line in cleaned.splitlines():
            fragment = line.split("#", 1)[0].strip().rstrip(",")
            if fragment.startswith(("'", '"')) and fragment.endswith(("'", '"')):
                items.append(fragment[1:-1])
        return items
    return [str(item) for item in parsed]


def _find_matching_bracket(text: str, open_index: int) -> int:
    depth = 0
    in_string: str | None = None
    escape = False
    for idx in range(open_index, len(text)):
        char = text[idx]
        if in_string is not None:
            if escape:
                escape = False
            elif char == "\\":
                escape = True
            elif char == in_string:
                in_string = None
            continue
        if char in ('"', "'"):
            in_string = char
            continue
        if char == "[":
            depth += 1
            continue
        if char == "]":
            depth -= 1
            if depth == 0:
                return idx
    return -1


def _extract_dependencies(text: str) -> tuple[list[str], tuple[int, int] | None]:
    pattern = r"(?m)^dependencies\s*=\s*"
    match = re.search(pattern, text)
    if not match:
        return [], None
    open_index = text.find("[", match.end())
    if open_index == -1:
        return [], None
    close_index = _find_matching_bracket(text, open_index)
    if close_index == -1:
        return [], None
    body = text[open_index + 1 : close_index]
    span_start = match.start()
    span_end = close_index + 1
    return _parse_array_body(body), (span_start, span_end)


def _parse_optional_block(block: str) -> OrderedDict[str, list[str]]:
    extras: OrderedDict[str, list[str]] = OrderedDict()
    lines = block.splitlines()
    i = 0
    while i < len(lines):
        raw_line = lines[i]
        line = raw_line.strip()
        if not line or line.startswith("#"):
            i += 1
            continue
        if "=" not in line:
            i += 1
            continue
        name, rest = line.split("=", 1)
        key = name.strip()
        rhs = rest.strip()
        if not rhs.startswith("["):
            i += 1
            continue
        values_lines = [rhs]
        while not values_lines[-1].strip().endswith("]") and i + 1 < len(lines):
            i += 1
            values_lines.append(lines[i].strip())
        values_block = "\n".join(values_lines).strip()
        if values_block.startswith("[") and values_block.endswith("]"):
            array_body = values_block[1:-1]
            extras[key] = _parse_array_body(array_body)
        else:
            extras[key] = []
        i += 1
    return extras


def _extract_optional_dependencies(
    text: str,
) -> tuple[OrderedDict[str, list[str]], tuple[int, int] | None]:
    pattern = r"(?ms)^\[project\.optional-dependencies\]\s*(.*?)(?=^\[project\.|^\[tool\.|\Z)"
    match = re.search(pattern, text)
    if not match:
        return OrderedDict(), None
    return _parse_optional_block(match.group(1)), (match.start(), match.end())


def _format_optional_block(extras: OrderedDict[str, list[str]]) -> str:
    lines = ["[project.optional-dependencies]"]
    for key, values in extras.items():
        if not values:
            lines.append(f"{key} = []")
            continue
        if len(values) == 1:
            lines.append(f'{key} = ["{values[0]}"]')
            continue
        lines.append(f"{key} = [")
        for value in values:
            lines.append(f'  "{value}",')
        lines.append("]")
    return "\n".join(lines)


def _merge_optional_dependencies(
    existing: OrderedDict[str, list[str]]
) -> tuple[OrderedDict[str, list[str]], bool]:
    merged: OrderedDict[str, list[str]] = OrderedDict()
    changed = False
    for key, values in existing.items():
        required = CANONICAL_OPTIONAL_DEPENDENCIES.get(key, [])
        merged_values = _merge_preserve_order(values, required)
        if merged_values != values:
            changed = True
        merged[key] = merged_values
    for key, required in CANONICAL_OPTIONAL_DEPENDENCIES.items():
        if key not in merged:
            merged[key] = required[:]
            changed = True
    return merged, changed


def main():
    # If file is missing or too divergent, write canonical content
    if not PYPROJECT.exists():
        PYPROJECT.write_text(CANONICAL, encoding="utf-8")
        print("Wrote canonical pyproject.toml")
        return 0

    text = PYPROJECT.read_text(encoding="utf-8")

    # Ensure name is codex-ml (hyphen)
    text, _ = re.subn(r'(?m)^(name\s*=\s*")[^"]+(")', r"\1codex-ml\2", text)
    # Build backend correctness
    # Keep requires and backend consistent (non-destructive for pinned versions)
    if "build-backend" not in text:
        text = text.replace(
            "[build-system]",
            '[build-system]\nrequires = ["setuptools>=67", "wheel"]\nbuild-backend = "setuptools.build_meta"',
        )
    else:
        text, _ = re.subn(
            r'(?m)^(build-backend\s*=\s*")[^"]+(")', r"\1setuptools.build_meta\2", text
        )

    # Normalize minimum Python requirement (only bump floor, do not lower if already higher)
    text, _ = re.subn(
        r'(?m)^(requires-python\s*=\s*")(?P<spec>[^"]+)(")',
        lambda m: _normalize_python_floor(m.group(1), m.group("spec"), m.group(3)),
        text,
    )

    # Helper: keep first block occurrence, remove subsequent
    def _keep_first(pattern: str, s: str) -> str:
        rx = re.compile(pattern, re.M | re.S)
        matches = list(rx.finditer(s))
        if len(matches) <= 1:
            return s
        first_end = matches[0].end()
        return s[:first_end] + rx.sub("", s[first_end:])

    # SPDX license enforcement (string form) and canonical license-files table
    text, _ = re.subn(
        r'(?m)^\s*license\s*=\s*\{\s*file\s*=\s*"?LICENSE"?\s*\}\s*$',
        'license = "MIT"',
        text,
    )
    text, _ = re.subn(
        r'(?m)^\s*license\s*=\s*"(?!MIT)[^"]*"\s*$',
        'license = "MIT"',
        text,
    )

    canonical_license_block = (
        "[project.license-files]\n" "paths = [\n" '  "LICENSE",\n' '  "LICENSES/*"\n' "]\n"
    )
    license_pattern = r"(?ms)^\[project\.license-files\][\s\S]*?(?=^dependencies\s*=|^\[project\.[a-zA-Z-]+|^\[tool\.|^\Z)"
    text, license_replacements = re.subn(license_pattern, canonical_license_block, text)
    if license_replacements == 0:
        inserted = False
        text, dep_insertions = re.subn(
            r"(?ms)^(dependencies\s*=\s*\[[\s\S]*?\]\s*)",
            canonical_license_block + r"\1",
            text,
            count=1,
        )
        if dep_insertions > 0:
            inserted = True
        if not inserted:
            text, version_insertions = re.subn(
                r'(?m)^(version\s*=\s*".*"\s*)$',
                r"\1\n" + canonical_license_block.rstrip("\n"),
                text,
                count=1,
            )
            if version_insertions > 0:
                inserted = True
        if not inserted:
            text += "\n" + canonical_license_block

    # Ensure blank line between version and license-files block for readability
    text, _ = re.subn(
        r'(?m)^(version\s*=\s*".*")\n(?=\[project\.license-files\])',
        r"\1\n\n",
        text,
    )

<<<<<<< HEAD
    # Dependencies: rewrite the first block to the canonical set and drop duplicates.
    # Only add a canonical block if dependencies are entirely missing.
    dep_pattern = r"(?ms)^dependencies\s*=\s*\[[\s\S]*?\]"
    if re.search(dep_pattern, text):
        text, _ = re.subn(dep_pattern, CANONICAL_DEPENDENCIES_BLOCK, text, count=1)
        text = _keep_first(dep_pattern, text)
    else:
        dependencies_block = _format_array_assignment("dependencies", CANONICAL_DEPENDENCIES)
        insertion = 'version = "0.0.0"\n'
        replacement = f"{insertion}{dependencies_block}\n"
        if insertion in text:
            text = text.replace(insertion, replacement, 1)
        else:
            text = text.rstrip() + "\n\n" + dependencies_block
=======
    # Ensure dependency list is present and matches canonical order
    dependencies_block = (
        "dependencies = [\n"
        '  "datasets>=2.16",\n'
        '  "duckdb>=0.10",\n'
        '  "hydra-core>=1.3",\n'
        '  "numpy>=1.24",\n'
        '  "omegaconf>=2.3",\n'
        '  "pandas>=2.0",\n'
        '  "peft>=0.10",\n'
        '  "PyYAML>=6.0",\n'
        '  "pydantic>=2.11",\n'
        '  "pydantic-settings>=2.2",\n'
        '  "sentencepiece>=0.1.99",\n'
        '  "torch>=2.1",\n'
        '  "transformers>=4.30",\n'
        '  "typer>=0.12",\n'
        "]\n"
    )
    existing_deps, deps_span = _extract_dependencies(text)
    if deps_span:
        deduped_existing: list[str] = []
        seen_items: set[str] = set()
        seen_identities: set[
            tuple[str, tuple[str, ...], str, str | None, str | None]
        ] = set()
        for dep in existing_deps:
            if dep in seen_items:
                continue
            identity = _requirement_identity(dep)
            if identity and identity in seen_identities:
                continue
            deduped_existing.append(dep)
            seen_items.add(dep)
            if identity:
                seen_identities.add(identity)

        missing_canonicals = _missing_canonical_dependencies(deduped_existing)

        merged_dependencies = _merge_preserve_order(
            deduped_existing,
            missing_canonicals,
        )
        new_block = _format_array_assignment("dependencies", merged_dependencies)
        start, end = deps_span
        text = text[:start] + new_block + text[end:]
    else:
        text, replacements = re.subn(
            r"(?ms)^dependencies\s*=\s*\[[^\]]*\]",
            dependencies_block.rstrip(),
            text,
        )
        if replacements == 0:
            insertion = 'version = "0.0.0"\n'
            replacement = f"{insertion}{dependencies_block}\n"
            if insertion in text:
                text = text.replace(insertion, replacement, 1)
            else:
                text = text.rstrip() + "\n\n" + dependencies_block
>>>>>>> bfd2c856

    optional_deps, optional_span = _extract_optional_dependencies(text)
    merged_optional, optional_changed = _merge_optional_dependencies(optional_deps)
    optional_block = None
    if optional_span:
        start, end = optional_span
        if optional_changed:
            optional_block = _format_optional_block(merged_optional)
            text = text[:start] + optional_block + text[end:]
        else:
            optional_block = text[start:end]
    else:
        optional_block = _format_optional_block(merged_optional)
        marker = "[project.scripts]"
        insertion_text = optional_block + "\n\n"
        idx = text.find(marker)
        if idx == -1:
            text = text.rstrip() + "\n\n" + optional_block + "\n"
        else:
            text = text[:idx] + insertion_text + text[idx:]

    # Deduplicate optional dependencies blocks if multiple remain
    if optional_block is not None:
        double_optional = optional_block + optional_block
        double_optional_nl = optional_block + "\n" + optional_block
        while double_optional in text or double_optional_nl in text:
            if double_optional in text:
                text = text.replace(double_optional, optional_block, 1)
            if double_optional_nl in text:
                text = text.replace(double_optional_nl, optional_block, 1)

    # Ensure [project.scripts] block exists and contains our scripts
    if "[project.scripts]" not in text:
        text += "\n\n[project.scripts]\n"
    scripts = {
        "codex-train": "codex_ml.cli.entrypoints:train_main",
        "codex-eval": "codex_ml.cli.entrypoints:eval_main",
        "codex-list-plugins": "codex_ml.cli.list_plugins:main",
    }
    for key, val in scripts.items():
        pattern = rf'(?m)^{re.escape(key)}\s*=\s*"[^"]*"'
        if re.search(pattern, text):
            text = re.sub(pattern, f'{key} = "{val}"', text)
        else:
            text += f'{key} = "{val}"\n'

    # Ensure discovery across top-level and src/ package layouts
    if "[tool.setuptools]" not in text:
        text += "\n\n[tool.setuptools]\n"

    package_dir_block = "\n".join(
        [
            "[tool.setuptools.package-dir]",
            '"" = "src"',
            'codex_addons = "codex_addons"',
            'codex_digest = "codex_digest"',
            'codex_utils = "codex_utils"',
            'interfaces = "interfaces"',
            'tokenization = "tokenization"',
            'tools = "tools"',
            'training = "training"',
        ]
    )

    if "[tool.setuptools.package-dir]" in text:
        text, replaced = re.subn(
            r"(?ms)^\[tool\.setuptools\.package-dir\][\s\S]*?(?=^\[|\Z)",
            package_dir_block + "\n",
            text,
        )
        if replaced == 0:
            text = text.replace(
                "[tool.setuptools]",
                "[tool.setuptools]\n\n" + package_dir_block + "\n",
                1,
            )
    else:
        text = text.replace(
            "[tool.setuptools]",
            "[tool.setuptools]\n\n" + package_dir_block + "\n",
            1,
        )
    find_block = "\n".join(
        [
            "[tool.setuptools.packages.find]",
            'where = [".", "src"]',
            "include = [",
            '  "codex_ml*",',
            '  "codex*",',
            '  "tokenization*",',
            '  "training*",',
            '  "codex_utils*",',
            '  "interfaces*",',
            '  "hhg_logistics*",',
            '  "examples*",',
            '  "tools*"',
            "]",
            'exclude = ["tests*", "torch*"]',
        ]
    )
    if "[tool.setuptools.packages.find]" not in text:
        text += "\n" + find_block + "\n"
    else:
        text, _ = re.subn(
            r"(?ms)^\[tool\.setuptools\.packages\.find\][\s\S]*?(?=^\[|\Z)",
            find_block + "\n",
            text,
        )

    # Final safety: ensure normalized content is valid TOML before writing
    if _toml is not None:
        try:
            _ = _toml.loads(text)
        except Exception as e:
            # Do not write an invalid pyproject; show a concise hint
            sys.stderr.write("[ERROR] Normalizer produced invalid TOML; aborting write.\n")
            sys.stderr.write(f"        Parser error: {e}\n")
            # Best-effort locate a common duplication pitfall for quick guidance
            if re.search(r"(?ms)^dependencies\s*=\s*\[", text) and re.search(
                r"(?ms)^dependencies\s*=\s*\[", text[text.find("dependencies = [") + 1 :]
            ):
                sys.stderr.write(
                    "        Hint: duplicate [project].dependencies blocks detected.\n"
                )
            if re.search(r"(?ms)^\[project\.optional-dependencies\]", text) and re.search(
                r"(?ms)^\[project\.optional-dependencies\]",
                text[text.find("[project.optional-dependencies]") + 1 :],
            ):
                sys.stderr.write(
                    "        Hint: duplicate [project.optional-dependencies] tables detected.\n"
                )
            return 2
    else:
        sys.stderr.write("[WARN] tomllib/tomli not available; skipping TOML parse validation.\n")

    PYPROJECT.write_text(text.rstrip() + "\n", encoding="utf-8")
    print("Normalized pyproject.toml")
    return 0


if __name__ == "__main__":
    raise SystemExit(main())<|MERGE_RESOLUTION|>--- conflicted
+++ resolved
@@ -542,22 +542,6 @@
         text,
     )
 
-<<<<<<< HEAD
-    # Dependencies: rewrite the first block to the canonical set and drop duplicates.
-    # Only add a canonical block if dependencies are entirely missing.
-    dep_pattern = r"(?ms)^dependencies\s*=\s*\[[\s\S]*?\]"
-    if re.search(dep_pattern, text):
-        text, _ = re.subn(dep_pattern, CANONICAL_DEPENDENCIES_BLOCK, text, count=1)
-        text = _keep_first(dep_pattern, text)
-    else:
-        dependencies_block = _format_array_assignment("dependencies", CANONICAL_DEPENDENCIES)
-        insertion = 'version = "0.0.0"\n'
-        replacement = f"{insertion}{dependencies_block}\n"
-        if insertion in text:
-            text = text.replace(insertion, replacement, 1)
-        else:
-            text = text.rstrip() + "\n\n" + dependencies_block
-=======
     # Ensure dependency list is present and matches canonical order
     dependencies_block = (
         "dependencies = [\n"
@@ -617,7 +601,6 @@
                 text = text.replace(insertion, replacement, 1)
             else:
                 text = text.rstrip() + "\n\n" + dependencies_block
->>>>>>> bfd2c856
 
     optional_deps, optional_span = _extract_optional_dependencies(text)
     merged_optional, optional_changed = _merge_optional_dependencies(optional_deps)
