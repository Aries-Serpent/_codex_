#!/usr/bin/env python3
"""
Idempotent pyproject.toml normalizer for Aries-Serpent/_codex_

Actions:
 - Set [project].name = "codex-ml"
 - Ensure console scripts: codex-train, codex-eval, codex-list-plugins (non-destructive; preserves others)
 - Enforce setuptools discovery across top-level and src/ (where=[".", "src"])
   with include filters for repo packages and excludes for tests/ and torch/ stubs
 - Keep build-backend: setuptools.build_meta
 - Enforce SPDX license ("MIT") and inject [project.license-files] to silence Setuptools deprecations

Usage:
  python tools/apply_pyproject_packaging.py
"""
from __future__ import annotations

import ast
import re
import textwrap
from collections import OrderedDict
from pathlib import Path

from packaging.requirements import Requirement
from packaging.specifiers import SpecifierSet
from packaging.version import Version

ROOT = Path(__file__).resolve().parents[1]
PYPROJECT = ROOT / "pyproject.toml"


def _normalize_python_floor(prefix: str, spec: str, suffix: str, floor: str = "3.10") -> str:
    """Return a possibly-updated requires-python assignment."""

    normalized = _ensure_python_floor(spec, floor)
    if normalized == spec:
        return f"{prefix}{spec}{suffix}"
    return f"{prefix}{normalized}{suffix}"


def _ensure_python_floor(spec: str, floor: str) -> str:
    try:
        spec_set = SpecifierSet(spec)
    except Exception:
        return f">={floor}"

    floor_version = Version(floor)
    if not _allows_below_floor(spec_set, floor_version):
        return spec
    return f">={floor}"


def _allows_below_floor(spec_set: SpecifierSet, floor_version: Version) -> bool:
    # Check any major versions lower than the floor major.
    for major in range(floor_version.major):
        if spec_set.contains(Version(f"{major}.0")) or spec_set.contains(Version(f"{major}.999")):
            return True

    # Check minor releases below the floor within the same major version.
    for minor in range(floor_version.minor):
        if spec_set.contains(Version(f"{floor_version.major}.{minor}")) or spec_set.contains(
            Version(f"{floor_version.major}.{minor}.999")
        ):
            return True

    return False


CANONICAL_DEPENDENCIES = [
    "datasets>=2.16",
    "duckdb>=0.10",
    "hydra-core>=1.3",
    "numpy>=1.24",
    "omegaconf>=2.3",
    "pandas>=2.0",
    "peft>=0.10",
    "PyYAML>=6.0",
    "pydantic>=2.11",
    "pydantic-settings>=2.2",
    "sentencepiece>=0.1.99",
    "torch>=2.1",
    "transformers>=4.30",
    "typer>=0.12",
]

CANONICAL_OPTIONAL_DEPENDENCIES = OrderedDict(
    [
        ("analysis", ["libcst>=1.0", "parso>=0.10"]),
        ("configs", ["hydra-core>=1.3", "omegaconf>=2.3", "PyYAML>=6.0"]),
        ("logging", ["duckdb>=0.10", "jsonschema>=4.18", "pandas>=2.0"]),
        (
            "ml",
            [
                "datasets>=2.16",
                "peft>=0.10",
                "sentencepiece>=0.1.99",
                "torch>=2.1",
                "transformers>=4.30",
            ],
        ),
        ("monitoring", ["prometheus-client>=0.14", "psutil>=5.9", "pynvml>=11.5"]),
        ("ops", ["requests>=2.31"]),
        ("symbolic", ["sentencepiece>=0.1.99", "tokenizers>=0.14"]),
        ("tracking", ["mlflow>=2.9", "wandb>=0.15"]),
    ]
)

CANONICAL_DEPENDENCIES_BLOCK = (
    "dependencies = [\n"
    + "\n".join(
        f'  "{dep}"{"," if idx < len(CANONICAL_DEPENDENCIES) - 1 else ""}'
        for idx, dep in enumerate(CANONICAL_DEPENDENCIES)
    )
    + "\n]"
)

_optional_lines = ["[project.optional-dependencies]"]
for extra, values in CANONICAL_OPTIONAL_DEPENDENCIES.items():
    if not values:
        _optional_lines.append(f"{extra} = []")
        continue
    if len(values) == 1:
        _optional_lines.append(f'{extra} = ["{values[0]}"]')
        continue
    _optional_lines.append(f"{extra} = [")
    for idx, value in enumerate(values):
        comma = "," if idx < len(values) - 1 else ""
        _optional_lines.append(f'  "{value}"{comma}')
    _optional_lines.append("]")
CANONICAL_OPTIONAL_BLOCK = "\n".join(_optional_lines)
del _optional_lines

CANONICAL_HEADER = textwrap.dedent(
    """
[build-system]
requires = ["setuptools>=67", "wheel"]
build-backend = "setuptools.build_meta"

[project]
name = "codex-ml"
description = "Codex ML training, evaluation, and plugin framework"
readme = "README.md"
requires-python = ">=3.10"
license = "MIT"
authors = [
  { name = "Aries Serpent" }
]
keywords = ["ml", "training", "evaluation", "plugins", "hydra", "cli"]
classifiers = [
  "Programming Language :: Python :: 3",
  "Programming Language :: Python :: 3 :: Only",
  "Operating System :: OS Independent",
]
version = "0.0.0"
<<<<<<< HEAD

[project.license-files]
paths = [
  "LICENSE",
  "LICENSES/*"
]
dependencies = [
  "datasets>=2.16",
  "duckdb>=0.10",
  "hydra-core>=1.3",
  "numpy>=1.24",
  "omegaconf>=2.3",
  "pandas>=2.0",
  "peft>=0.10",
  "PyYAML>=6.0",
  "pydantic>=2.11",
  "pydantic-settings>=2.2",
  "sentencepiece>=0.1.99",
  "torch>=2.1",
  "transformers>=4.30",
  "typer>=0.12",
]

[project.optional-dependencies]
analysis = ["libcst>=1.0", "parso>=0.10"]
configs = ["hydra-core>=1.3", "omegaconf>=2.3", "PyYAML>=6.0"]
logging = ["duckdb>=0.10", "jsonschema>=4.18", "pandas>=2.0"]
ml = [
  "datasets>=2.16",
  "peft>=0.10",
  "sentencepiece>=0.1.99",
  "torch>=2.1",
  "transformers>=4.30",
]
monitoring = ["prometheus-client>=0.14", "psutil>=5.9", "pynvml>=11.5"]
ops = ["requests>=2.31"]
symbolic = ["sentencepiece>=0.1.99", "tokenizers>=0.14"]
tracking = ["mlflow>=2.9", "wandb>=0.15"]
=======
"""
).strip()
>>>>>>> a433ae31

CANONICAL_FOOTER = textwrap.dedent(
    """
[project.scripts]
codex-train = "codex_ml.cli.entrypoints:train_main"
codex-eval = "codex_ml.cli.entrypoints:eval_main"
codex-list-plugins = "codex_ml.cli.list_plugins:main"

[tool.setuptools]

[tool.setuptools.package-dir]
"" = "src"
codex_addons = "codex_addons"
codex_digest = "codex_digest"
codex_utils = "codex_utils"
interfaces = "interfaces"
tokenization = "tokenization"
tools = "tools"
training = "training"

[tool.setuptools.packages.find]
where = [".", "src"]
include = [
  "codex_ml*",
  "codex*",
  "tokenization*",
  "training*",
  "codex_utils*",
  "interfaces*",
  "hhg_logistics*",
  "examples*",
  "tools*"
]
exclude = ["tests*", "torch*"]
"""
).strip()

CANONICAL = (
    f"{CANONICAL_HEADER}\n{CANONICAL_DEPENDENCIES_BLOCK}\n\n"
    f"{CANONICAL_OPTIONAL_BLOCK}\n\n{CANONICAL_FOOTER}\n"
)


def _requirement_name(spec: str) -> str | None:
    try:
        return Requirement(spec).name.lower()
    except Exception:
        return None


def _merge_preserve_order(existing: list[str], required: list[str]) -> list[str]:
    seen_items: set[str] = set()
    seen_names: set[str] = set()
    merged: list[str] = []
    for item in existing:
        if item not in seen_items:
            merged.append(item)
            seen_items.add(item)
            name = _requirement_name(item)
            if name:
                seen_names.add(name)
    for item in required:
        if item in seen_items:
            continue
        name = _requirement_name(item)
        if name and name in seen_names:
            continue
        merged.append(item)
        seen_items.add(item)
        if name:
            seen_names.add(name)
    return merged


def _missing_canonical_dependencies(existing: list[str]) -> list[str]:
    seen_names = {_requirement_name(item) for item in existing if _requirement_name(item)}
    missing: list[str] = []
    for requirement in CANONICAL_DEPENDENCIES:
        name = _requirement_name(requirement)
        if name and name in seen_names:
            continue
        missing.append(requirement)
        if name:
            seen_names.add(name)
    return missing


def _format_array_assignment(name: str, values: list[str]) -> str:
    if not values:
        return f"{name} = []"
    if len(values) == 1:
        return f'{name} = ["{values[0]}"]'
    lines = [f"{name} = ["]
    for value in values:
        lines.append(f'  "{value}",')
    lines.append("]")
    return "\n".join(lines)


def _parse_array_body(body: str) -> list[str]:
    cleaned = body.strip()
    if not cleaned:
        return []
    try:
        parsed = ast.literal_eval(f"[{cleaned}]")
    except (SyntaxError, ValueError):
        items: list[str] = []
        for line in cleaned.splitlines():
            fragment = line.split("#", 1)[0].strip().rstrip(",")
            if fragment.startswith(("'", '"')) and fragment.endswith(("'", '"')):
                items.append(fragment[1:-1])
        return items
    return [str(item) for item in parsed]


def _find_matching_bracket(text: str, open_index: int) -> int:
    depth = 0
    in_string: str | None = None
    escape = False
    for idx in range(open_index, len(text)):
        char = text[idx]
        if in_string is not None:
            if escape:
                escape = False
            elif char == "\\":
                escape = True
            elif char == in_string:
                in_string = None
            continue
        if char in ('"', "'"):
            in_string = char
            continue
        if char == "[":
            depth += 1
            continue
        if char == "]":
            depth -= 1
            if depth == 0:
                return idx
    return -1


def _extract_dependencies(text: str) -> tuple[list[str], tuple[int, int] | None]:
    pattern = r"(?m)^dependencies\s*=\s*"
    match = re.search(pattern, text)
    if not match:
        return [], None
    open_index = text.find("[", match.end())
    if open_index == -1:
        return [], None
    close_index = _find_matching_bracket(text, open_index)
    if close_index == -1:
        return [], None
    body = text[open_index + 1 : close_index]
    span_start = match.start()
    span_end = close_index + 1
    return _parse_array_body(body), (span_start, span_end)


def _parse_optional_block(block: str) -> OrderedDict[str, list[str]]:
    extras: OrderedDict[str, list[str]] = OrderedDict()
    lines = block.splitlines()
    i = 0
    while i < len(lines):
        raw_line = lines[i]
        line = raw_line.strip()
        if not line or line.startswith("#"):
            i += 1
            continue
        if "=" not in line:
            i += 1
            continue
        name, rest = line.split("=", 1)
        key = name.strip()
        rhs = rest.strip()
        if not rhs.startswith("["):
            i += 1
            continue
        values_lines = [rhs]
        while not values_lines[-1].strip().endswith("]") and i + 1 < len(lines):
            i += 1
            values_lines.append(lines[i].strip())
        values_block = "\n".join(values_lines).strip()
        if values_block.startswith("[") and values_block.endswith("]"):
            array_body = values_block[1:-1]
            extras[key] = _parse_array_body(array_body)
        else:
            extras[key] = []
        i += 1
    return extras


def _extract_optional_dependencies(
    text: str,
) -> tuple[OrderedDict[str, list[str]], tuple[int, int] | None]:
    pattern = r"(?ms)^\[project\.optional-dependencies\]\s*(.*?)(?=^\[project\.|^\[tool\.|\Z)"
    match = re.search(pattern, text)
    if not match:
        return OrderedDict(), None
    return _parse_optional_block(match.group(1)), (match.start(), match.end())


def _format_optional_block(extras: OrderedDict[str, list[str]]) -> str:
    lines = ["[project.optional-dependencies]"]
    for key, values in extras.items():
        if not values:
            lines.append(f"{key} = []")
            continue
        if len(values) == 1:
            lines.append(f'{key} = ["{values[0]}"]')
            continue
        lines.append(f"{key} = [")
        for value in values:
            lines.append(f'  "{value}",')
        lines.append("]")
    return "\n".join(lines)


def _merge_optional_dependencies(
    existing: OrderedDict[str, list[str]]
) -> tuple[OrderedDict[str, list[str]], bool]:
    merged: OrderedDict[str, list[str]] = OrderedDict()
    changed = False
    for key, values in existing.items():
        required = CANONICAL_OPTIONAL_DEPENDENCIES.get(key, [])
        merged_values = _merge_preserve_order(values, required)
        if merged_values != values:
            changed = True
        merged[key] = merged_values
    for key, required in CANONICAL_OPTIONAL_DEPENDENCIES.items():
        if key not in merged:
            merged[key] = required[:]
            changed = True
    return merged, changed


def main():
    # If file is missing or too divergent, write canonical content
    if not PYPROJECT.exists():
        PYPROJECT.write_text(CANONICAL, encoding="utf-8")
        print("Wrote canonical pyproject.toml")
        return 0

    text = PYPROJECT.read_text(encoding="utf-8")

    # Ensure name is codex-ml (hyphen)
    text, _ = re.subn(r'(?m)^(name\s*=\s*")[^"]+(")', r"\1codex-ml\2", text)
    # Build backend correctness
    if "build-backend" not in text:
        text = text.replace(
            "[build-system]",
            '[build-system]\nrequires = ["setuptools>=67", "wheel"]\nbuild-backend = "setuptools.build_meta"',
        )
    else:
        text, _ = re.subn(
            r'(?m)^(build-backend\s*=\s*")[^"]+(")', r"\1setuptools.build_meta\2", text
        )

<<<<<<< HEAD
    # Normalize minimum Python requirement (only bump floor, do not lower if already higher)
    text, _ = re.subn(
        r'(?m)^(requires-python\s*=\s*")(?P<spec>[^"]+)(")',
        lambda m: _normalize_python_floor(m.group(1), m.group("spec"), m.group(3)),
        text,
    )

    # SPDX license enforcement (string form) and canonical license-files table
    text, _ = re.subn(
        r'(?m)^\s*license\s*=\s*\{\s*file\s*=\s*"?LICENSE"?\s*\}\s*$',
        'license = "MIT"',
        text,
    )
    text, _ = re.subn(
        r'(?m)^\s*license\s*=\s*"(?!MIT)[^"]*"\s*$',
        'license = "MIT"',
        text,
    )

    canonical_license_block = (
        "[project.license-files]\n"
        'paths = [\n'
        '  "LICENSE",\n'
        '  "LICENSES/*"\n'
        "]\n"
    )
    license_pattern = r"(?ms)^\[project\.license-files\][\s\S]*?(?=^dependencies\s*=|^\[project\.[a-zA-Z-]+|^\[tool\.|^\Z)"
    text, license_replacements = re.subn(license_pattern, canonical_license_block, text)
    if license_replacements == 0:
        inserted = False
        text, dep_insertions = re.subn(
            r"(?ms)^(dependencies\s*=\s*\[[\s\S]*?\]\s*)",
            canonical_license_block + r"\1",
            text,
            count=1,
        )
        if dep_insertions > 0:
            inserted = True
        if not inserted:
            text, version_insertions = re.subn(
                r'(?m)^(version\s*=\s*".*"\s*)$',
                r"\1\n" + canonical_license_block.rstrip("\n"),
                text,
                count=1,
            )
            if version_insertions > 0:
                inserted = True
        if not inserted:
            text += "\n" + canonical_license_block

    # Ensure blank line between version and license-files block for readability
    text, _ = re.subn(
        r'(?m)^(version\s*=\s*".*")\n(?=\[project\.license-files\])',
        r"\1\n\n",
        text,
    )

    # Ensure dependency list is present and matches canonical order
    dependencies_block = (
        "dependencies = [\n"
        '  "datasets>=2.16",\n'
        '  "duckdb>=0.10",\n'
        '  "hydra-core>=1.3",\n'
        '  "numpy>=1.24",\n'
        '  "omegaconf>=2.3",\n'
        '  "pandas>=2.0",\n'
        '  "peft>=0.10",\n'
        '  "PyYAML>=6.0",\n'
        '  "pydantic>=2.11",\n'
        '  "pydantic-settings>=2.2",\n'
        '  "sentencepiece>=0.1.99",\n'
        '  "torch>=2.1",\n'
        '  "transformers>=4.30",\n'
        '  "typer>=0.12",\n'
        "]\n"
    )
    if "dependencies =" in text:
        text, _ = re.subn(r"(?ms)^dependencies\s*=\s*\[[^\]]*\]", dependencies_block.rstrip(), text)
=======
    # Ensure dependency list retains custom entries while adding canonical ones
    existing_deps, dep_span = _extract_dependencies(text)
    missing_deps = _missing_canonical_dependencies(existing_deps)
    if dep_span:
        if missing_deps:
            start, end = dep_span
            block_text = text[start:end]
            if "\n" not in block_text:
                updated_values = existing_deps + missing_deps
                new_block = _format_array_assignment("dependencies", updated_values)
            else:
                indent_match = re.search(r"\n(\s*)[\"']", block_text)
                indent = indent_match.group(1) if indent_match else "  "
                insert_at = block_text.rfind("]")
                prefix = block_text[:insert_at]
                suffix = block_text[insert_at:]
                if not prefix.endswith("\n"):
                    prefix += "\n"
                additions = "".join(f'{indent}"{item}",\n' for item in missing_deps)
                new_block = prefix + additions + suffix
            text = text[:start] + new_block + text[end:]
>>>>>>> a433ae31
    else:
        dependencies_block = _format_array_assignment("dependencies", CANONICAL_DEPENDENCIES)
        insertion = 'version = "0.0.0"\n'
        replacement = f"{insertion}{dependencies_block}\n\n"
        if insertion in text:
            text = text.replace(insertion, replacement, 1)
        else:
            text = text.rstrip() + "\n\n" + dependencies_block

    optional_deps, optional_span = _extract_optional_dependencies(text)
    merged_optional, optional_changed = _merge_optional_dependencies(optional_deps)
    if optional_span:
        if optional_changed:
            optional_block = _format_optional_block(merged_optional)
            start, end = optional_span
            text = text[:start] + optional_block + text[end:]
    else:
        optional_block = _format_optional_block(merged_optional)
        marker = "[project.scripts]"
        insertion_text = optional_block + "\n\n"
        idx = text.find(marker)
        if idx == -1:
            text = text.rstrip() + "\n\n" + optional_block + "\n"
        else:
            text = text[:idx] + insertion_text + text[idx:]

    # Deduplicate optional dependencies blocks if multiple remain
    double_optional = optional_block + optional_block
    double_optional_nl = optional_block + "\n" + optional_block
    while double_optional in text or double_optional_nl in text:
        if double_optional in text:
            text = text.replace(double_optional, optional_block, 1)
        if double_optional_nl in text:
            text = text.replace(double_optional_nl, optional_block, 1)

    # Ensure [project.scripts] block exists and contains our scripts
    if "[project.scripts]" not in text:
        text += "\n\n[project.scripts]\n"
    scripts = {
        "codex-train": "codex_ml.cli.entrypoints:train_main",
        "codex-eval": "codex_ml.cli.entrypoints:eval_main",
        "codex-list-plugins": "codex_ml.cli.list_plugins:main",
    }
    for key, val in scripts.items():
        pattern = rf'(?m)^{re.escape(key)}\s*=\s*"[^"]*"'
        if re.search(pattern, text):
            text = re.sub(pattern, f'{key} = "{val}"', text)
        else:
            text += f'{key} = "{val}"\n'

    # Ensure discovery across top-level and src/ package layouts
    if "[tool.setuptools]" not in text:
        text += "\n\n[tool.setuptools]\n"

    package_dir_block = textwrap.dedent(
        """
        [tool.setuptools.package-dir]
        "" = "src"
        codex_addons = "codex_addons"
        codex_digest = "codex_digest"
        codex_utils = "codex_utils"
        interfaces = "interfaces"
        tokenization = "tokenization"
        tools = "tools"
        training = "training"
        """
    ).strip()

    if "[tool.setuptools.package-dir]" in text:
        text, replaced = re.subn(
            r"(?ms)^\[tool\.setuptools\.package-dir\][\s\S]*?(?=^\[|\Z)",
            package_dir_block + "\n",
            text,
        )
        if replaced == 0:
            text = text.replace(
                "[tool.setuptools]",
                "[tool.setuptools]\n\n" + package_dir_block + "\n",
                1,
            )
    else:
        text = text.replace(
            "[tool.setuptools]",
            "[tool.setuptools]\n\n" + package_dir_block + "\n",
            1,
        )
    find_block = textwrap.dedent(
        """
[tool.setuptools.packages.find]
where = [".", "src"]
include = [
  "codex_ml*",
  "codex*",
  "tokenization*",
  "training*",
  "codex_utils*",
  "interfaces*",
  "hhg_logistics*",
  "examples*",
  "tools*"
]
exclude = ["tests*", "torch*"]
"""
    ).strip()
    if "[tool.setuptools.packages.find]" not in text:
        text += "\n" + find_block + "\n"
    else:
        text, _ = re.subn(
            r"(?ms)^\[tool\.setuptools\.packages\.find\][\s\S]*?(?=^\[|\Z)",
            find_block + "\n",
            text,
        )

    PYPROJECT.write_text(text, encoding="utf-8")
    print("Normalized pyproject.toml")
    return 0


if __name__ == "__main__":
    raise SystemExit(main())<|MERGE_RESOLUTION|>--- conflicted
+++ resolved
@@ -152,7 +152,6 @@
   "Operating System :: OS Independent",
 ]
 version = "0.0.0"
-<<<<<<< HEAD
 
 [project.license-files]
 paths = [
@@ -191,10 +190,6 @@
 ops = ["requests>=2.31"]
 symbolic = ["sentencepiece>=0.1.99", "tokenizers>=0.14"]
 tracking = ["mlflow>=2.9", "wandb>=0.15"]
-=======
-"""
-).strip()
->>>>>>> a433ae31
 
 CANONICAL_FOOTER = textwrap.dedent(
     """
@@ -453,7 +448,6 @@
             r'(?m)^(build-backend\s*=\s*")[^"]+(")', r"\1setuptools.build_meta\2", text
         )
 
-<<<<<<< HEAD
     # Normalize minimum Python requirement (only bump floor, do not lower if already higher)
     text, _ = re.subn(
         r'(?m)^(requires-python\s*=\s*")(?P<spec>[^"]+)(")',
@@ -532,29 +526,6 @@
     )
     if "dependencies =" in text:
         text, _ = re.subn(r"(?ms)^dependencies\s*=\s*\[[^\]]*\]", dependencies_block.rstrip(), text)
-=======
-    # Ensure dependency list retains custom entries while adding canonical ones
-    existing_deps, dep_span = _extract_dependencies(text)
-    missing_deps = _missing_canonical_dependencies(existing_deps)
-    if dep_span:
-        if missing_deps:
-            start, end = dep_span
-            block_text = text[start:end]
-            if "\n" not in block_text:
-                updated_values = existing_deps + missing_deps
-                new_block = _format_array_assignment("dependencies", updated_values)
-            else:
-                indent_match = re.search(r"\n(\s*)[\"']", block_text)
-                indent = indent_match.group(1) if indent_match else "  "
-                insert_at = block_text.rfind("]")
-                prefix = block_text[:insert_at]
-                suffix = block_text[insert_at:]
-                if not prefix.endswith("\n"):
-                    prefix += "\n"
-                additions = "".join(f'{indent}"{item}",\n' for item in missing_deps)
-                new_block = prefix + additions + suffix
-            text = text[:start] + new_block + text[end:]
->>>>>>> a433ae31
     else:
         dependencies_block = _format_array_assignment("dependencies", CANONICAL_DEPENDENCIES)
         insertion = 'version = "0.0.0"\n'
