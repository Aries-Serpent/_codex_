--- conflicted
+++ resolved
@@ -561,15 +561,6 @@
         '  "typer>=0.12",\n'
         "]\n"
     )
-<<<<<<< HEAD
-    _, dependencies_span = _extract_dependencies(text)
-    if dependencies_span:
-        start, end = dependencies_span
-        replacement = dependencies_block
-        if not replacement.endswith("\n") and "\n" in text[start:end]:
-            replacement += "\n"
-        text = text[:start] + replacement + text[end:]
-=======
     existing_deps, deps_span = _extract_dependencies(text)
     if deps_span:
         deduped_existing: list[str] = []
@@ -597,7 +588,6 @@
         new_block = _format_array_assignment("dependencies", merged_dependencies)
         start, end = deps_span
         text = text[:start] + new_block + text[end:]
->>>>>>> 8da42e31
     else:
         text, replacements = re.subn(
             r"(?ms)^dependencies\s*=\s*\[[^\]]*\]",
@@ -614,11 +604,7 @@
 
     optional_deps, optional_span = _extract_optional_dependencies(text)
     merged_optional, optional_changed = _merge_optional_dependencies(optional_deps)
-<<<<<<< HEAD
-    optional_block: str | None = None
-=======
     optional_block = None
->>>>>>> 8da42e31
     if optional_span:
         start, end = optional_span
         if optional_changed:
