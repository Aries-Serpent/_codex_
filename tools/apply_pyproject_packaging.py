#!/usr/bin/env python3
"""
Idempotent pyproject.toml normalizer for Aries-Serpent/_codex_

Actions:
 - Set [project].name = "codex-ml"
 - Ensure console scripts: codex-train, codex-eval, codex-list-plugins (non-destructive; preserves others)
 - Enforce setuptools discovery across top-level and src/ (where=[".", "src"])
   with include filters for repo packages and excludes for tests/ and torch/ stubs
 - Keep build-backend: setuptools.build_meta
 - Enforce SPDX license ("MIT") and inject [project.license-files] to silence Setuptools deprecations
 - Dedupe duplicate TOML keys ([project].dependencies and [project.optional-dependencies]) without clobbering content

Usage:
  python tools/apply_pyproject_packaging.py
"""
from __future__ import annotations

import ast
import re
import textwrap
from collections import OrderedDict
from pathlib import Path

from packaging.requirements import Requirement
from packaging.specifiers import SpecifierSet
from packaging.version import Version

ROOT = Path(__file__).resolve().parents[1]
PYPROJECT = ROOT / "pyproject.toml"


def _normalize_python_floor(prefix: str, spec: str, suffix: str, floor: str = "3.10") -> str:
    """Return a possibly-updated requires-python assignment."""

    normalized = _ensure_python_floor(spec, floor)
    if normalized == spec:
        return f"{prefix}{spec}{suffix}"
    return f"{prefix}{normalized}{suffix}"


def _ensure_python_floor(spec: str, floor: str) -> str:
    try:
        spec_set = SpecifierSet(spec)
    except Exception:
        return f">={floor}"

    floor_version = Version(floor)
    if not _allows_below_floor(spec_set, floor_version):
        return spec
    return f">={floor}"


def _allows_below_floor(spec_set: SpecifierSet, floor_version: Version) -> bool:
    # Check any major versions lower than the floor major.
    for major in range(floor_version.major):
        if spec_set.contains(Version(f"{major}.0")) or spec_set.contains(Version(f"{major}.999")):
            return True

    # Check minor releases below the floor within the same major version.
    for minor in range(floor_version.minor):
        if spec_set.contains(Version(f"{floor_version.major}.{minor}")) or spec_set.contains(
            Version(f"{floor_version.major}.{minor}.999")
        ):
            return True

    return False


CANONICAL_DEPENDENCIES = [
    "datasets>=2.16",
    "duckdb>=0.10",
    "hydra-core>=1.3",
    "numpy>=1.24",
    "omegaconf>=2.3",
    "pandas>=2.0",
    "peft>=0.10",
    "PyYAML>=6.0",
    "pydantic>=2.11",
    "pydantic-settings>=2.2",
    "sentencepiece>=0.1.99",
    "torch>=2.1",
    "transformers>=4.30",
    "typer>=0.12",
]

CANONICAL_OPTIONAL_DEPENDENCIES = OrderedDict(
    [
        ("analysis", ["libcst>=1.0", "parso>=0.10"]),
        ("configs", ["hydra-core>=1.3", "omegaconf>=2.3", "PyYAML>=6.0"]),
        ("logging", ["duckdb>=0.10", "jsonschema>=4.18", "pandas>=2.0"]),
        (
            "ml",
            [
                "datasets>=2.16",
                "peft>=0.10",
                "sentencepiece>=0.1.99",
                "torch>=2.1",
                "transformers>=4.30",
            ],
        ),
        ("monitoring", ["prometheus-client>=0.14", "psutil>=5.9", "pynvml>=11.5"]),
        ("ops", ["requests>=2.31"]),
        ("symbolic", ["sentencepiece>=0.1.99", "tokenizers>=0.14"]),
        ("tracking", ["mlflow>=2.9", "wandb>=0.15"]),
    ]
)

CANONICAL_DEPENDENCIES_BLOCK = (
    "dependencies = [\n"
    + "\n".join(
        f'  "{dep}"{"," if idx < len(CANONICAL_DEPENDENCIES) - 1 else ""}'
        for idx, dep in enumerate(CANONICAL_DEPENDENCIES)
    )
    + "\n]"
)

_optional_lines = ["[project.optional-dependencies]"]
for extra, values in CANONICAL_OPTIONAL_DEPENDENCIES.items():
    if not values:
        _optional_lines.append(f"{extra} = []")
        continue
    if len(values) == 1:
        _optional_lines.append(f'{extra} = ["{values[0]}"]')
        continue
    _optional_lines.append(f"{extra} = [")
    for idx, value in enumerate(values):
        comma = "," if idx < len(values) - 1 else ""
        _optional_lines.append(f'  "{value}"{comma}')
    _optional_lines.append("]")
CANONICAL_OPTIONAL_BLOCK = "\n".join(_optional_lines)
del _optional_lines

CANONICAL_HEADER = textwrap.dedent(
    """
[build-system]
requires = ["setuptools>=67", "wheel"]
build-backend = "setuptools.build_meta"

[project]
name = "codex-ml"
description = "Codex ML training, evaluation, and plugin framework"
readme = "README.md"
requires-python = ">=3.10"
license = "MIT"
authors = [
  { name = "Aries Serpent" }
]
keywords = ["ml", "training", "evaluation", "plugins", "hydra", "cli"]
classifiers = [
  "Programming Language :: Python :: 3",
  "Programming Language :: Python :: 3 :: Only",
  "Operating System :: OS Independent",
]
version = "0.0.0"

[project.license-files]
paths = [
  "LICENSE",
  "LICENSES/*"
]
dependencies = [
  "datasets>=2.16",
  "duckdb>=0.10",
  "hydra-core>=1.3",
  "numpy>=1.24",
  "omegaconf>=2.3",
  "pandas>=2.0",
  "peft>=0.10",
  "PyYAML>=6.0",
  "pydantic>=2.11",
  "pydantic-settings>=2.2",
  "sentencepiece>=0.1.99",
  "torch>=2.1",
  "transformers>=4.30",
  "typer>=0.12",
]

[project.optional-dependencies]
analysis = ["libcst>=1.0", "parso>=0.10"]
configs = ["hydra-core>=1.3", "omegaconf>=2.3", "PyYAML>=6.0"]
logging = ["duckdb>=0.10", "jsonschema>=4.18", "pandas>=2.0"]
ml = [
  "datasets>=2.16",
  "peft>=0.10",
  "sentencepiece>=0.1.99",
  "torch>=2.1",
  "transformers>=4.30",
]
monitoring = ["prometheus-client>=0.14", "psutil>=5.9", "pynvml>=11.5"]
ops = ["requests>=2.31"]
symbolic = ["sentencepiece>=0.1.99", "tokenizers>=0.14"]
tracking = ["mlflow>=2.9", "wandb>=0.15"]

CANONICAL_FOOTER = textwrap.dedent(
    """
[project.scripts]
codex-train = "codex_ml.cli.entrypoints:train_main"
codex-eval = "codex_ml.cli.entrypoints:eval_main"
codex-list-plugins = "codex_ml.cli.list_plugins:main"

[tool.setuptools]

[tool.setuptools.package-dir]
"" = "src"
codex_addons = "codex_addons"
codex_digest = "codex_digest"
codex_utils = "codex_utils"
interfaces = "interfaces"
tokenization = "tokenization"
tools = "tools"
training = "training"

[tool.setuptools.packages.find]
where = [".", "src"]
include = [
  "codex_ml*",
  "codex*",
  "tokenization*",
  "training*",
  "codex_utils*",
  "interfaces*",
  "hhg_logistics*",
  "examples*",
  "tools*"
]
exclude = ["tests*", "torch*"]
"""
).strip()

CANONICAL = (
    f"{CANONICAL_HEADER}\n{CANONICAL_DEPENDENCIES_BLOCK}\n\n"
    f"{CANONICAL_OPTIONAL_BLOCK}\n\n{CANONICAL_FOOTER}\n"
)


def _requirement_name(spec: str) -> str | None:
    try:
        return Requirement(spec).name.lower()
    except Exception:
        return None


def _merge_preserve_order(existing: list[str], required: list[str]) -> list[str]:
    seen_items: set[str] = set()
    seen_names: set[str] = set()
    merged: list[str] = []
    for item in existing:
        if item not in seen_items:
            merged.append(item)
            seen_items.add(item)
            name = _requirement_name(item)
            if name:
                seen_names.add(name)
    for item in required:
        if item in seen_items:
            continue
        name = _requirement_name(item)
        if name and name in seen_names:
            continue
        merged.append(item)
        seen_items.add(item)
        if name:
            seen_names.add(name)
    return merged


def _missing_canonical_dependencies(existing: list[str]) -> list[str]:
    seen_names = {_requirement_name(item) for item in existing if _requirement_name(item)}
    missing: list[str] = []
    for requirement in CANONICAL_DEPENDENCIES:
        name = _requirement_name(requirement)
        if name and name in seen_names:
            continue
        missing.append(requirement)
        if name:
            seen_names.add(name)
    return missing


def _format_array_assignment(name: str, values: list[str]) -> str:
    if not values:
        return f"{name} = []"
    if len(values) == 1:
        return f'{name} = ["{values[0]}"]'
    lines = [f"{name} = ["]
    for value in values:
        lines.append(f'  "{value}",')
    lines.append("]")
    return "\n".join(lines)


def _parse_array_body(body: str) -> list[str]:
    cleaned = body.strip()
    if not cleaned:
        return []
    try:
        parsed = ast.literal_eval(f"[{cleaned}]")
    except (SyntaxError, ValueError):
        items: list[str] = []
        for line in cleaned.splitlines():
            fragment = line.split("#", 1)[0].strip().rstrip(",")
            if fragment.startswith(("'", '"')) and fragment.endswith(("'", '"')):
                items.append(fragment[1:-1])
        return items
    return [str(item) for item in parsed]


def _find_matching_bracket(text: str, open_index: int) -> int:
    depth = 0
    in_string: str | None = None
    escape = False
    for idx in range(open_index, len(text)):
        char = text[idx]
        if in_string is not None:
            if escape:
                escape = False
            elif char == "\\":
                escape = True
            elif char == in_string:
                in_string = None
            continue
        if char in ('"', "'"):
            in_string = char
            continue
        if char == "[":
            depth += 1
            continue
        if char == "]":
            depth -= 1
            if depth == 0:
                return idx
    return -1


def _extract_dependencies(text: str) -> tuple[list[str], tuple[int, int] | None]:
    pattern = r"(?m)^dependencies\s*=\s*"
    match = re.search(pattern, text)
    if not match:
        return [], None
    open_index = text.find("[", match.end())
    if open_index == -1:
        return [], None
    close_index = _find_matching_bracket(text, open_index)
    if close_index == -1:
        return [], None
    body = text[open_index + 1 : close_index]
    span_start = match.start()
    span_end = close_index + 1
    return _parse_array_body(body), (span_start, span_end)


def _parse_optional_block(block: str) -> OrderedDict[str, list[str]]:
    extras: OrderedDict[str, list[str]] = OrderedDict()
    lines = block.splitlines()
    i = 0
    while i < len(lines):
        raw_line = lines[i]
        line = raw_line.strip()
        if not line or line.startswith("#"):
            i += 1
            continue
        if "=" not in line:
            i += 1
            continue
        name, rest = line.split("=", 1)
        key = name.strip()
        rhs = rest.strip()
        if not rhs.startswith("["):
            i += 1
            continue
        values_lines = [rhs]
        while not values_lines[-1].strip().endswith("]") and i + 1 < len(lines):
            i += 1
            values_lines.append(lines[i].strip())
        values_block = "\n".join(values_lines).strip()
        if values_block.startswith("[") and values_block.endswith("]"):
            array_body = values_block[1:-1]
            extras[key] = _parse_array_body(array_body)
        else:
            extras[key] = []
        i += 1
    return extras


def _extract_optional_dependencies(
    text: str,
) -> tuple[OrderedDict[str, list[str]], tuple[int, int] | None]:
    pattern = r"(?ms)^\[project\.optional-dependencies\]\s*(.*?)(?=^\[project\.|^\[tool\.|\Z)"
    match = re.search(pattern, text)
    if not match:
        return OrderedDict(), None
    return _parse_optional_block(match.group(1)), (match.start(), match.end())


def _format_optional_block(extras: OrderedDict[str, list[str]]) -> str:
    lines = ["[project.optional-dependencies]"]
    for key, values in extras.items():
        if not values:
            lines.append(f"{key} = []")
            continue
        if len(values) == 1:
            lines.append(f'{key} = ["{values[0]}"]')
            continue
        lines.append(f"{key} = [")
        for value in values:
            lines.append(f'  "{value}",')
        lines.append("]")
    return "\n".join(lines)


def _merge_optional_dependencies(
    existing: OrderedDict[str, list[str]]
) -> tuple[OrderedDict[str, list[str]], bool]:
    merged: OrderedDict[str, list[str]] = OrderedDict()
    changed = False
    for key, values in existing.items():
        required = CANONICAL_OPTIONAL_DEPENDENCIES.get(key, [])
        merged_values = _merge_preserve_order(values, required)
        if merged_values != values:
            changed = True
        merged[key] = merged_values
    for key, required in CANONICAL_OPTIONAL_DEPENDENCIES.items():
        if key not in merged:
            merged[key] = required[:]
            changed = True
    return merged, changed


def main():
    # If file is missing or too divergent, write canonical content
    if not PYPROJECT.exists():
        PYPROJECT.write_text(CANONICAL, encoding="utf-8")
        print("Wrote canonical pyproject.toml")
        return 0

    text = PYPROJECT.read_text(encoding="utf-8")

    # Ensure name is codex-ml (hyphen)
    text, _ = re.subn(r'(?m)^(name\s*=\s*")[^"]+(")', r"\1codex-ml\2", text)
    # Build backend correctness
    if "build-backend" not in text:
        text = text.replace(
            "[build-system]",
            '[build-system]\nrequires = ["setuptools>=67", "wheel"]\nbuild-backend = "setuptools.build_meta"',
        )
    else:
        text, _ = re.subn(
            r'(?m)^(build-backend\s*=\s*")[^"]+(")', r"\1setuptools.build_meta\2", text
        )

    # Normalize minimum Python requirement (only bump floor, do not lower if already higher)
    text, _ = re.subn(
        r'(?m)^(requires-python\s*=\s*")(?P<spec>[^"]+)(")',
        lambda m: _normalize_python_floor(m.group(1), m.group("spec"), m.group(3)),
        text,
    )

    # Helper: keep first block occurrence, remove subsequent
    def _keep_first(pattern: str, s: str) -> str:
        rx = re.compile(pattern, re.M | re.S)
        matches = list(rx.finditer(s))
        if len(matches) <= 1:
            return s
        first_end = matches[0].end()
        return s[:first_end] + rx.sub("", s[first_end:])

    # SPDX license enforcement (string form) and canonical license-files table
    text, _ = re.subn(
        r'(?m)^\s*license\s*=\s*\{\s*file\s*=\s*"?LICENSE"?\s*\}\s*$',
        'license = "MIT"',
        text,
    )
    text, _ = re.subn(
        r'(?m)^\s*license\s*=\s*"(?!MIT)[^"]*"\s*$',
        'license = "MIT"',
        text,
    )

    canonical_license_block = (
        "[project.license-files]\n"
        'paths = [\n'
        '  "LICENSE",\n'
        '  "LICENSES/*"\n'
        "]\n"
    )
    license_pattern = r"(?ms)^\[project\.license-files\][\s\S]*?(?=^dependencies\s*=|^\[project\.[a-zA-Z-]+|^\[tool\.|^\Z)"
    text, license_replacements = re.subn(license_pattern, canonical_license_block, text)
    if license_replacements == 0:
        inserted = False
        text, dep_insertions = re.subn(
            r"(?ms)^(dependencies\s*=\s*\[[\s\S]*?\]\s*)",
            canonical_license_block + r"\1",
            text,
            count=1,
        )
        if dep_insertions > 0:
            inserted = True
        if not inserted:
            text, version_insertions = re.subn(
                r'(?m)^(version\s*=\s*".*"\s*)$',
                r"\1\n" + canonical_license_block.rstrip("\n"),
                text,
                count=1,
            )
            if version_insertions > 0:
                inserted = True
        if not inserted:
            text += "\n" + canonical_license_block

    # Ensure blank line between version and license-files block for readability
    text, _ = re.subn(
        r'(?m)^(version\s*=\s*".*")\n(?=\[project\.license-files\])',
        r"\1\n\n",
        text,
    )

<<<<<<< HEAD
    # Ensure dependency list is present and matches canonical order
    dependencies_block = (
        "dependencies = [\n"
        '  "datasets>=2.16",\n'
        '  "duckdb>=0.10",\n'
        '  "hydra-core>=1.3",\n'
        '  "numpy>=1.24",\n'
        '  "omegaconf>=2.3",\n'
        '  "pandas>=2.0",\n'
        '  "peft>=0.10",\n'
        '  "PyYAML>=6.0",\n'
        '  "pydantic>=2.11",\n'
        '  "pydantic-settings>=2.2",\n'
        '  "sentencepiece>=0.1.99",\n'
        '  "torch>=2.1",\n'
        '  "transformers>=4.30",\n'
        '  "typer>=0.12",\n'
        "]\n"
    )
    if "dependencies =" in text:
        existing_deps, deps_span = _extract_dependencies(text)
        if deps_span:
            extras: list[str] = []
            seen_extras: set[str] = set()
            canonical_names = {
                name
                for name in (
                    _requirement_name(requirement)
                    for requirement in CANONICAL_DEPENDENCIES
                )
                if name
            }
            for dep in existing_deps:
                name = _requirement_name(dep)
                if name and name in canonical_names:
                    continue
                if dep in seen_extras:
                    continue
                extras.append(dep)
                seen_extras.add(dep)

            merged_dependencies = _merge_preserve_order(
                CANONICAL_DEPENDENCIES,
                extras,
            )
            new_block = _format_array_assignment("dependencies", merged_dependencies)
            start, end = deps_span
            text = text[:start] + new_block + text[end:]
        else:
            text, _ = re.subn(
                r"(?ms)^dependencies\s*=\s*\[[^\]]*\]",
                dependencies_block.rstrip(),
                text,
            )
=======
    # Dependencies (non-destructive): if multiple blocks exist, keep the first and remove the rest.
    # Only add a canonical block if dependencies are entirely missing.
    dep_pattern = r"(?ms)^dependencies\s*=\s*\[[\s\S]*?\]"
    has_deps = re.search(dep_pattern, text) is not None
    if has_deps:
        text = _keep_first(dep_pattern, text)
>>>>>>> 5d28d945
    else:
        dependencies_block = (
            "dependencies = [\n"
            '  "datasets>=2.16",\n'
            '  "duckdb>=0.10",\n'
            '  "hydra-core>=1.3",\n'
            '  "numpy>=1.24",\n'
            '  "omegaconf>=2.3",\n'
            '  "pandas>=2.0",\n'
            '  "peft>=0.10",\n'
            '  "PyYAML>=6.0",\n'
            '  "pydantic>=2.11",\n'
            '  "pydantic-settings>=2.2",\n'
            '  "sentencepiece>=0.1.99",\n'
            '  "torch>=2.1",\n'
            '  "transformers>=4.30",\n'
            '  "typer>=0.12",\n'
            "]\n"
        )
        insertion = 'version = "0.0.0"\n'
        replacement = f'{insertion}{dependencies_block}\n'
        if insertion in text:
            text = text.replace(insertion, replacement, 1)
        else:
            text = text.rstrip() + "\n\n" + dependencies_block

    optional_deps, optional_span = _extract_optional_dependencies(text)
    merged_optional, optional_changed = _merge_optional_dependencies(optional_deps)
    optional_block = None
    if optional_span:
        start, end = optional_span
        if optional_changed:
            optional_block = _format_optional_block(merged_optional)
            text = text[:start] + optional_block + text[end:]
        else:
            optional_block = text[start:end]
    else:
        optional_block = _format_optional_block(merged_optional)
        marker = "[project.scripts]"
        insertion_text = optional_block + "\n\n"
        idx = text.find(marker)
        if idx == -1:
            text = text.rstrip() + "\n\n" + optional_block + "\n"
        else:
            text = text[:idx] + insertion_text + text[idx:]

    # Deduplicate optional dependencies blocks if multiple remain
    if optional_block is not None:
        double_optional = optional_block + optional_block
        double_optional_nl = optional_block + "\n" + optional_block
        while double_optional in text or double_optional_nl in text:
            if double_optional in text:
                text = text.replace(double_optional, optional_block, 1)
            if double_optional_nl in text:
                text = text.replace(double_optional_nl, optional_block, 1)

    # Ensure [project.scripts] block exists and contains our scripts
    if "[project.scripts]" not in text:
        text += "\n\n[project.scripts]\n"
    scripts = {
        "codex-train": "codex_ml.cli.entrypoints:train_main",
        "codex-eval": "codex_ml.cli.entrypoints:eval_main",
        "codex-list-plugins": "codex_ml.cli.list_plugins:main",
    }
    for key, val in scripts.items():
        pattern = rf'(?m)^{re.escape(key)}\s*=\s*"[^"]*"'
        if re.search(pattern, text):
            text = re.sub(pattern, f'{key} = "{val}"', text)
        else:
            text += f'{key} = "{val}"\n'

    # Ensure discovery across top-level and src/ package layouts
    if "[tool.setuptools]" not in text:
        text += "\n\n[tool.setuptools]\n"

    package_dir_block = "\n".join(
        [
            "[tool.setuptools.package-dir]",
            '"" = "src"',
            'codex_addons = "codex_addons"',
            'codex_digest = "codex_digest"',
            'codex_utils = "codex_utils"',
            'interfaces = "interfaces"',
            'tokenization = "tokenization"',
            'tools = "tools"',
            'training = "training"',
        ]
    )

    if "[tool.setuptools.package-dir]" in text:
        text, replaced = re.subn(
            r"(?ms)^\[tool\.setuptools\.package-dir\][\s\S]*?(?=^\[|\Z)",
            package_dir_block + "\n",
            text,
        )
        if replaced == 0:
            text = text.replace(
                "[tool.setuptools]",
                "[tool.setuptools]\n\n" + package_dir_block + "\n",
                1,
            )
    else:
        text = text.replace(
            "[tool.setuptools]",
            "[tool.setuptools]\n\n" + package_dir_block + "\n",
            1,
        )
    find_block = "\n".join(
        [
            "[tool.setuptools.packages.find]",
            'where = [".", "src"]',
            "include = [",
            '  "codex_ml*",',
            '  "codex*",',
            '  "tokenization*",',
            '  "training*",',
            '  "codex_utils*",',
            '  "interfaces*",',
            '  "hhg_logistics*",',
            '  "examples*",',
            '  "tools*"',
            "]",
            'exclude = ["tests*", "torch*"]',
        ]
    )
    if "[tool.setuptools.packages.find]" not in text:
        text += "\n" + find_block + "\n"
    else:
        text, _ = re.subn(
            r"(?ms)^\[tool\.setuptools\.packages\.find\][\s\S]*?(?=^\[|\Z)",
            find_block + "\n",
            text,
        )

    PYPROJECT.write_text(text, encoding="utf-8")
    print("Normalized pyproject.toml")
    return 0


if __name__ == "__main__":
    raise SystemExit(main())<|MERGE_RESOLUTION|>--- conflicted
+++ resolved
@@ -515,7 +515,6 @@
         text,
     )
 
-<<<<<<< HEAD
     # Ensure dependency list is present and matches canonical order
     dependencies_block = (
         "dependencies = [\n"
@@ -570,14 +569,6 @@
                 dependencies_block.rstrip(),
                 text,
             )
-=======
-    # Dependencies (non-destructive): if multiple blocks exist, keep the first and remove the rest.
-    # Only add a canonical block if dependencies are entirely missing.
-    dep_pattern = r"(?ms)^dependencies\s*=\s*\[[\s\S]*?\]"
-    has_deps = re.search(dep_pattern, text) is not None
-    if has_deps:
-        text = _keep_first(dep_pattern, text)
->>>>>>> 5d28d945
     else:
         dependencies_block = (
             "dependencies = [\n"
