--- conflicted
+++ resolved
@@ -86,11 +86,7 @@
   scripts/run_coverage.sh
   ```
 
-<<<<<<< HEAD
  > **Note:** Automated GitHub Actions remain disabled by default; `codex-self-manage` runs only when manually triggered or when a pull request carries the `codex-ci` label.
-=======
-> **Note:** GitHub Actions are disabled by default. Use the `codex-self-manage` workflow or `python tools/codex_cli.py audit` for on-demand checks.
->>>>>>> 62060f99
 
 ## Logging Locations
 
