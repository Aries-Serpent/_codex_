<!-- BEGIN: CODEX_BADGES -->
<!-- Replace OWNER/REPO with your repository slug -->
[![CI (manual)](https://img.shields.io/badge/CI-manual-blue)](#)
[![pre-commit](https://img.shields.io/badge/pre--commit-enabled-brightgreen)](#)
<!-- END: CODEX_BADGES -->


# codex-universal

`codex-universal` is a reference implementation of the base Docker image available in [OpenAI Codex](http://platform.openai.com/docs/codex).

This repository is intended to help developers cutomize environments in Codex, by providing a similar image that can be pulled and run locally. This is not an identical environment but should help for debugging and development.

For more details on environment setup, see [OpenAI Codex](http://platform.openai.com/docs/codex).

For environment variables, logging roles, testing expectations, and tool usage, see [AGENTS.md](AGENTS.md).

For a high-level overview of Codex's training stages, symbolic objective, and data flow, see [documentation/codex_symbolic_training_summary.md](documentation/codex_symbolic_training_summary.md).

## Installation

Create and activate a virtual environment, then install this repository and verify the core modules:

```bash
python -m venv .venv
source .venv/bin/activate
pip install .

python -c "import codex; import codex.logging"
```

## Continuous Integration (local parity)
### Codex Self-Manage (opt-in)
This repository prefers manual CI. To run full checks on demand:

1. Label a pull request with `codex-ci` **or** trigger the `codex-self-manage` workflow via **Run workflow**.
2. The workflow executes `pre-commit`, `pytest` (with coverage), and `pip-audit`.
3. Each run appends an NDJSON record to `.codex/action_log.ndjson` for traceability.

Local one-shot:

```bash
python tools/codex_cli.py audit
```

Run locally before pushing:

```bash
pre-commit run --all-files
pytest -q
```

Alternatively, run `./ci_local.sh` to execute these checks along with a local build step.

These same commands run in CI; see the workflow definition in [`.github/workflows/ci.yml`](.github/workflows/ci.yml) (read-only).

The `ci` workflow can also push Docker images to GHCR. When triggering it via **Run workflow**, set `use-cr-pat: true` to authenticate using the `CR_PAT` secret (a personal access token). If unset, the workflow falls back to `GHCR_PAT` or the default `GITHUB_TOKEN`.


## Makefile

Common tasks are provided via a simple `Makefile`:

```bash
make format  # pre-commit run --all-files
make lint    # ruff src tests
make test    # pytest
make build   # python -m build
make type    # mypy src
```

## Testing

### Quick checks
- Run pre-commit on config changes:

  ```bash
  pre-commit run --files .pre-commit-config.yaml
  ```

- Run pytest with coverage:

  ```bash
  scripts/run_coverage.sh
  ```

> **Note:** Automated GitHub Actions remain disabled by default; `codex-self-manage` runs only when manually triggered or when a pull request carries the `codex-ci` label.

## Security Scanning
This project uses **Bandit** for static security analysis and **detect-secrets** for secret scanning.
- **Bandit**: runs automatically via pre-commit to catch common security issues in code.
- **Detect-Secrets**: uses a baseline file (`.secrets.baseline`) to track allowed secret patterns. If you add or modify credentials or keys in the code, update the baseline by running:
```
detect-secrets scan > .secrets.baseline
```
Ensure no real secrets are committed; the baseline helps filter out false positives.

## Logging Locations

- SQLite DB: `.codex/session_logs.db`
- NDJSON sessions: `.codex/sessions/<SESSION_ID>.ndjson`

See [documentation/session_log_rotation.md](documentation/session_log_rotation.md) for rotation and archival guidelines.

## Usage

The Docker image is available at:

```
docker pull ghcr.io/openai/codex-universal:latest
```

The below script shows how can you approximate the `setup` environment in Codex:

```sh
# See below for environment variable options.
# This script mounts the current directory similar to how it would get cloned in.
docker run --rm -it \
    -e CODEX_ENV_PYTHON_VERSION=3.12 \
    -e CODEX_ENV_NODE_VERSION=20 \
    -e CODEX_ENV_RUST_VERSION=1.87.0 \
    -e CODEX_ENV_GO_VERSION=1.23.8 \
    -e CODEX_ENV_SWIFT_VERSION=6.1 \
    -v $(pwd):/workspace/$(basename $(pwd)) -w /workspace/$(basename $(pwd)) \
    ghcr.io/openai/codex-universal:latest
```

`codex-universal` includes setup scripts that look for `CODEX_ENV_*` environment variables and configures the language version accordingly.

### Configuring language runtimes

The following environment variables can be set to configure runtime installation. Note that a limited subset of versions are supported (indicated in the table below):

| Environment variable       | Description                | Supported versions                               | Additional packages                                                  |
| -------------------------- | -------------------------- | ------------------------------------------------ | -------------------------------------------------------------------- |
| `CODEX_ENV_PYTHON_VERSION` | Python version to install  | `3.10`, `3.11.12`, `3.12`, `3.13`                | `pyenv`, `poetry`, `uv`, `ruff`, `black`, `mypy`, `pyright`, `isort` |
| `CODEX_ENV_NODE_VERSION`   | Node.js version to install | `18`, `20`, `22`                                 | `corepack`, `yarn`, `pnpm`, `npm`                                    |
| `CODEX_ENV_RUST_VERSION`   | Rust version to install    | `1.83.0`, `1.84.1`, `1.85.1`, `1.86.0`, `1.87.0` |                                                                      |
| `CODEX_ENV_GO_VERSION`     | Go version to install      | `1.22.12`, `1.23.8`, `1.24.3`                    |                                                                      |
| `CODEX_ENV_SWIFT_VERSION`  | Swift version to install   | `5.10`, `6.1`                                    |                                                                      |

### Custom user setup

If a shell script exists at `.codex/user_setup.sh`, it runs once after the environment is initialized. Override the location with `CODEX_USER_SETUP_PATH`. The sentinel `.codex/.user_setup.done` prevents reruns unless `CODEX_USER_SETUP_FORCE=1` is set. Output is written to `.codex/setup_logs/<timestamp>.log`.

| Environment variable | Description |
| -------------------- | ----------- |
| `CODEX_USER_SETUP_PATH` | Path to the user setup script. Defaults to `.codex/user_setup.sh`. |
| `CODEX_USER_SETUP_FORCE` | Run the user setup even if `.codex/.user_setup.done` exists. |

## Training & Monitoring

The repository includes lightweight helpers for experimenting with training loops.

- `functional_training.py` writes per-epoch metrics to `metrics.json` and, when
  invoked with `--tensorboard`, logs scalars under `CHECKPOINT_DIR/runs/` for
  visualization with TensorBoard.
- `scripts/deploy_codex_pipeline.py` accepts `--enable-wandb` and MLflow flags
  (`--mlflow-enable`, `--mlflow-tracking-uri`, `--mlflow-experiment`) to log
  parameters, metrics, and artifacts.
- The HuggingFace Trainer wrapper supports validation data and respects
  `evaluation_strategy="epoch"` when provided via `--trainer-config`.

### GPU deployment

`docker-compose.yml` declares optional NVIDIA GPU reservations, and
`scripts/deploy/run.sh` automatically adds `--gpus all` when `nvidia-smi` is
available on the host.

## What's included

In addition to the packages specified in the table above, the following packages are also installed:

- `ruby`: 3.2.3
- `bun`: 1.2.10
- `java`: 21
- `bazelisk` / `bazel`

See [Dockerfile](Dockerfile) for the full details of installed packages.

## Development

Set up the git hooks before committing:

```bash
pip install pre-commit
pre-commit install
```

Pull requests are validated with `pre-commit run --all-files`; submissions failing these
hooks will be rejected. Before committing, run `pre-commit run --all-files` locally to
catch formatting or lint issues early.

### Maintenance workflow

Run a sequence of maintenance utilities and tests:

```bash
python tools/codex_maintenance.py
```

The script executes `codex_repo_scout`, `codex_precommit_bootstrap`, `codex_logging_workflow`, `codex_session_logging_workflow`, and `pytest`, then prints a summary of each step's success or failure.


### Sample DB initialization

Create or reset a minimal `session_events` table in the local development database and seed example rows:

```bash
python scripts/init_sample_db.py --reset --seed
# or specify a custom path:
python scripts/init_sample_db.py --db-path ./.codex/session_logs.db --reset --seed
```

By default, the script uses `./.codex/session_logs.db` to align with existing logging in this repository.

## Session Logging (SQLite)

This repository provides a CLI viewer for session-scoped logs stored in SQLite.

### Usage
```bash
python -m codex.logging.viewer --session-id <ID> [--db path/to.db] [--format json|text] \
  [--level INFO --contains token --since 2025-01-01 --until 2025-12-31] [--limit 200] [--table logs]
```

* **--session-id** (required): Which session to view.
* **--db**: Path to the SQLite DB. If omitted, common names like `data/logs.sqlite` or `logs.db` are autodetected.
* **--format**: Output `json` or `text` (default).
* **--level**: Filter by level (repeatable), e.g., `--level INFO --level ERROR`.
* **--contains**: Case-insensitive substring match over the message.
* **--since / --until**: ISO timestamps or dates. Results are chronological.
* **--limit**: Cap the number of returned rows.
* **--table**: Explicit table name. If omitted, the CLI infers a suitable table/columns. Table names must match `[A-Za-z0-9_]+`.

> **Note:** Inference expects columns like `session_id`, `ts`/`timestamp`, and `message`. If levels are present, common names (`level`, `severity`) are detected.

#### SQLite Connection Pooling

Set `CODEX_SQLITE_POOL=1` to prefer a pooled/shared SQLite connection in CLI tools
(e.g., viewer/query/export). This reduces connection churn and can improve throughput
on repeated commands. Default is non-pooled behavior.

Examples:
  export CODEX_SQLITE_POOL=1
  python -m codex.logging.viewer --session-id S123 --format text
  python -m codex.logging.export  S123 --format json


## Logging: Querying transcripts

This repository includes a CLI to query a SQLite database and render chat transcripts, auto-detecting tables and columns.

### Installation / Invocation
```bash
python -m codex.logging.query_logs --help
# Specify DB path explicitly or via env:
#   export CODEX_DB_PATH=.codex/session_logs.db
#   python -m codex.logging.query_logs --session-id S123 --role user --after 2025-01-01 --format json
```

### Filters

* `--session-id`: exact match on session identifier
* `--role`: one of your stored roles (e.g., `user`, `assistant`, `system`, `tool`)
* `--after`, `--before`: ISO-8601 or `YYYY-MM-DD` boundaries
* `--format {text,json}`: choose plain text or JSON (default `text`)
* `--limit/--offset`, `--order {asc,desc}`

> The tool auto-adapts to schemas (e.g., it tolerates `created_at` vs `timestamp`, `content` vs `message`, etc.). If the table or required columns are missing, it will explain what’s expected.

## Logging: Exporting session events

Dump all events for a session as JSON or plain text.

```bash
python -m codex.logging.export SESSION_ID --format json
# plain text
python -m codex.logging.export SESSION_ID --format text
# specify a custom database
python -m codex.logging.export SESSION_ID --db /path/to/db.sqlite
```

The tool reads from `src.codex.logging.config.DEFAULT_LOG_DB` (defaults to
`.codex/session_logs.db`). Override with the
`CODEX_LOG_DB_PATH` environment variable.

## Session Logging (Opt-in)

This repository includes an optional session logging module generated by the workflow.

**Usage (example):**
```python
from src.codex.logging.session_logger import log_event, get_session_id

session_id = get_session_id()

def handle_user_message(prompt: str) -> str:
    log_event(session_id, "user", prompt)
    reply = generate_reply(prompt)  # your existing logic
    log_event(session_id, "assistant", reply)
    return reply
```

**Storage:** SQLite at `src.codex.logging.config.DEFAULT_LOG_DB`.
**Note:** This change is additive and does not activate any GitHub Actions.

## Session Hooks (NDJSON)

Lightweight helpers capture shell and Python entry sessions as NDJSON lines:

- `scripts/session_hooks.sh` – shell functions `codex_session_start` / `codex_session_end`
  backed by Python logging.  Each Python invocation is checked and failures are
  reported to `stderr`.
- `scripts/session_logging.sh` – backwards-compatible wrapper sourcing
  `session_hooks.sh`.
- `src/codex/logging/session_hooks.py` – Python context manager emitting start/end events

Logs are written under `.codex/sessions/<SESSION_ID>.ndjson` and exercised via `tests/test_session_hooks.py`.

<!-- CODEX:LOGGING:START -->

## End-to-End Logging

This repository supports a simple, environment-driven logging flow suitable for scripting and CLI tasks. See [documentation/end_to_end_logging.md](documentation/end_to_end_logging.md) for a detailed walkthrough.

### Environment Variables

- `CODEX_SESSION_ID` — A unique ID (GUID/UUID) that ties **start**, **message**, and **end** events together across commands.
- `CODEX_LOG_DB_PATH` — Filesystem path to a SQLite database (or NDJSON file) used by tools to persist log events.

#### Set in Bash/Zsh

```bash
export CODEX_SESSION_ID="$(uuidgen || python -c 'import uuid;print(uuid.uuid4())')"
export CODEX_LOG_DB_PATH="${PWD}/.codex/session_logs.db"
```

#### Set in PowerShell

```powershell
$env:CODEX_SESSION_ID = [guid]::NewGuid().ToString()
$env:CODEX_LOG_DB_PATH = (Join-Path (Get-Location) ".codex/session_logs.db")
```

> **Note:** Keep logs within the repo (e.g., `./.codex/`) for portability and review.

### Quick Start (Python)

```python
import os, sqlite3, time, pathlib

db = pathlib.Path(os.getenv("CODEX_LOG_DB_PATH", ".codex/session_logs.db"))
db.parent.mkdir(parents=True, exist_ok=True)
sid = os.getenv("CODEX_SESSION_ID", "dev-session")

con = sqlite3.connect(db)
cur = con.cursor()
cur.execute("CREATE TABLE IF NOT EXISTS logs(ts REAL, session TEXT, kind TEXT, message TEXT)")
now = time.time()
cur.executemany("INSERT INTO logs(ts, session, kind, message) VALUES(?,?,?,?)", [
    (now, sid, "start", "session begin"),
    (now+0.1, sid, "message", "hello world"),
    (now+0.2, sid, "end", "session end"),
])
con.commit(); con.close()
print(f"Wrote 3 log rows to {db}")
```

### Log Viewer CLI

Use `codex.logging.query_logs` to inspect stored events:

```bash
python -m codex.logging.query_logs --db "$CODEX_LOG_DB_PATH" --session-id "$CODEX_SESSION_ID" --tail 20
```


<!-- CODEX:LOGGING:END -->

## Session Logging (Context Manager)

You can log session lifecycle and chat events via a small context manager:

```python
from src.codex.logging.session_logger import SessionLogger

with SessionLogger(session_id="demo") as sl:
    sl.log("user", "hi")
    sl.log("assistant", "hello")
```

This writes to `src.codex.logging.config.DEFAULT_LOG_DB` by default; override with
`CODEX_LOG_DB_PATH`.

## Session Query (Experimental)


Query session events from the local SQLite database.

```bash
# by session id (ascending by default)
python -m src.codex.logging.session_query --session-id 12345 --db .codex/session_logs.db

# last N events (most recent first)
python -m src.codex.logging.session_query --last 50 --db .codex/session_logs.db

# descending order for session view (optional)
python -m src.codex.logging.session_query --session-id 12345 --db .codex/session_logs.db --desc
```

The tool auto-detects timestamp, session, role, and message columns and will look for
both `.db` and `.sqlite` variants of the database path. Override the path via `--db` or
`CODEX_DB_PATH`.

## Pre-commit (Ruff + Black)

This repository uses [pre-commit](https://pre-commit.com) to run code-quality hooks locally.

**Install once**
```bash
pipx install pre-commit || pip install --user pre-commit
pre-commit install
pre-commit autoupdate
```

**Run on all files**
```bash
pre-commit run --all-files
```

**Run on specific files**
```bash
pre-commit run --files path/to/file1.py path/to/file2.py
```

**Optional — run Black manually (kept as manual stage)**
```bash
pre-commit run --hook-stage manual black --all-files
```

## Timestamp Parsing

This project supports ISO-8601 timestamps including `Z` (UTC), explicit offsets (e.g., `+05:30`), and naive timestamps (no timezone). See `parse_when` and the regression tests in `tests/test_parse_when.py`.


## Optional SQLite Connection Pool (Per-Session)

Set `CODEX_SQLITE_POOL=1` to enable an import-time monkey patch that reuses
a single SQLite connection per `(database, pid, tid, CODEX_SESSION_ID)`.
Optionally set `CODEX_SESSION_ID` to group work by a logical session.
No code changes are required beyond importing `sqlite3` normally.

- Disable: `CODEX_SQLITE_POOL=0` (default)
- DB path for adapters: `CODEX_SQLITE_DB` (defaults to `codex_data.sqlite3`)
- Connections are cached **per thread** and are not safe to share between
  threads or processes. Each thread gets its own connection, and highly
  concurrent or long-running applications should consider a more robust
  database.
- Calling `close()` on a pooled connection leaves it in a closed state within
  the pool. Avoid context managers like `with sqlite3.connect(...)` when pooling
  is enabled.

## Immutable SQLite snapshots

The script `tools/build_sqlite_snapshot.py` creates a small snapshot database under `.artifacts/snippets.db`. Open the snapshot in read-only mode using SQLite's immutable flag:

```python
import sqlite3
con = sqlite3.connect('file:snippets.db?immutable=1', uri=True)
```

This prevents SQLite from creating journal files or writing to the database file.

> **Safety note:** Avoid using live SQLite databases on network shares. SQLite's
locking model does not work reliably over network filesystems and can result in
database corruption. Keep working copies on local disks or use read-only
snapshots.

View the snapshot in your browser with [Datasette Lite](https://lite.datasette.io/?url=https://files.catbox.moe/zw7qio.db).

## Ingestion

`ingestion.ingest` and its `Ingestor.ingest` shim now accept an optional
`encoding: str = "utf-8"` parameter. Setting `encoding="auto"` enables
best-effort autodetection; otherwise, specify an explicit codec.

## Codex Logs
- `.codex/change_log.md`: human-readable changes
- `.codex/errors.ndjson`: NDJSON (one JSON object per line)
- `.codex/results.md`: summaries/results

## codex_workflow entry point

Run the consolidated workflow with:

```bash
python -m codex_workflow
```

`codex_workflow.py` at the repository root serves as the authoritative module.
Legacy copies under `tools/` or other directories have been removed. If new
variants appear, execute `python tools/workflow_merge.py` to migrate or delete
them.

## Ruff Usage
- Lint: `ruff .`
 - Auto-fix target: `ruff --fix codex_workflow.py`
- Converge until clean: re-run `ruff` until exit code 0

> **DO NOT ACTIVATE ANY GitHub Actions files. ALL GitHub Action.**


## Hydra Configuration & CLI

This project uses [Hydra](https://github.com/facebookresearch/hydra) for configuration.

### Run (dry)
```bash
python -m codex_ml.cli.main +dry_run=true
```

### Override examples
```bash
python -m codex_ml.cli.main train.epochs=2 tokenizer.name=gpt2 +dry_run=true
```

Effective composed config is saved to `.codex/hydra_last/config.yaml`.
<<<<<<< HEAD

### Multi-GPU Training

`training/engine_hf_trainer.py` initialises `torch.distributed` when multiple CUDA
devices are available. Ensure that the appropriate NVIDIA drivers and the NCCL
backend are installed. Distributed support can be disabled by invoking
`run_hf_trainer(..., distributed=False)`.
<!-- BEGIN: CODEX_README_UPDATE -->
Local-only validations & explicit flags for monitoring/tracking.
**Do not** enable remote CI triggers; run Codex scripts directly.
=======
>>>>>>> 065a5c8f
<!-- BEGIN: CODEX_SMOKE_README -->
## Smoke Tests & Offline Logging
This repository includes CPU-friendly smoke tests for HF Trainer and end-to-end logging flags. All logging integrations are offline-safe for local validation.<|MERGE_RESOLUTION|>--- conflicted
+++ resolved
@@ -526,7 +526,6 @@
 ```
 
 Effective composed config is saved to `.codex/hydra_last/config.yaml`.
-<<<<<<< HEAD
 
 ### Multi-GPU Training
 
@@ -537,8 +536,6 @@
 <!-- BEGIN: CODEX_README_UPDATE -->
 Local-only validations & explicit flags for monitoring/tracking.
 **Do not** enable remote CI triggers; run Codex scripts directly.
-=======
->>>>>>> 065a5c8f
 <!-- BEGIN: CODEX_SMOKE_README -->
 ## Smoke Tests & Offline Logging
 This repository includes CPU-friendly smoke tests for HF Trainer and end-to-end logging flags. All logging integrations are offline-safe for local validation.