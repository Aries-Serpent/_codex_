<<<<<<< HEAD
from __future__ import annotations

=======
"""Engine-agnostic checkpoint manager with retention and best tracking."""

from __future__ import annotations

import contextlib
import hashlib
>>>>>>> f58707cc
import json
import os
import re
from dataclasses import dataclass
from pathlib import Path
from typing import Dict, Optional
<<<<<<< HEAD

from codex_ml.utils.checkpointing import _write_checksum_manifest, build_payload_bytes


@dataclass
class _BestState:
=======


# write checksum manifest alongside checkpoint for integrity
def _write_checksum(path: Path) -> None:
    meta = {
        "file": path.name,
        "sha256": hashlib.sha256(path.read_bytes()).hexdigest(),
        "bytes": path.stat().st_size,
    }
    (path.parent / "checksums.json").write_text(json.dumps(meta), encoding="utf-8")


@dataclass
class _Best:
>>>>>>> f58707cc
    metric: Optional[str]
    mode: str = "min"
    value: float | None = None


class CheckpointManager:
<<<<<<< HEAD
    """Lightweight manager for periodic and best checkpoints."""

    def __init__(
        self,
        directory: Path | str,
        keep_last: int = 3,
        metric: str | None = None,
=======
    """Manage periodic checkpoints and track the best snapshot."""

    def __init__(
        self,
        directory: str | Path,
        keep_last: int = 3,
        metric: str | None = "eval_loss",
>>>>>>> f58707cc
        mode: str = "min",
    ) -> None:
        self.dir = Path(directory)
        self.dir.mkdir(parents=True, exist_ok=True)
        self.keep_last = int(keep_last)
<<<<<<< HEAD
        self.best = _BestState(metric=metric, mode=mode)
        self._re = re.compile(r"ckpt-(\\d+)\\.pt$")

    # ------------------------------------------------------------------
    # Helpers
=======
        self.best = _Best(metric, mode)
        self._re_ckpt = re.compile(r"ckpt-(\d+)\.pt$")

    # ------------------------------------------------------------------
    # internal helpers
>>>>>>> f58707cc
    # ------------------------------------------------------------------
    def _atomic_write(self, path: Path, data: bytes) -> None:
        tmp = path.with_suffix(path.suffix + ".tmp")
        with open(tmp, "wb") as fh:
            fh.write(data)
            fh.flush()
            os.fsync(fh.fileno())
        os.replace(tmp, path)
<<<<<<< HEAD
        _write_checksum_manifest(path)

    def _step_from_name(self, name: str) -> int:
        m = self._re.match(name)
        return int(m.group(1)) if m else -1

    def _trim_old(self) -> None:
        files = []
        for p in self.dir.glob("ckpt-*.pt"):
            m = self._re.match(p.name)
            if m:
                files.append((int(m.group(1)), p))
        files.sort(key=lambda t: t[0])
        if len(files) <= self.keep_last:
            return
        best_target = None
        best_link = self.dir / "best"
        if best_link.is_symlink():
            best_target = os.readlink(best_link)
        for _, path in files[: -self.keep_last]:
            if best_target and Path(best_target).name == path.name:
                continue
            try:
                path.unlink()
            except FileNotFoundError:
                pass

    def _promote_best(self, ckpt: Path, metrics: Dict[str, float] | None) -> bool:
        metric_name = self.best.metric
        if not metric_name or not metrics or metric_name not in metrics:
            return False
        val = float(metrics[metric_name])
=======
        _write_checksum(path)

    def _step_from_name(self, name: str) -> int:
        m = self._re_ckpt.search(name)
        return int(m.group(1)) if m else -1

    def _trim_old(self) -> None:
        ckpts = sorted(
            [p for p in self.dir.glob("ckpt-*.pt") if self._re_ckpt.search(p.name)],
            key=lambda p: self._step_from_name(p.name),
        )
        best_target = None
        best_link = self.dir / "best"
        if best_link.is_symlink():
            with contextlib.suppress(OSError):
                best_target = (self.dir / os.readlink(best_link)).resolve()
        for p in ckpts[: -self.keep_last] if self.keep_last > 0 else ckpts:
            if best_target and p.resolve() == best_target:
                continue
            with contextlib.suppress(FileNotFoundError):
                p.unlink()

    def _promote_best(self, ckpt_path: Path, metrics: Dict[str, float] | None) -> None:
        if not self.best.metric or not metrics or self.best.metric not in metrics:
            return
        val = float(metrics[self.best.metric])
>>>>>>> f58707cc
        better = self.best.value is None or (
            val < self.best.value if self.best.mode == "min" else val > self.best.value
        )
        if better:
            link = self.dir / "best"
<<<<<<< HEAD
            if link.exists() or link.is_symlink():
                link.unlink()
            os.symlink(ckpt.name, link)
            (self.dir / "best.json").write_text(
                json.dumps(
                    {
                        "metric": metric_name,
                        "value": val,
                        "step": self._step_from_name(ckpt.name),
                    },
                    indent=2,
                )
            )
            self.best.value = val
            return True
        return False

    # ------------------------------------------------------------------
    # Public API
    # ------------------------------------------------------------------
    def save_now(
        self,
        tag: int | str,
        payload_bytes: bytes,
        metrics: Optional[Dict[str, float]] = None,
    ) -> Path:
        name = f"ckpt-{tag}.pt" if isinstance(tag, int) else f"{tag}.pt"
        path = self.dir / name
        self._atomic_write(path, payload_bytes)
        last = self.dir / "last"
        if last.exists() or last.is_symlink():
            last.unlink()
        os.symlink(path.name, last)
=======
            with contextlib.suppress(FileNotFoundError):
                link.unlink()
            os.symlink(ckpt_path.name, link)
            (self.dir / "best.json").write_text(
                json.dumps(
                    {
                        "metric": self.best.metric,
                        "value": val,
                        "step": self._step_from_name(ckpt_path.name),
                    },
                    indent=2,
                ),
                encoding="utf-8",
            )
            self.best.value = val

    # ------------------------------------------------------------------
    # public API
    # ------------------------------------------------------------------
    def save_now(
        self, step: int, payload_bytes: bytes, metrics: Dict[str, float] | None = None
    ) -> Path:
        name = f"ckpt-{step}.pt"
        path = self.dir / name
        self._atomic_write(path, payload_bytes)
        link = self.dir / "last"
        with contextlib.suppress(FileNotFoundError):
            link.unlink()
        os.symlink(path.name, link)
>>>>>>> f58707cc
        self._promote_best(path, metrics)
        self._trim_old()
        return path

    def maybe_save(
        self,
        step: int,
        payload_bytes: bytes,
<<<<<<< HEAD
        metrics: Optional[Dict[str, float]],
        save_steps: int,
    ) -> Optional[Path]:
=======
        metrics: Dict[str, float] | None,
        save_steps: int,
    ) -> Path | None:
>>>>>>> f58707cc
        if save_steps and step % save_steps == 0:
            return self.save_now(step, payload_bytes, metrics)
        return None

<<<<<<< HEAD
    def callback(self, save_steps: int):
        from transformers import TrainerCallback

        manager = self

        class _Callback(TrainerCallback):
            def on_log(self, args, state, control, logs=None, **kwargs):
                if save_steps and state.global_step % save_steps == 0:
                    model = kwargs.get("model")
                    optimizer = kwargs.get("optimizer")
                    sched = kwargs.get("lr_scheduler")
                    scaler = kwargs.get("scaler")
                    payload = build_payload_bytes(
                        model,
                        optimizer,
                        sched,
                        scaler,
                        rng_state=True,
                    )
                    manager.save_now(state.global_step, payload, logs)
                return control

            def on_evaluate(self, args, state, control, metrics=None, **kwargs):
                model = kwargs.get("model")
                optimizer = kwargs.get("optimizer")
                sched = kwargs.get("lr_scheduler")
                scaler = kwargs.get("scaler")
                payload = build_payload_bytes(
                    model,
                    optimizer,
                    sched,
                    scaler,
                    rng_state=True,
                )
                manager.save_now(state.global_step, payload, metrics)
                return control

        return _Callback()

    @classmethod
    def find_resume(cls, directory: str | Path) -> Optional[Path]:
        d = Path(directory)
        link = d / "last"
        if link.is_symlink():
            return d / os.readlink(link)
        files = sorted(
            [p for p in d.glob("ckpt-*.pt")],
            key=lambda p: p.stat().st_mtime,
        )
        return files[-1] if files else None
=======
    @classmethod
    def find_resume(cls, directory: str | Path) -> str | None:
        d = Path(directory)
        link = d / "last"
        if link.is_symlink():
            try:
                return str((d / os.readlink(link)).resolve())
            except OSError:
                return None
        if link.exists():
            return str(link)
        ckpts = sorted(
            [p for p in d.glob("ckpt-*.pt")],
            key=lambda p: p.stat().st_mtime,
        )
        return str(ckpts[-1]) if ckpts else None
>>>>>>> f58707cc
<|MERGE_RESOLUTION|>--- conflicted
+++ resolved
@@ -1,310 +1,22 @@
-<<<<<<< HEAD
-from __future__ import annotations
+import os
 
-=======
-"""Engine-agnostic checkpoint manager with retention and best tracking."""
+import pytest
 
-from __future__ import annotations
-
-import contextlib
-import hashlib
->>>>>>> f58707cc
-import json
-import os
-import re
-from dataclasses import dataclass
-from pathlib import Path
-from typing import Dict, Optional
-<<<<<<< HEAD
-
-from codex_ml.utils.checkpointing import _write_checksum_manifest, build_payload_bytes
+from training.checkpoint_manager import CheckpointManager
 
 
-@dataclass
-class _BestState:
-=======
+def test_atomicity_and_resume(tmp_path, monkeypatch):
+    mgr = CheckpointManager(tmp_path, keep_last=1, metric=None)
+    orig_replace = os.replace
 
+    def boom(src, dst):
+        raise RuntimeError("boom")
 
-# write checksum manifest alongside checkpoint for integrity
-def _write_checksum(path: Path) -> None:
-    meta = {
-        "file": path.name,
-        "sha256": hashlib.sha256(path.read_bytes()).hexdigest(),
-        "bytes": path.stat().st_size,
-    }
-    (path.parent / "checksums.json").write_text(json.dumps(meta), encoding="utf-8")
+    monkeypatch.setattr(os, "replace", boom)
+    with pytest.raises(RuntimeError):
+        mgr.save_now(1, b"x")
+    assert not (tmp_path / "ckpt-1.pt").exists()
 
-
-@dataclass
-class _Best:
->>>>>>> f58707cc
-    metric: Optional[str]
-    mode: str = "min"
-    value: float | None = None
-
-
-class CheckpointManager:
-<<<<<<< HEAD
-    """Lightweight manager for periodic and best checkpoints."""
-
-    def __init__(
-        self,
-        directory: Path | str,
-        keep_last: int = 3,
-        metric: str | None = None,
-=======
-    """Manage periodic checkpoints and track the best snapshot."""
-
-    def __init__(
-        self,
-        directory: str | Path,
-        keep_last: int = 3,
-        metric: str | None = "eval_loss",
->>>>>>> f58707cc
-        mode: str = "min",
-    ) -> None:
-        self.dir = Path(directory)
-        self.dir.mkdir(parents=True, exist_ok=True)
-        self.keep_last = int(keep_last)
-<<<<<<< HEAD
-        self.best = _BestState(metric=metric, mode=mode)
-        self._re = re.compile(r"ckpt-(\\d+)\\.pt$")
-
-    # ------------------------------------------------------------------
-    # Helpers
-=======
-        self.best = _Best(metric, mode)
-        self._re_ckpt = re.compile(r"ckpt-(\d+)\.pt$")
-
-    # ------------------------------------------------------------------
-    # internal helpers
->>>>>>> f58707cc
-    # ------------------------------------------------------------------
-    def _atomic_write(self, path: Path, data: bytes) -> None:
-        tmp = path.with_suffix(path.suffix + ".tmp")
-        with open(tmp, "wb") as fh:
-            fh.write(data)
-            fh.flush()
-            os.fsync(fh.fileno())
-        os.replace(tmp, path)
-<<<<<<< HEAD
-        _write_checksum_manifest(path)
-
-    def _step_from_name(self, name: str) -> int:
-        m = self._re.match(name)
-        return int(m.group(1)) if m else -1
-
-    def _trim_old(self) -> None:
-        files = []
-        for p in self.dir.glob("ckpt-*.pt"):
-            m = self._re.match(p.name)
-            if m:
-                files.append((int(m.group(1)), p))
-        files.sort(key=lambda t: t[0])
-        if len(files) <= self.keep_last:
-            return
-        best_target = None
-        best_link = self.dir / "best"
-        if best_link.is_symlink():
-            best_target = os.readlink(best_link)
-        for _, path in files[: -self.keep_last]:
-            if best_target and Path(best_target).name == path.name:
-                continue
-            try:
-                path.unlink()
-            except FileNotFoundError:
-                pass
-
-    def _promote_best(self, ckpt: Path, metrics: Dict[str, float] | None) -> bool:
-        metric_name = self.best.metric
-        if not metric_name or not metrics or metric_name not in metrics:
-            return False
-        val = float(metrics[metric_name])
-=======
-        _write_checksum(path)
-
-    def _step_from_name(self, name: str) -> int:
-        m = self._re_ckpt.search(name)
-        return int(m.group(1)) if m else -1
-
-    def _trim_old(self) -> None:
-        ckpts = sorted(
-            [p for p in self.dir.glob("ckpt-*.pt") if self._re_ckpt.search(p.name)],
-            key=lambda p: self._step_from_name(p.name),
-        )
-        best_target = None
-        best_link = self.dir / "best"
-        if best_link.is_symlink():
-            with contextlib.suppress(OSError):
-                best_target = (self.dir / os.readlink(best_link)).resolve()
-        for p in ckpts[: -self.keep_last] if self.keep_last > 0 else ckpts:
-            if best_target and p.resolve() == best_target:
-                continue
-            with contextlib.suppress(FileNotFoundError):
-                p.unlink()
-
-    def _promote_best(self, ckpt_path: Path, metrics: Dict[str, float] | None) -> None:
-        if not self.best.metric or not metrics or self.best.metric not in metrics:
-            return
-        val = float(metrics[self.best.metric])
->>>>>>> f58707cc
-        better = self.best.value is None or (
-            val < self.best.value if self.best.mode == "min" else val > self.best.value
-        )
-        if better:
-            link = self.dir / "best"
-<<<<<<< HEAD
-            if link.exists() or link.is_symlink():
-                link.unlink()
-            os.symlink(ckpt.name, link)
-            (self.dir / "best.json").write_text(
-                json.dumps(
-                    {
-                        "metric": metric_name,
-                        "value": val,
-                        "step": self._step_from_name(ckpt.name),
-                    },
-                    indent=2,
-                )
-            )
-            self.best.value = val
-            return True
-        return False
-
-    # ------------------------------------------------------------------
-    # Public API
-    # ------------------------------------------------------------------
-    def save_now(
-        self,
-        tag: int | str,
-        payload_bytes: bytes,
-        metrics: Optional[Dict[str, float]] = None,
-    ) -> Path:
-        name = f"ckpt-{tag}.pt" if isinstance(tag, int) else f"{tag}.pt"
-        path = self.dir / name
-        self._atomic_write(path, payload_bytes)
-        last = self.dir / "last"
-        if last.exists() or last.is_symlink():
-            last.unlink()
-        os.symlink(path.name, last)
-=======
-            with contextlib.suppress(FileNotFoundError):
-                link.unlink()
-            os.symlink(ckpt_path.name, link)
-            (self.dir / "best.json").write_text(
-                json.dumps(
-                    {
-                        "metric": self.best.metric,
-                        "value": val,
-                        "step": self._step_from_name(ckpt_path.name),
-                    },
-                    indent=2,
-                ),
-                encoding="utf-8",
-            )
-            self.best.value = val
-
-    # ------------------------------------------------------------------
-    # public API
-    # ------------------------------------------------------------------
-    def save_now(
-        self, step: int, payload_bytes: bytes, metrics: Dict[str, float] | None = None
-    ) -> Path:
-        name = f"ckpt-{step}.pt"
-        path = self.dir / name
-        self._atomic_write(path, payload_bytes)
-        link = self.dir / "last"
-        with contextlib.suppress(FileNotFoundError):
-            link.unlink()
-        os.symlink(path.name, link)
->>>>>>> f58707cc
-        self._promote_best(path, metrics)
-        self._trim_old()
-        return path
-
-    def maybe_save(
-        self,
-        step: int,
-        payload_bytes: bytes,
-<<<<<<< HEAD
-        metrics: Optional[Dict[str, float]],
-        save_steps: int,
-    ) -> Optional[Path]:
-=======
-        metrics: Dict[str, float] | None,
-        save_steps: int,
-    ) -> Path | None:
->>>>>>> f58707cc
-        if save_steps and step % save_steps == 0:
-            return self.save_now(step, payload_bytes, metrics)
-        return None
-
-<<<<<<< HEAD
-    def callback(self, save_steps: int):
-        from transformers import TrainerCallback
-
-        manager = self
-
-        class _Callback(TrainerCallback):
-            def on_log(self, args, state, control, logs=None, **kwargs):
-                if save_steps and state.global_step % save_steps == 0:
-                    model = kwargs.get("model")
-                    optimizer = kwargs.get("optimizer")
-                    sched = kwargs.get("lr_scheduler")
-                    scaler = kwargs.get("scaler")
-                    payload = build_payload_bytes(
-                        model,
-                        optimizer,
-                        sched,
-                        scaler,
-                        rng_state=True,
-                    )
-                    manager.save_now(state.global_step, payload, logs)
-                return control
-
-            def on_evaluate(self, args, state, control, metrics=None, **kwargs):
-                model = kwargs.get("model")
-                optimizer = kwargs.get("optimizer")
-                sched = kwargs.get("lr_scheduler")
-                scaler = kwargs.get("scaler")
-                payload = build_payload_bytes(
-                    model,
-                    optimizer,
-                    sched,
-                    scaler,
-                    rng_state=True,
-                )
-                manager.save_now(state.global_step, payload, metrics)
-                return control
-
-        return _Callback()
-
-    @classmethod
-    def find_resume(cls, directory: str | Path) -> Optional[Path]:
-        d = Path(directory)
-        link = d / "last"
-        if link.is_symlink():
-            return d / os.readlink(link)
-        files = sorted(
-            [p for p in d.glob("ckpt-*.pt")],
-            key=lambda p: p.stat().st_mtime,
-        )
-        return files[-1] if files else None
-=======
-    @classmethod
-    def find_resume(cls, directory: str | Path) -> str | None:
-        d = Path(directory)
-        link = d / "last"
-        if link.is_symlink():
-            try:
-                return str((d / os.readlink(link)).resolve())
-            except OSError:
-                return None
-        if link.exists():
-            return str(link)
-        ckpts = sorted(
-            [p for p in d.glob("ckpt-*.pt")],
-            key=lambda p: p.stat().st_mtime,
-        )
-        return str(ckpts[-1]) if ckpts else None
->>>>>>> f58707cc
+    monkeypatch.setattr(os, "replace", orig_replace)
+    p = mgr.save_now(2, b"x")
+    assert CheckpointManager.find_resume(tmp_path) == str(p)