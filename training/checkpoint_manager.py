"""
Training CheckpointManager (legacy surface).

This module remains for BC with 'from training.checkpoint_manager import CheckpointManager'.
"""

from __future__ import annotations

import json
import os
import warnings as _warnings
from pathlib import Path
from typing import Any, Dict, Optional

from codex_ml.utils.checkpointing import build_payload_bytes, dump_rng_state

_warnings.warn(
    "training.checkpoint_manager is legacy; prefer codex_ml.utils.checkpointing.CheckpointManager.",
    DeprecationWarning,
    stacklevel=2,
)
<<<<<<< HEAD

=======
try:
    from codex_ml.utils.checkpointing import CheckpointManager  # type: ignore
except Exception:
    # fall back to existing local implementation below (if present)
    pass


if "CheckpointManager" not in globals():
    import io
    import json
    import os
    import random
    from pathlib import Path
    from typing import Any, Dict, Optional

    try:  # Prefer canonical helpers when available.
        from codex_ml.utils.checkpointing import build_payload_bytes, dump_rng_state  # type: ignore
    except Exception:  # pragma: no cover - legacy fallback path
        try:  # numpy is optional for RNG capture
            import numpy as _np  # type: ignore
        except Exception:  # pragma: no cover - optional dependency
            _np = None  # type: ignore

        try:  # torch may be absent in lightweight environments
            import torch as _torch  # type: ignore
        except Exception:  # pragma: no cover - optional dependency
            _torch = None  # type: ignore

        def _python_state_payload(raw_state: Any) -> list[Any]:
            return [raw_state[0], list(raw_state[1]), raw_state[2]]

        def _numpy_state_payload(raw_state: Any) -> list[Any]:  # pragma: no cover - numpy optional
            return [
                raw_state[0],
                raw_state[1].tolist(),
                raw_state[2],
                raw_state[3],
                raw_state[4],
            ]

        def dump_rng_state() -> dict[str, Any]:  # type: ignore[override]
            state: dict[str, Any] = {}
            try:
                state["python"] = _python_state_payload(random.getstate())
            except Exception:  # pragma: no cover - defensive
                state["python"] = []

            if _np is not None:  # pragma: no branch - optional dependency
                try:
                    state["numpy"] = _numpy_state_payload(_np.random.get_state())  # type: ignore[attr-defined]
                except Exception:  # pragma: no cover - defensive
                    pass

            if _torch is not None:
                torch_state: dict[str, Any] = {}
                try:
                    if hasattr(_torch, "random") and hasattr(_torch.random, "get_rng_state"):
                        cpu_state = _torch.random.get_rng_state()
                    else:
                        cpu_state = _torch.get_rng_state() if hasattr(_torch, "get_rng_state") else None
                    if cpu_state is not None and hasattr(cpu_state, "tolist"):
                        torch_state["cpu"] = cpu_state.tolist()
                except Exception:  # pragma: no cover - torch optional
                    pass
                try:
                    if (
                        hasattr(_torch, "cuda")
                        and hasattr(_torch.cuda, "is_available")
                        and _torch.cuda.is_available()
                        and hasattr(_torch.cuda, "get_rng_state_all")
                    ):
                        torch_state["cuda"] = [
                            tensor.tolist()
                            for tensor in _torch.cuda.get_rng_state_all()  # type: ignore[call-arg]
                        ]
                except Exception:  # pragma: no cover - cuda optional
                    pass
                if torch_state:
                    state["torch"] = torch_state
            return state

        def build_payload_bytes(
            model: Any,
            optimizer: Any | None = None,
            scheduler: Any | None = None,
            scaler: Any | None = None,
            *,
            rng_state: bool = False,
        ) -> bytes:  # type: ignore[override]
            if _torch is None:
                raise RuntimeError("torch is required to build checkpoint payloads")

            payload: dict[str, Any] = {
                "model": model.state_dict() if model is not None else None,
                "optimizer": optimizer.state_dict() if optimizer is not None else None,
                "scheduler": (
                    scheduler.state_dict()
                    if scheduler is not None and hasattr(scheduler, "state_dict")
                    else None
                ),
            }
            if scaler is not None and hasattr(scaler, "state_dict"):
                payload["scaler"] = scaler.state_dict()
            if rng_state:
                payload["rng"] = dump_rng_state()

            buffer = io.BytesIO()
            _torch.save(payload, buffer)
            return buffer.getvalue()
>>>>>>> bfd2c856

class CheckpointManager:
    """Lightweight step-based checkpoint manager."""

    def __init__(
        self,
        root: str | Path,
        *,
        save_steps: int | None = None,
        keep_last: int = 5,
        metric: str | None = None,
        mode: str = "min",
        keep_best: int | None = None,
        best_k: int | None = None,
    ) -> None:
        self.root = Path(root)
        self.root.mkdir(parents=True, exist_ok=True)
        self.save_steps = int(save_steps) if save_steps else 0
        self.keep_last = int(keep_last)
        self.metric = metric
        self.mode = mode
        resolved_best = best_k if best_k is not None else keep_best
        if resolved_best is None:
            resolved_best = 1
        self.best_k = max(1, int(resolved_best))
        self._best_meta = self.root / "best.json"
        self._best_file = self.root / "best"
        self._best_dir = self.root / "best_candidates"
        self._best_dir.mkdir(parents=True, exist_ok=True)
        self._best_records: list[dict[str, Any]] = []
        if self.metric and self._best_meta.exists():
            try:
                data = json.loads(self._best_meta.read_text(encoding="utf-8"))
                items = data.get("items")
                if isinstance(items, list):
                    for entry in items:
                        path = entry.get("path")
                        value = entry.get("value")
                        step = entry.get("step")
                        if path is None or value is None:
                            continue
                        try:
                            self._best_records.append(
                                {
                                    "path": str(path),
                                    "value": float(value),
                                    "step": int(step) if step is not None else 0,
                                }
                            )
                        except (TypeError, ValueError):
                            continue
                elif "value" in data and "step" in data:
                    path = data.get("path")
                    if path is None and self._best_file.exists():
                        try:
                            path = os.readlink(self._best_file)
                        except OSError:
                            try:
                                path = self._best_file.read_text(encoding="utf-8").strip()
                            except Exception:
                                path = None
                    if path is not None:
                        try:
                            self._best_records.append(
                                {
                                    "path": str(path),
                                    "value": float(data.get("value", 0.0)),
                                    "step": int(data.get("step", 0)),
                                }
                            )
                        except (TypeError, ValueError):
                            pass
            except Exception:
                self._best_records = []
        self._best_records = self._best_records[: self.best_k]
        self._best = self._best_records[0]["value"] if self._best_records else None
        self._refresh_best_symlinks()

    # ------------------------------------------------------------------
    # Basic file helpers
    @staticmethod
    def _extract_step(path: Path) -> int:
        try:
            return int(path.stem.split("-")[1])
        except Exception:
            return -1

    # ------------------------------------------------------------------
    # Public API
    def save_now(
        self,
        step: int,
        payload: bytes,
        metrics: Optional[Dict[str, float]] = None,
        prefix: str = "ckpt",
        *,
        rng_state: Optional[Dict[str, Any] | bool] = None,
    ) -> Path:
        """Persist ``payload`` under ``<prefix>-{step}.pt`` and manage retention."""
        path = self.root / f"{prefix}-{step}.pt"
        tmp = path.with_suffix(".tmp")
        tmp.write_bytes(payload)
        os.replace(tmp, path)
        self._prune(prefix)
        self._update_best(path, step, metrics)
        rng_payload: Optional[Dict[str, Any]]
        if rng_state is True:
            rng_payload = dump_rng_state()
        elif isinstance(rng_state, dict):
            rng_payload = dict(rng_state)
        else:
            rng_payload = None
        if metrics or rng_payload:
            meta_path = path.with_suffix(".meta.json")
            meta_path.write_text(
                json.dumps(
                    {
                        "step": int(step),
                        "metrics": metrics or {},
                        "rng": rng_payload,
                    },
                    indent=2,
                    sort_keys=True,
                ),
                encoding="utf-8",
            )
        return path

    def maybe_save(
        self,
        step: int,
        payload: bytes,
        metrics: Optional[Dict[str, float]],
        save_steps: int,
        prefix: str = "ckpt",
        *,
        rng_state: Optional[Dict[str, Any] | bool] = None,
    ) -> Optional[Path]:
        if save_steps and step % save_steps == 0:
            return self.save_now(step, payload, metrics, prefix, rng_state=rng_state)
        return None

    def callback(self):
        """Return a ``TrainerCallback`` that uses this manager."""
        if not self.save_steps:
            raise RuntimeError("save_steps must be set to use callback()")
        from transformers import TrainerCallback  # lazy import

        manager = self
        save_every = self.save_steps

        class _Callback(TrainerCallback):  # type: ignore[misc]
            def __init__(self) -> None:
                self.model = None
                self.optimizer = None
                self.lr_scheduler = None
                self.scaler = None
                self._logs: Optional[Dict[str, float]] = None

            def on_train_begin(self, args, state, control, **kwargs):
                self.model = kwargs.get("model")
                self.optimizer = kwargs.get("optimizer")
                self.lr_scheduler = kwargs.get("lr_scheduler")
                self.scaler = kwargs.get("scaler")
                if self.model is None or self.optimizer is None:
                    raise RuntimeError("model and optimizer are required for checkpointing")
                return control

            def on_log(self, args, state, control, logs=None, **kwargs):
                self._logs = dict(logs or {})
                return control

            def on_step_end(self, args, state, control, **kwargs):
                step = state.global_step
                if step and save_every and step % save_every == 0:
                    if self.model is None or self.optimizer is None:
                        raise RuntimeError(
                            "Checkpoint callback missing model/optimizer; on_train_begin not called"
                        )
                    payload = build_payload_bytes(
                        self.model,
                        self.optimizer,
                        self.lr_scheduler,
                        self.scaler,
                        rng_state=True,
                    )
                    manager.save_now(
                        step,
                        payload,
                        self._logs,
                        prefix="step",
                        rng_state=True,
                    )
                return control

        return _Callback()

    # ------------------------------------------------------------------
    # Helpers
    def _prune(self, prefix: str) -> None:
        if self.keep_last <= 0:
            return
        pattern = f"{prefix}-*.pt"
        ckpts = sorted(self.root.glob(pattern), key=self._extract_step)
        protected = {rec["path"] for rec in self._best_records}
        for p in ckpts[: -self.keep_last]:
            if p.name in protected:
                continue
            try:
                p.unlink()
            except FileNotFoundError:
                pass

    def _update_best(self, path: Path, step: int, metrics: Optional[Dict[str, float]]) -> None:
        if not self.metric or not metrics or self.metric not in metrics:
            return
        val = float(metrics[self.metric])
        better = False
        if self._best is None:
            better = True
        elif self.mode == "min":
            better = val < self._best
        else:
            better = val > self._best
        if better:
            record = {"step": step, "value": val, "path": path.name}
            existing = [r for r in self._best_records if r["path"] != path.name]
            existing.append(record)

            def keyfn(item: dict[str, Any]) -> tuple[float, int]:
                value = float(item.get("value", 0.0))
                step_idx = int(item.get("step", 0))
                return (value, step_idx) if self.mode == "min" else (-value, step_idx)

            existing.sort(key=keyfn)
            self._best_records = existing[: self.best_k]
            self._best = self._best_records[0]["value"] if self._best_records else None
            top = self._best_records[0]
            payload = {
                "value": top["value"],
                "step": top["step"],
                "path": top["path"],
                "items": self._best_records,
            }
            self._best_meta.write_text(
                json.dumps(payload, indent=2, sort_keys=True), encoding="utf-8"
            )
            self._refresh_best_symlinks()

    def _refresh_best_symlinks(self) -> None:
        if not self._best_dir.exists():
            self._best_dir.mkdir(parents=True, exist_ok=True)
        desired = set()
        for idx, record in enumerate(self._best_records, start=1):
            link = self._best_dir / f"best-{idx}.pt"
            target = self.root / record["path"]
            desired.add(link.name)
            try:
                if link.exists() or link.is_symlink():
                    link.unlink()
            except FileNotFoundError:
                pass
            try:
                rel = os.path.relpath(target, start=self._best_dir)
                os.symlink(rel, link)
            except OSError:
                link.write_text(str(target), encoding="utf-8")
        for child in list(self._best_dir.iterdir()):
            if child.name not in desired:
                try:
                    if child.is_symlink() or child.is_file():
                        child.unlink()
                except FileNotFoundError:
                    pass
        try:
            if self._best_file.exists() or self._best_file.is_symlink():
                self._best_file.unlink()
        except FileNotFoundError:
            pass
        if self._best_records:
            best_target = self._best_records[0]["path"]
            try:
                os.symlink(best_target, self._best_file)
            except OSError:
                self._best_file.write_text(best_target, encoding="utf-8")

    @staticmethod
    def find_resume(root: str | Path) -> Optional[str]:
        path = Path(root)
        candidates = list(path.glob("ckpt-*.pt")) + list(path.glob("step-*.pt"))
        if not candidates:
            return None
        latest = max(candidates, key=CheckpointManager._extract_step)
        return str(latest)


__all__ = ["CheckpointManager"]<|MERGE_RESOLUTION|>--- conflicted
+++ resolved
@@ -19,9 +19,6 @@
     DeprecationWarning,
     stacklevel=2,
 )
-<<<<<<< HEAD
-
-=======
 try:
     from codex_ml.utils.checkpointing import CheckpointManager  # type: ignore
 except Exception:
@@ -131,7 +128,6 @@
             buffer = io.BytesIO()
             _torch.save(payload, buffer)
             return buffer.getvalue()
->>>>>>> bfd2c856
 
 class CheckpointManager:
     """Lightweight step-based checkpoint manager."""
