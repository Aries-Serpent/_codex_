from __future__ import annotations

import argparse
from dataclasses import dataclass
from pathlib import Path
from typing import Any, Dict, Optional, Sequence

import numpy as np
import torch
from omegaconf import DictConfig, OmegaConf
from torch.nn.utils import clip_grad_norm_
from torch.utils.data import DataLoader

from codex_ml.monitoring.codex_logging import (
    CodexLoggers,
    _codex_log_all,
    _codex_logging_bootstrap,
)
from codex_ml.utils.checkpointing import (
    dump_rng_state,
    load_checkpoint,
    load_rng_state,
    save_checkpoint,
    set_seed,
)
from codex_ml.utils.config_loader import load_training_cfg

try:  # optional LoRA support
    from peft import LoraConfig, get_peft_model  # type: ignore
except Exception:  # pragma: no cover - optional
    LoraConfig = None  # type: ignore
    get_peft_model = None  # type: ignore

from training.engine_hf_trainer import _compute_metrics, run_hf_trainer


<<<<<<< HEAD
def main(argv: Sequence[str] | None = None) -> int:
    """Training orchestrator entry point.

    Parameters are parsed from ``argv`` allowing the function to be invoked from
    tests. A minimal configuration is loaded via ``load_training_cfg`` and the
    selected trainer is executed. Only a small subset of configuration fields are
    propagated to the trainer to keep the orchestrator lightweight.
    """

    parser = argparse.ArgumentParser(description="Training orchestrator")
    parser.add_argument(
        "--texts",
        nargs="+",
        help="Training texts; required if config.training.texts is unset",
    )
    parser.add_argument(
        "--output-dir", type=Path, default=Path("runs"), help="Directory for outputs"
    )
    parser.add_argument(
        "--trainer",
        choices=["hf", "custom"],
        default="hf",
        help="Which trainer backend to use",
    )
    parser.add_argument(
        "--override",
        dest="overrides",
        action="append",
        default=[],
        help="Hydra style config override (key=value)",
    )
    args = parser.parse_args(list(argv) if argv is not None else None)

    cfg: DictConfig = load_training_cfg(allow_fallback=True, overrides=args.overrides)
    assert cfg  # ensure config loaded

    texts = args.texts or getattr(cfg.training, "texts", None)
    if not texts:
        parser.error("--texts is required when config.training.texts is unset")

    if args.trainer == "hf":
        run_hf_trainer(
            texts,
            args.output_dir,
            seed=int(cfg.training.seed),
            gradient_accumulation_steps=int(
                getattr(cfg.training, "gradient_accumulation_steps", 1)
            ),
        )
    else:
        from codex_ml.models import MiniLM, MiniLMConfig
        from training.data_utils import TextDataset, split_texts
=======
def main(argv: list[str] | None = None) -> int:
    """Training orchestrator entry point.

    The function loads configuration via :func:`load_training_cfg`, prepares
    datasets and dispatches to either the HuggingFace trainer or a minimal
    custom loop depending on ``--engine``.
    """

    parser = argparse.ArgumentParser(description="Training orchestrator")
    parser.add_argument("--engine", choices=["hf", "custom"], default="hf")
    parser.add_argument("--texts", nargs="+", help="Training texts")
    parser.add_argument("--val-texts", nargs="*", default=None)
    parser.add_argument("--output-dir", type=Path, default=Path("runs"))
    parser.add_argument(
        "--cfg-override",
        nargs="*",
        default=None,
        help="Hydra-style overrides for load_training_cfg",
    )
    args = parser.parse_args(argv)

    cfg: DictConfig = load_training_cfg(allow_fallback=True, overrides=args.cfg_override)
    training_cfg: Dict[str, Any] = OmegaConf.to_container(cfg, resolve=True)  # type: ignore[assignment]
    nested = training_cfg.pop("training", {})
    if isinstance(nested, dict):
        training_cfg.update(nested)

    if args.engine == "hf":
        kw: Dict[str, Any] = {"hydra_cfg": training_cfg}
        for key in (
            "seed",
            "gradient_accumulation_steps",
            "precision",
            "lora_r",
            "lora_alpha",
        ):
            if key in training_cfg:
                kw[key] = training_cfg[key]
        run_hf_trainer(args.texts, args.output_dir, val_texts=args.val_texts, **kw)
    else:
        from codex_ml.models import MiniLM, MiniLMConfig
        from training.data_utils import TextDataset
>>>>>>> a21d9ece

        class _Tok:
            def __init__(self) -> None:
                self.vocab: Dict[str, int] = {}

            def encode(self, txt: str) -> list[int]:
                ids = []
                for tok in txt.split():
                    if tok not in self.vocab:
                        self.vocab[tok] = len(self.vocab)
                    ids.append(self.vocab[tok])
                return ids

        tokenizer = _Tok()
<<<<<<< HEAD
        train_txt, val_txt = split_texts(texts, seed=int(cfg.training.seed))
        for t in train_txt + val_txt:
            tokenizer.encode(t)
        model = MiniLM(MiniLMConfig(vocab_size=len(tokenizer.vocab)))
        train_ds = TextDataset(train_txt, tokenizer, block_size=16)
        val_ds = TextDataset(val_txt, tokenizer, block_size=16)
        train_cfg = TrainCfg(
            epochs=int(getattr(cfg.training, "epochs", 1)),
            seed=int(cfg.training.seed),
        )
        run_custom_trainer(model, tokenizer, train_ds, val_ds, train_cfg)
=======
        all_txts = list(args.texts) + (list(args.val_texts) if args.val_texts else [])
        for t in all_txts:
            tokenizer.encode(t)
        model = MiniLM(MiniLMConfig(vocab_size=len(tokenizer.vocab)))
        train_ds = TextDataset(args.texts, tokenizer, block_size=16)
        val_ds = TextDataset(args.val_texts, tokenizer, block_size=16) if args.val_texts else None
        cfg_obj = TrainCfg(
            **{f: training_cfg.get(f, getattr(TrainCfg, f)) for f in TrainCfg.__annotations__}
        )
        run_custom_trainer(model, tokenizer, train_ds, val_ds, cfg_obj)

>>>>>>> a21d9ece
    return 0


def _worker_init_fn(worker_id: int) -> None:
    """Initialise worker seed deterministically."""
    seed = torch.initial_seed() % 2**32
    np.random.seed(seed + worker_id)


@dataclass
class TrainCfg:
    epochs: int = 1
    batch_size: int = 8
    grad_accum: int = 1
    lr: float = 5e-4
    weight_decay: float = 0.0
    warmup_steps: int = 0
    max_steps: Optional[int] = None
    max_grad_norm: Optional[float] = 1.0
    dtype: str = "fp32"  # fp32|fp16|bf16
    log_every: int = 50
    save_every: int = 500
    patience: int = 100
    seed: int = 42
    resume_from: Optional[str] = None
    checkpoint_dir: str = "checkpoints"
    use_lora: bool = False
    device: Optional[str] = None
    limit_train_batches: Optional[int] = None
    limit_val_batches: Optional[int] = None


def run_custom_trainer(model, tokenizer, train_ds, val_ds, cfg: TrainCfg) -> Dict[str, Any]:
    """Train ``model`` on ``train_ds`` using a minimal deterministic loop."""

    device = torch.device(cfg.device or ("cuda" if torch.cuda.is_available() else "cpu"))
    model.to(device)
    set_seed(cfg.seed)
    loggers: CodexLoggers = _codex_logging_bootstrap(argparse.Namespace())

    if cfg.use_lora and LoraConfig and get_peft_model:
        try:
            lcfg = LoraConfig(r=4, lora_alpha=16, lora_dropout=0.0, bias="none")
            model = get_peft_model(model, lcfg)
        except Exception:
            pass

    optimizer = torch.optim.AdamW(model.parameters(), lr=cfg.lr, weight_decay=cfg.weight_decay)
    scheduler = None
    if cfg.warmup_steps and cfg.max_steps is not None:
        max_steps = cfg.max_steps

        def lr_lambda(step: int) -> float:
            if step < cfg.warmup_steps:
                return step / float(max(1, cfg.warmup_steps))
            return max(0.0, (max_steps - step) / float(max(1, max_steps - cfg.warmup_steps)))

        scheduler = torch.optim.lr_scheduler.LambdaLR(optimizer, lr_lambda)

    start_epoch = 0
    global_step = 0
    best_val = float("inf")
    start_step = 0
    if cfg.resume_from:
        try:
            start_epoch, extra = load_checkpoint(cfg.resume_from, model, optimizer, scheduler)
            global_step = int(extra.get("global_step", 0))
            best_val = float(extra.get("best_val", best_val))
            start_step = int(extra.get("step_in_epoch", 0))
            if rng := extra.get("rng_state"):
                load_rng_state(rng)
        except Exception:
            pass

    train_loader = DataLoader(
        train_ds,
        batch_size=cfg.batch_size,
        shuffle=True,
        drop_last=True,
        pin_memory=torch.cuda.is_available(),
        worker_init_fn=_worker_init_fn,
        generator=torch.Generator().manual_seed(cfg.seed),
    )
    val_loader = None
    if val_ds is not None:
        val_loader = DataLoader(
            val_ds,
            batch_size=cfg.batch_size,
            shuffle=False,
            drop_last=False,
            pin_memory=torch.cuda.is_available(),
            worker_init_fn=_worker_init_fn,
            generator=torch.Generator().manual_seed(cfg.seed),
        )

    use_amp = cfg.dtype in {"fp16", "bf16"} and torch.cuda.is_available()
    scaler = torch.cuda.amp.GradScaler(enabled=cfg.dtype == "fp16")
    autocast_dtype = {
        "fp16": torch.float16,
        "bf16": torch.bfloat16,
    }.get(cfg.dtype, torch.float32)

    history: list[float] = []
    patience_ctr = 0
    for epoch in range(start_epoch, cfg.epochs):
        model.train()
        optimizer.zero_grad(set_to_none=True)
        for step, batch in enumerate(train_loader):
            if epoch == start_epoch and step < start_step:
                continue
            if cfg.limit_train_batches and step >= cfg.limit_train_batches:
                break
            for k, v in batch.items():
                batch[k] = v.to(device)
            with torch.autocast(device_type=device.type, dtype=autocast_dtype, enabled=use_amp):
                out = model(**batch)
                loss = out["loss"] if isinstance(out, dict) else out.loss
                loss = loss / cfg.grad_accum
            if cfg.dtype == "fp16":
                scaler.scale(loss).backward()
            else:
                loss.backward()
            if (step + 1) % cfg.grad_accum == 0:
                if cfg.max_grad_norm is not None:
                    if cfg.dtype == "fp16":
                        scaler.unscale_(optimizer)
                    clip_grad_norm_(model.parameters(), cfg.max_grad_norm)
                if cfg.dtype == "fp16":
                    scaler.step(optimizer)
                    scaler.update()
                else:
                    optimizer.step()
                optimizer.zero_grad(set_to_none=True)
                global_step += 1
                if scheduler:
                    scheduler.step()
                if global_step % cfg.log_every == 0:
                    loss_val = float(loss.detach().cpu().item() * cfg.grad_accum)
                    history.append(loss_val)
                    try:
                        _codex_log_all(global_step, {"train_loss": loss_val}, loggers)
                    except Exception:
                        print(f"step {global_step}: loss {loss_val:.4f}")
                if cfg.save_every and global_step % cfg.save_every == 0:
                    ckpt = Path(cfg.checkpoint_dir) / f"step{global_step}.pt"
                    save_checkpoint(
                        ckpt,
                        model,
                        optimizer,
                        scheduler,
                        epoch,
                        {
                            "global_step": global_step,
                            "best_val": best_val,
                            "step_in_epoch": step + 1,
                            "rng_state": dump_rng_state(),
                        },
                    )
                if cfg.max_steps and global_step >= cfg.max_steps:
                    break
        if cfg.max_steps and global_step >= cfg.max_steps:
            break
        if epoch == start_epoch:
            start_step = 0
        if val_loader is not None:
            model.eval()
            preds = []
            labels = []
            with torch.no_grad():
                for j, vb in enumerate(val_loader):
                    if cfg.limit_val_batches and j >= cfg.limit_val_batches:
                        break
                    for k, v in vb.items():
                        vb[k] = v.to(device)
                    outputs = model(**vb)
                    logits = outputs["logits"] if isinstance(outputs, dict) else outputs.logits
                    preds.append(logits.cpu().numpy())
                    labels.append(vb["labels"].cpu().numpy())
            if preds and labels:
                metrics = _compute_metrics((np.concatenate(preds), np.concatenate(labels)))
                val_ppl = metrics.get("perplexity", float("inf"))
                if val_ppl < best_val:
                    best_val = val_ppl
                    patience_ctr = 0
                    ckpt = Path(cfg.checkpoint_dir) / "best.pt"
                    save_checkpoint(
                        ckpt,
                        model,
                        optimizer,
                        scheduler,
                        epoch,
                        {
                            "global_step": global_step,
                            "best_val": best_val,
                            "step_in_epoch": 0,
                            "rng_state": dump_rng_state(),
                        },
                    )
                else:
                    patience_ctr += 1
                if patience_ctr >= cfg.patience:
                    break
    return {"global_step": global_step, "history": history, "best_val": best_val}


def cli_main(*cli_args: str) -> None:  # pragma: no cover - simple CLI wrapper
    parser = argparse.ArgumentParser(description="Custom training loop")
    parser.add_argument("texts", nargs="+", help="Inline training texts")
    parser.add_argument("--epochs", type=int, default=1)
    args = parser.parse_args(list(cli_args))

    from codex_ml.models import MiniLM, MiniLMConfig
    from training.data_utils import TextDataset, split_texts

    class _Tok:
        def __init__(self) -> None:
            self.vocab: Dict[str, int] = {}

        def encode(self, txt: str) -> list[int]:
            ids = []
            for tok in txt.split():
                if tok not in self.vocab:
                    self.vocab[tok] = len(self.vocab)
                ids.append(self.vocab[tok])
            return ids

    tokenizer = _Tok()
    train_txt, val_txt = split_texts(args.texts, seed=0)
    # prime vocab
    for t in train_txt + val_txt:
        tokenizer.encode(t)
    model = MiniLM(MiniLMConfig(vocab_size=len(tokenizer.vocab)))
    train_ds = TextDataset(train_txt, tokenizer, block_size=16)
    val_ds = TextDataset(val_txt, tokenizer, block_size=16)
    cfg = TrainCfg(epochs=args.epochs, log_every=1)
    run_custom_trainer(model, tokenizer, train_ds, val_ds, cfg)


if __name__ == "__main__":  # pragma: no cover
    cli_main()<|MERGE_RESOLUTION|>--- conflicted
+++ resolved
@@ -34,86 +34,41 @@
 from training.engine_hf_trainer import _compute_metrics, run_hf_trainer
 
 
-<<<<<<< HEAD
 def main(argv: Sequence[str] | None = None) -> int:
     """Training orchestrator entry point.
 
-    Parameters are parsed from ``argv`` allowing the function to be invoked from
-    tests. A minimal configuration is loaded via ``load_training_cfg`` and the
-    selected trainer is executed. Only a small subset of configuration fields are
-    propagated to the trainer to keep the orchestrator lightweight.
+    Loads configuration via load_training_cfg, prepares datasets and dispatches
+    to either the HuggingFace trainer or a minimal custom loop depending on --engine.
     """
-
     parser = argparse.ArgumentParser(description="Training orchestrator")
+    parser.add_argument("--engine", choices=["hf", "custom"], default="hf", dest="engine")
     parser.add_argument(
         "--texts",
         nargs="+",
         help="Training texts; required if config.training.texts is unset",
     )
+    parser.add_argument("--val-texts", nargs="*", default=None)
     parser.add_argument(
         "--output-dir", type=Path, default=Path("runs"), help="Directory for outputs"
     )
     parser.add_argument(
-        "--trainer",
-        choices=["hf", "custom"],
-        default="hf",
-        help="Which trainer backend to use",
-    )
-    parser.add_argument(
-        "--override",
+        "--cfg-override",
         dest="overrides",
-        action="append",
-        default=[],
-        help="Hydra style config override (key=value)",
-    )
-    args = parser.parse_args(list(argv) if argv is not None else None)
-
-    cfg: DictConfig = load_training_cfg(allow_fallback=True, overrides=args.overrides)
-    assert cfg  # ensure config loaded
-
-    texts = args.texts or getattr(cfg.training, "texts", None)
-    if not texts:
-        parser.error("--texts is required when config.training.texts is unset")
-
-    if args.trainer == "hf":
-        run_hf_trainer(
-            texts,
-            args.output_dir,
-            seed=int(cfg.training.seed),
-            gradient_accumulation_steps=int(
-                getattr(cfg.training, "gradient_accumulation_steps", 1)
-            ),
-        )
-    else:
-        from codex_ml.models import MiniLM, MiniLMConfig
-        from training.data_utils import TextDataset, split_texts
-=======
-def main(argv: list[str] | None = None) -> int:
-    """Training orchestrator entry point.
-
-    The function loads configuration via :func:`load_training_cfg`, prepares
-    datasets and dispatches to either the HuggingFace trainer or a minimal
-    custom loop depending on ``--engine``.
-    """
-
-    parser = argparse.ArgumentParser(description="Training orchestrator")
-    parser.add_argument("--engine", choices=["hf", "custom"], default="hf")
-    parser.add_argument("--texts", nargs="+", help="Training texts")
-    parser.add_argument("--val-texts", nargs="*", default=None)
-    parser.add_argument("--output-dir", type=Path, default=Path("runs"))
-    parser.add_argument(
-        "--cfg-override",
         nargs="*",
         default=None,
         help="Hydra-style overrides for load_training_cfg",
     )
-    args = parser.parse_args(argv)
-
-    cfg: DictConfig = load_training_cfg(allow_fallback=True, overrides=args.cfg_override)
+    args = parser.parse_args(list(argv) if argv is not None else None)
+
+    cfg: DictConfig = load_training_cfg(allow_fallback=True, overrides=args.overrides)
     training_cfg: Dict[str, Any] = OmegaConf.to_container(cfg, resolve=True)  # type: ignore[assignment]
     nested = training_cfg.pop("training", {})
     if isinstance(nested, dict):
         training_cfg.update(nested)
+
+    texts = args.texts or training_cfg.get("texts")
+    if not texts:
+        parser.error("--texts is required when config.training.texts is unset")
 
     if args.engine == "hf":
         kw: Dict[str, Any] = {"hydra_cfg": training_cfg}
@@ -126,11 +81,10 @@
         ):
             if key in training_cfg:
                 kw[key] = training_cfg[key]
-        run_hf_trainer(args.texts, args.output_dir, val_texts=args.val_texts, **kw)
+        run_hf_trainer(texts, args.output_dir, val_texts=args.val_texts, **kw)
     else:
         from codex_ml.models import MiniLM, MiniLMConfig
         from training.data_utils import TextDataset
->>>>>>> a21d9ece
 
         class _Tok:
             def __init__(self) -> None:
@@ -145,31 +99,19 @@
                 return ids
 
         tokenizer = _Tok()
-<<<<<<< HEAD
-        train_txt, val_txt = split_texts(texts, seed=int(cfg.training.seed))
-        for t in train_txt + val_txt:
-            tokenizer.encode(t)
-        model = MiniLM(MiniLMConfig(vocab_size=len(tokenizer.vocab)))
-        train_ds = TextDataset(train_txt, tokenizer, block_size=16)
-        val_ds = TextDataset(val_txt, tokenizer, block_size=16)
-        train_cfg = TrainCfg(
-            epochs=int(getattr(cfg.training, "epochs", 1)),
-            seed=int(cfg.training.seed),
-        )
-        run_custom_trainer(model, tokenizer, train_ds, val_ds, train_cfg)
-=======
-        all_txts = list(args.texts) + (list(args.val_texts) if args.val_texts else [])
+        # Prime vocab with all text seen across train/val
+        all_txts = list(texts) + (list(args.val_texts) if args.val_texts else [])
         for t in all_txts:
             tokenizer.encode(t)
+
         model = MiniLM(MiniLMConfig(vocab_size=len(tokenizer.vocab)))
-        train_ds = TextDataset(args.texts, tokenizer, block_size=16)
+        train_ds = TextDataset(texts, tokenizer, block_size=16)
         val_ds = TextDataset(args.val_texts, tokenizer, block_size=16) if args.val_texts else None
         cfg_obj = TrainCfg(
             **{f: training_cfg.get(f, getattr(TrainCfg, f)) for f in TrainCfg.__annotations__}
         )
         run_custom_trainer(model, tokenizer, train_ds, val_ds, cfg_obj)
 
->>>>>>> a21d9ece
     return 0
 
 
@@ -203,8 +145,7 @@
 
 
 def run_custom_trainer(model, tokenizer, train_ds, val_ds, cfg: TrainCfg) -> Dict[str, Any]:
-    """Train ``model`` on ``train_ds`` using a minimal deterministic loop."""
-
+    """Train model on train_ds using a minimal deterministic loop."""
     device = torch.device(cfg.device or ("cuda" if torch.cuda.is_available() else "cpu"))
     model.to(device)
     set_seed(cfg.seed)
