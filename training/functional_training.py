from __future__ import annotations

import argparse
from dataclasses import dataclass
from pathlib import Path
from typing import Any, Dict, Optional

import numpy as np
import torch
from omegaconf import DictConfig
from torch.nn.utils import clip_grad_norm_
from torch.utils.data import DataLoader

from codex_ml.monitoring.codex_logging import (
    CodexLoggers,
    _codex_log_all,
    _codex_logging_bootstrap,
)
from codex_ml.utils.checkpointing import (
    dump_rng_state,
    load_checkpoint,
    load_rng_state,
    save_checkpoint,
    set_seed,
)
from codex_ml.utils.config_loader import load_training_cfg

try:  # optional LoRA support
    from peft import LoraConfig, get_peft_model  # type: ignore
except Exception:  # pragma: no cover - optional
    LoraConfig = None  # type: ignore
    get_peft_model = None  # type: ignore

from training.engine_hf_trainer import _compute_metrics


def main() -> int:
    """
    Training orchestrator entry.
    Uses robust config loader that prefers Hydra file configs, with deterministic fallback.
    """
    cfg: DictConfig = load_training_cfg(allow_fallback=True)
    assert cfg  # ensure config loaded
    # rest of training uses `cfg.training.*`
    # ...
    return 0


def _worker_init_fn(worker_id: int) -> None:
    """Initialise worker seed deterministically."""
    seed = torch.initial_seed() % 2**32
    np.random.seed(seed + worker_id)


@dataclass
class TrainCfg:
    epochs: int = 1
    batch_size: int = 8
    grad_accum: int = 1
    lr: float = 5e-4
    weight_decay: float = 0.0
    warmup_steps: int = 0
    max_steps: Optional[int] = None
    max_grad_norm: Optional[float] = 1.0
    dtype: str = "fp32"  # fp32|fp16|bf16
    log_every: int = 50
    save_every: int = 500
    patience: int = 100
    seed: int = 42
    resume_from: Optional[str] = None
    checkpoint_dir: str = "checkpoints"
    use_lora: bool = False
    device: Optional[str] = None
    limit_train_batches: Optional[int] = None
    limit_val_batches: Optional[int] = None


def run_custom_trainer(model, tokenizer, train_ds, val_ds, cfg: TrainCfg) -> Dict[str, Any]:
    """Train ``model`` on ``train_ds`` using a minimal deterministic loop."""

    device = torch.device(cfg.device or ("cuda" if torch.cuda.is_available() else "cpu"))
    model.to(device)
    set_seed(cfg.seed)
    loggers: CodexLoggers = _codex_logging_bootstrap(argparse.Namespace())

    if cfg.use_lora and LoraConfig and get_peft_model:
        try:
            lcfg = LoraConfig(r=4, lora_alpha=16, lora_dropout=0.0, bias="none")
            model = get_peft_model(model, lcfg)
        except Exception:
            pass

    optimizer = torch.optim.AdamW(model.parameters(), lr=cfg.lr, weight_decay=cfg.weight_decay)
    scheduler = None
    if cfg.warmup_steps and cfg.max_steps:

        def lr_lambda(step: int) -> float:
            if step < cfg.warmup_steps:
                return step / float(max(1, cfg.warmup_steps))
            return max(
                0.0, (cfg.max_steps - step) / float(max(1, cfg.max_steps - cfg.warmup_steps))
            )

        scheduler = torch.optim.lr_scheduler.LambdaLR(optimizer, lr_lambda)

    start_epoch = 0
    global_step = 0
    best_val = float("inf")
    start_step = 0
    if cfg.resume_from:
        try:
            start_epoch, extra = load_checkpoint(cfg.resume_from, model, optimizer, scheduler)
            global_step = int(extra.get("global_step", 0))
            best_val = float(extra.get("best_val", best_val))
            start_step = int(extra.get("step_in_epoch", 0))
            if rng := extra.get("rng_state"):
                load_rng_state(rng)
        except Exception:
            pass

    train_loader = DataLoader(
        train_ds,
        batch_size=cfg.batch_size,
        shuffle=True,
        drop_last=True,
        pin_memory=torch.cuda.is_available(),
        worker_init_fn=_worker_init_fn,
        generator=torch.Generator().manual_seed(cfg.seed),
    )
    val_loader = None
    if val_ds is not None:
        val_loader = DataLoader(
            val_ds,
            batch_size=cfg.batch_size,
            shuffle=False,
            drop_last=False,
            pin_memory=torch.cuda.is_available(),
            worker_init_fn=_worker_init_fn,
            generator=torch.Generator().manual_seed(cfg.seed),
        )

    use_amp = cfg.dtype in {"fp16", "bf16"} and torch.cuda.is_available()
    scaler = torch.cuda.amp.GradScaler(enabled=cfg.dtype == "fp16")
    autocast_dtype = {
        "fp16": torch.float16,
        "bf16": torch.bfloat16,
    }.get(cfg.dtype, torch.float32)

    history: list[float] = []
    patience_ctr = 0
    for epoch in range(start_epoch, cfg.epochs):
        model.train()
        optimizer.zero_grad(set_to_none=True)
        for step, batch in enumerate(train_loader):
            if epoch == start_epoch and step < start_step:
                continue
            if cfg.limit_train_batches and step >= cfg.limit_train_batches:
                break
            for k, v in batch.items():
                batch[k] = v.to(device)
            with torch.autocast(device_type=device.type, dtype=autocast_dtype, enabled=use_amp):
                out = model(**batch)
                loss = out["loss"] if isinstance(out, dict) else out.loss
                loss = loss / cfg.grad_accum
            if cfg.dtype == "fp16":
                scaler.scale(loss).backward()
            else:
                loss.backward()
            if (step + 1) % cfg.grad_accum == 0:
                if cfg.max_grad_norm is not None:
                    if cfg.dtype == "fp16":
                        scaler.unscale_(optimizer)
                    clip_grad_norm_(model.parameters(), cfg.max_grad_norm)
                if cfg.dtype == "fp16":
                    scaler.step(optimizer)
                    scaler.update()
                else:
                    optimizer.step()
                optimizer.zero_grad(set_to_none=True)
                global_step += 1
                if scheduler:
                    scheduler.step()
                if global_step % cfg.log_every == 0:
                    loss_val = float(loss.detach().cpu().item() * cfg.grad_accum)
                    history.append(loss_val)
                    try:
                        _codex_log_all(global_step, {"train_loss": loss_val}, loggers)
                    except Exception:
                        print(f"step {global_step}: loss {loss_val:.4f}")
                if cfg.save_every and global_step % cfg.save_every == 0:
                    ckpt = Path(cfg.checkpoint_dir) / f"step{global_step}.pt"
                    save_checkpoint(
                        ckpt,
                        model,
                        optimizer,
                        scheduler,
                        epoch,
                        {
                            "global_step": global_step,
                            "best_val": best_val,
                            "step_in_epoch": step + 1,
                            "rng_state": dump_rng_state(),
                        },
                    )
                if cfg.max_steps and global_step >= cfg.max_steps:
                    break
        if cfg.max_steps and global_step >= cfg.max_steps:
            break
        if epoch == start_epoch:
            start_step = 0
        if val_loader is not None:
            model.eval()
            preds = []
            labels = []
            with torch.no_grad():
                for j, vb in enumerate(val_loader):
                    if cfg.limit_val_batches and j >= cfg.limit_val_batches:
                        break
                    for k, v in vb.items():
                        vb[k] = v.to(device)
                    outputs = model(**vb)
                    logits = outputs["logits"] if isinstance(outputs, dict) else outputs.logits
                    preds.append(logits.cpu().numpy())
                    labels.append(vb["labels"].cpu().numpy())
            if preds and labels:
                metrics = _compute_metrics((np.concatenate(preds), np.concatenate(labels)))
                val_ppl = metrics.get("perplexity", float("inf"))
                if val_ppl < best_val:
                    best_val = val_ppl
                    patience_ctr = 0
                    ckpt = Path(cfg.checkpoint_dir) / "best.pt"
                    save_checkpoint(
                        ckpt,
                        model,
                        optimizer,
                        scheduler,
                        epoch,
                        {
                            "global_step": global_step,
                            "best_val": best_val,
                            "step_in_epoch": 0,
                            "rng_state": dump_rng_state(),
                        },
                    )
                else:
                    patience_ctr += 1
                if patience_ctr >= cfg.patience:
                    break
    return {"global_step": global_step, "history": history, "best_val": best_val}


<<<<<<< HEAD
def main() -> int:
    """
    Training orchestrator entry.
    Uses robust config loader that prefers Hydra file configs, with deterministic fallback.
    """
    _cfg: DictConfig = load_training_cfg(allow_fallback=True)
    # rest of training uses `_cfg.training.*`
    # ...
    return 0


if __name__ == "__main__":  # pragma: no cover
    raise SystemExit(main())
=======
def cli_main(*cli_args: str) -> None:  # pragma: no cover - simple CLI wrapper
    parser = argparse.ArgumentParser(description="Custom training loop")
    parser.add_argument("texts", nargs="+", help="Inline training texts")
    parser.add_argument("--epochs", type=int, default=1)
    args = parser.parse_args(list(cli_args))

    from codex_ml.models import MiniLM, MiniLMConfig
    from training.data_utils import TextDataset, split_texts

    class _Tok:
        def __init__(self) -> None:
            self.vocab: Dict[str, int] = {}

        def encode(self, txt: str) -> list[int]:
            ids = []
            for tok in txt.split():
                if tok not in self.vocab:
                    self.vocab[tok] = len(self.vocab)
                ids.append(self.vocab[tok])
            return ids

    tokenizer = _Tok()
    train_txt, val_txt = split_texts(args.texts, seed=0)
    # prime vocab
    for t in train_txt + val_txt:
        tokenizer.encode(t)
    model = MiniLM(MiniLMConfig(vocab_size=len(tokenizer.vocab)))
    train_ds = TextDataset(train_txt, tokenizer, block_size=16)
    val_ds = TextDataset(val_txt, tokenizer, block_size=16)
    cfg = TrainCfg(epochs=args.epochs, log_every=1)
    run_custom_trainer(model, tokenizer, train_ds, val_ds, cfg)


if __name__ == "__main__":  # pragma: no cover
    cli_main()
>>>>>>> cd6c4a8e
<|MERGE_RESOLUTION|>--- conflicted
+++ resolved
@@ -249,21 +249,6 @@
     return {"global_step": global_step, "history": history, "best_val": best_val}
 
 
-<<<<<<< HEAD
-def main() -> int:
-    """
-    Training orchestrator entry.
-    Uses robust config loader that prefers Hydra file configs, with deterministic fallback.
-    """
-    _cfg: DictConfig = load_training_cfg(allow_fallback=True)
-    # rest of training uses `_cfg.training.*`
-    # ...
-    return 0
-
-
-if __name__ == "__main__":  # pragma: no cover
-    raise SystemExit(main())
-=======
 def cli_main(*cli_args: str) -> None:  # pragma: no cover - simple CLI wrapper
     parser = argparse.ArgumentParser(description="Custom training loop")
     parser.add_argument("texts", nargs="+", help="Inline training texts")
@@ -298,5 +283,4 @@
 
 
 if __name__ == "__main__":  # pragma: no cover
-    cli_main()
->>>>>>> cd6c4a8e
+    cli_main()