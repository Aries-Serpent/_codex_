from __future__ import annotations

# ruff: noqa: I001

import argparse
import contextlib
import json
import logging
import os
import contextlib
from os import PathLike
from dataclasses import asdict, dataclass
from pathlib import Path
from typing import Any, Callable, Dict, Optional, Sequence

import numpy as np

import torch
from torch.nn.utils import clip_grad_norm_
from torch.utils.data import DataLoader

from codex_ml.logging.file_logger import FileLogger
from codex_ml.telemetry import EXAMPLES_PROCESSED, TRAIN_STEP_DURATION, track_time
from codex_ml.utils.checkpointing import (
    dump_rng_state,
    load_rng_state,
    load_training_checkpoint,
    save_checkpoint,
    set_seed,
)
from codex_ml.utils.experiment_tracking_mlflow import _as_flat_params, maybe_mlflow
from codex_ml.utils.hf_pinning import ensure_pinned_kwargs, load_from_pretrained

LOGGER = logging.getLogger(__name__)

# optional dependencies -----------------------------------------------------
try:  # pragma: no cover - optional config dependency
    from omegaconf import DictConfig, OmegaConf  # type: ignore
except Exception:  # pragma: no cover - omegaconf not installed
    DictConfig = Any  # type: ignore
    OmegaConf = None  # type: ignore

try:  # pragma: no cover - optional logging dependency
    from codex_ml.monitoring.codex_logging import (
        CodexLoggers,
        _codex_log_all,
        _codex_logging_bootstrap,
    )
except Exception:  # pragma: no cover - monitoring module missing
    CodexLoggers = Any  # type: ignore

    def _codex_log_all(*args: Any, **kwargs: Any) -> None:  # type: ignore
        """Fallback no-op logger when monitoring is unavailable."""

    def _codex_logging_bootstrap(*args: Any, **kwargs: Any) -> Dict[str, Any]:  # type: ignore
        return {}


try:  # pragma: no cover - optional system metrics dependency
    from codex_ml.monitoring.system_metrics import SystemMetricsLogger
except Exception:  # pragma: no cover - metrics optional
    SystemMetricsLogger = None  # type: ignore[misc]


try:  # pragma: no cover - optional manifest helper
    from codex_ml.data.checksums import manifest_for_paths  # type: ignore
except Exception:  # pragma: no cover - optional dependency missing
    manifest_for_paths = None  # type: ignore


try:  # pragma: no cover - optional model registry
    from codex_ml.models.registry import get_model
except Exception:  # pragma: no cover - minimal training may not need registry

    def get_model(*args: Any, **kwargs: Any):  # type: ignore
        raise RuntimeError("codex_ml.models.registry is unavailable")


try:  # pragma: no cover - optional system metrics dependency chain
    from codex_ml.utils.system_metrics import collect_metrics as collect_system_metrics
except Exception:  # pragma: no cover - optional dependency missing
    collect_system_metrics = None  # type: ignore[assignment]

try:  # pragma: no cover - optional HF trainer helpers
    from training.engine_hf_trainer import _compute_metrics, get_hf_revision, run_hf_trainer
except Exception:  # pragma: no cover - hf trainer not available

    def run_hf_trainer(*args: Any, **kwargs: Any) -> None:  # type: ignore
        raise RuntimeError("HuggingFace trainer is unavailable")

    def _compute_metrics(*args: Any, **kwargs: Any) -> Dict[str, float]:  # type: ignore
        return {}

    def get_hf_revision(identifier: PathLike[str] | str) -> str:
        norm = os.fspath(identifier) if isinstance(identifier, PathLike) else str(identifier)
        overrides: Dict[str, Any] = {}
        env_revision = os.environ.get("HF_REVISION")
        if env_revision:
            overrides["revision"] = env_revision
        try:
            revision, _ = ensure_pinned_kwargs(norm, overrides)
        except ValueError as exc:  # pragma: no cover - environment misconfiguration
            if env_revision:
                raise RuntimeError("HF_REVISION must be set to an immutable commit hash") from exc
            raise
        if revision is None:
            raise RuntimeError("Expected a remote identifier when resolving HF revision")
        return revision


_LOCAL_PATH_PREFIXES = ("./", "../", "/")


def _normalize_identifier(identifier: PathLike[str] | str | None) -> str | None:
    if identifier is None:
        return None
    if isinstance(identifier, PathLike):
        return os.fspath(identifier)
    return str(identifier)


def _looks_like_local_source(identifier: PathLike[str] | str | None) -> bool:
    norm = _normalize_identifier(identifier)
    if norm is None:
        return False
    if norm.startswith(_LOCAL_PATH_PREFIXES):
        return True
    try:
        return Path(norm).expanduser().exists()
    except OSError:
        return False


try:  # optional LoRA support
    from peft import LoraConfig, get_peft_model  # type: ignore
except Exception:  # pragma: no cover - optional
    LoraConfig = None  # type: ignore
    get_peft_model = None  # type: ignore


def main(argv: Sequence[str] | None = None) -> int:
    """Training orchestrator entry point.

    Loads configuration via load_training_cfg, prepares datasets and dispatches
    to either the HuggingFace trainer or a minimal custom loop depending on --engine.
    """
    from codex_ml.utils.config_loader import load_training_cfg  # local import

    parser = argparse.ArgumentParser(description="Training orchestrator entry.")
    parser.add_argument("--engine", choices=["hf", "custom"], default="hf")
    parser.add_argument("--texts", nargs="*", help="Training texts (overrides cfg.training.texts)")
    parser.add_argument("--val-texts", nargs="*", default=None)
    parser.add_argument("--output-dir", type=Path, default=Path("training_runs"))
    parser.add_argument(
        "--cfg-override",
        dest="overrides",
        nargs="*",
        default=None,
        help="Hydra-style overrides for load_training_cfg",
    )
    parser.add_argument("--lora-r", type=int, default=None, help="LoRA rank parameter")
    parser.add_argument("--lora-alpha", type=int, default=None, help="LoRA alpha parameter")
    parser.add_argument("--lora-dropout", type=float, default=None, help="LoRA dropout rate")
    args = parser.parse_args(list(argv) if argv is not None else None)

    cfg: DictConfig = load_training_cfg(allow_fallback=True, overrides=args.overrides)
    # Flatten training.* into top-level dict for hydra_cfg propagation
    training_cfg: Dict[str, Any] = OmegaConf.to_container(cfg, resolve=True)  # type: ignore[assignment]
    nested = training_cfg.pop("training", {})
    if isinstance(nested, dict):
        training_cfg.update(nested)

    texts = args.texts or training_cfg.get("texts")
    if not texts:
        parser.error("Provide training texts via --texts or config.training.texts")
    val_texts = args.val_texts or training_cfg.get("val_texts")
    seed = int(training_cfg.get("seed", 0))

    # Optionally record dataset manifest for reproducibility
    if manifest_for_paths is not None:
        manifest_sources = training_cfg.get("data_path")
        data_section = (
            training_cfg.get("data") if isinstance(training_cfg.get("data"), dict) else {}
        )
        if not manifest_sources and isinstance(data_section, dict):
            manifest_sources = data_section.get("path") or data_section.get("paths")
        if manifest_sources:
            import glob

            if isinstance(manifest_sources, (str, os.PathLike)):
                patterns = [os.fspath(manifest_sources)]
            elif isinstance(manifest_sources, (list, tuple, set)):
                patterns = [os.fspath(p) for p in manifest_sources]
            else:
                patterns = []
            collected: list[Path] = []
            for pattern in patterns:
                for candidate in glob.glob(pattern):
                    path = Path(candidate)
                    if path.is_file():
                        collected.append(path)
            if collected:
                try:
                    manifest_for_paths(
                        collected,
                        Path("artifacts/data_manifest.jsonl"),
                        {"run": training_cfg.get("run_name", "")},
                    )
                except Exception:
                    pass

    if args.engine == "hf":
        # Prepare keyword args and propagate hydra_cfg for downstream compatibility
        kw: Dict[str, Any] = {"hydra_cfg": training_cfg, "seed": seed}
        for key in ("gradient_accumulation_steps", "precision"):
            if key in training_cfg:
                kw[key] = training_cfg[key]
        if "grad_accum" in training_cfg and "gradient_accumulation_steps" not in kw:
            kw["gradient_accumulation_steps"] = training_cfg["grad_accum"]
        repro_cfg = training_cfg.get("reproducibility")
        if isinstance(repro_cfg, dict) and "cudnn_deterministic" in repro_cfg:
            kw["deterministic"] = bool(repro_cfg.get("cudnn_deterministic"))
        elif "deterministic" in training_cfg:
            kw["deterministic"] = bool(training_cfg["deterministic"])
        lora_cfg = training_cfg.get("lora")
        if isinstance(lora_cfg, dict) and lora_cfg.get("enable"):
            kw["lora_r"] = lora_cfg.get("r")
            kw["lora_alpha"] = lora_cfg.get("alpha", 16)
            kw["lora_dropout"] = lora_cfg.get("dropout")
        if args.lora_r is not None:
            kw["lora_r"] = args.lora_r
        if args.lora_alpha is not None:
            kw["lora_alpha"] = args.lora_alpha
        if args.lora_dropout is not None:
            kw["lora_dropout"] = args.lora_dropout
        run_hf_trainer(texts, args.output_dir, val_texts=val_texts, **kw)
    else:
        # Minimal custom path that mirrors HF inputs and labels suitable for CausalLM
        from datasets import Dataset  # type: ignore
        from transformers import AutoTokenizer  # type: ignore

        model_cfg = training_cfg.get(
            "model",
            {"name": training_cfg.get("model_name", "sshleifer/tiny-gpt2")},
        )
        model = get_model(model_cfg.get("name", "MiniLM"), model_cfg)
        tok_name = model_cfg.get("pretrained_model_name_or_path") or model_cfg.get("name")
        tokenizer_kwargs: Dict[str, Any] = {}
        if not _looks_like_local_source(tok_name):
            tokenizer_kwargs["revision"] = get_hf_revision(tok_name)
        tokenizer = load_from_pretrained(
            AutoTokenizer,
            tok_name,
            **tokenizer_kwargs,
        )
        if getattr(tokenizer, "pad_token", None) is None:
            tokenizer.pad_token = tokenizer.eos_token

        tokenized = tokenizer(list(texts), padding=True, return_tensors="pt")
        tokenized["labels"] = tokenized["input_ids"].clone()
        tokenized["labels"][tokenized["attention_mask"] == 0] = -100
        tokenized_np = {k: v.numpy() for k, v in tokenized.items()}
        train_ds = Dataset.from_dict(tokenized_np)

        val_ds = None
        if val_texts:
            val_tok = tokenizer(list(val_texts), padding=True, return_tensors="pt")
            val_tok["labels"] = val_tok["input_ids"].clone()
            val_tok["labels"][val_tok["attention_mask"] == 0] = -100
            val_ds = Dataset.from_dict({k: v.numpy() for k, v in val_tok.items()})

        train_kwargs = {
            f: training_cfg.get(f, getattr(TrainCfg, f)) for f in TrainCfg.__annotations__
        }
        lora_cfg = training_cfg.get("lora", {})
        train_kwargs["use_lora"] = bool(lora_cfg.get("enable", train_kwargs.get("use_lora")))
        train_kwargs["lora_r"] = lora_cfg.get("r", train_kwargs.get("lora_r"))
        train_kwargs["lora_alpha"] = lora_cfg.get("alpha", train_kwargs.get("lora_alpha"))
        train_kwargs["lora_dropout"] = lora_cfg.get("dropout", train_kwargs.get("lora_dropout"))
        train_cfg = TrainCfg(**train_kwargs)
        run_custom_trainer(model, tokenizer, train_ds, val_ds, train_cfg)
    return 0


def _worker_init_fn(worker_id: int) -> None:
    """Initialise worker seed deterministically."""
    seed = torch.initial_seed() % 2**32
    np.random.seed(seed + worker_id)


@dataclass
class TrainCfg:
    epochs: int = 1
    batch_size: int = 8
    grad_accum: int = 1
    lr: float = 5e-4
    weight_decay: float = 0.0
    warmup_steps: int = 0
    max_steps: Optional[int] = None
    max_grad_norm: Optional[float] = 1.0
    dtype: str = "fp32"  # fp32|fp16|bf16
    log_every: int = 50
    save_every: int = 500
    patience: int = 100
    seed: int = 42
    resume_from: Optional[str] = None
    checkpoint_dir: str = "checkpoints"
    use_lora: bool = False
    lora_r: int = 4
    lora_alpha: int = 16
    lora_dropout: float = 0.0
    device: Optional[str] = None
    limit_train_batches: Optional[int] = None
    limit_val_batches: Optional[int] = None
    dp_enabled: bool = False
    dp_noise_multiplier: float = 1.0
    dp_max_grad_norm: float = 1.0
    dp_target_delta: float = 1e-5
    mlflow_enable: bool = False
    mlflow_tracking_uri: Optional[str] = None
    deterministic: bool = True
    log_dir: str = "logs"
    log_formats: tuple[str, ...] = ("ndjson",)
    collate_fn: Optional[Callable[[dict[str, Any]], Any]] = None
<<<<<<< HEAD
    log_system_metrics: bool = False
    system_metrics_interval: float = 60.0
    system_metrics_path: Optional[str] = None
    keep_last: Optional[int] = None


def _prune_checkpoint_files(
    root: Path, keep_last: Optional[int], pattern: str = "step*.pt*"
) -> None:
    if keep_last is None or keep_last <= 0:
        return
    candidates = [p for p in root.glob(pattern) if p.is_file()]
    if len(candidates) <= keep_last:
        return
    candidates.sort(key=lambda item: item.stat().st_mtime)
    for stale in candidates[:-keep_last]:
        with contextlib.suppress(FileNotFoundError):
            stale.unlink()
        with contextlib.suppress(FileNotFoundError):
            stale.with_suffix(".meta.json").unlink()
=======
    keep_last_n: Optional[int] = 5
    log_system_metrics: bool = False


def _maybe_collect_system_metrics(enabled: bool) -> dict[str, float]:
    if not enabled or collect_system_metrics is None:
        return {}
    try:
        return collect_system_metrics()
    except Exception:  # pragma: no cover - metrics collection best effort
        LOGGER.debug("system metrics collection failed", exc_info=True)
        return {}


def _prune_old_checkpoints(directory: Path, keep_last: Optional[int]) -> None:
    if keep_last is None:
        return
    try:
        keep = int(keep_last)
    except (TypeError, ValueError):
        return
    if keep <= 0:
        patterns = ("step*.ptz", "step*.pt")
    else:
        patterns = ("step*.ptz", "step*.pt")
    candidates: list[Path] = []
    for pattern in patterns:
        candidates.extend(p for p in directory.glob(pattern) if p.is_file())
    if not candidates:
        return
    candidates = sorted(candidates, key=lambda p: p.stat().st_mtime, reverse=True)
    if keep <= 0:
        to_remove = candidates
    else:
        to_remove = candidates[keep:]
    for target in to_remove:
        with contextlib.suppress(FileNotFoundError):
            target.unlink()
>>>>>>> af9d89ef


def evaluate_batches(
    model,
    dataloader,
    metrics_fn,
    *,
    device: torch.device,
    limit_batches: int | None = None,
) -> dict[str, float]:
    """Evaluate ``model`` on ``dataloader`` and aggregate metrics without gradients."""

    import torch as _torch

    was_training = getattr(model, "training", False)
    model.eval()

    loss_total = 0.0
    loss_steps = 0
    preds: list[np.ndarray] = []
    labels: list[np.ndarray] = []

    with _torch.no_grad():
        for batch_index, batch in enumerate(dataloader):
            if limit_batches is not None and batch_index >= int(limit_batches):
                break
            for key, value in batch.items():
                batch[key] = value.to(device)
            outputs = model(**batch)
            if isinstance(outputs, dict):
                logits = outputs.get("logits")
                loss = outputs.get("loss")
            else:
                logits = getattr(outputs, "logits", None)
                loss = getattr(outputs, "loss", None)
            if loss is not None:
                loss_steps += 1
                loss_total += float(loss.detach().cpu().item())
            if logits is not None and metrics_fn is not None and "labels" in batch:
                preds.append(logits.detach().cpu().numpy())
                labels.append(batch["labels"].detach().cpu().numpy())

    metrics: dict[str, float] = {}
    if metrics_fn is not None and preds and labels:
        stacked = (np.concatenate(preds), np.concatenate(labels))
        metrics.update(metrics_fn(stacked))
    if loss_steps:
        metrics["loss"] = loss_total / float(loss_steps)
    metrics.setdefault("batches_evaluated", float(len(preds) or loss_steps))

    if was_training:
        model.train()

    return metrics


def evaluate_dataloader(model, dataloader, cfg: TrainCfg, device: torch.device) -> dict[str, float]:
    """Evaluate ``model`` on ``dataloader`` while aggregating metrics offline."""

    if dataloader is None:
        return {}

    metrics = evaluate_batches(
        model,
        dataloader,
        _compute_metrics,
        device=device,
        limit_batches=cfg.limit_val_batches,
    )
    if "num_batches" not in metrics and "batches_evaluated" in metrics:
        metrics["num_batches"] = float(metrics["batches_evaluated"])
    return metrics


def run_custom_trainer(model, tokenizer, train_ds, val_ds, cfg: TrainCfg) -> Dict[str, Any]:
    """Train ``model`` on ``train_ds`` using a minimal deterministic loop."""
    device = torch.device(cfg.device or ("cuda" if torch.cuda.is_available() else "cpu"))
    model.to(device)
    set_seed(cfg.seed, deterministic=cfg.deterministic)
    if device.type == "cuda" and cfg.dtype in {"fp32", "fp16", "bf16"}:
        assert (
            torch.backends.cudnn.deterministic
        ), "cuDNN must be deterministic; call set_reproducible()"
    loggers: CodexLoggers = _codex_logging_bootstrap(argparse.Namespace())

    if cfg.use_lora and LoraConfig and get_peft_model:
        try:
            lcfg = LoraConfig(
                r=cfg.lora_r,
                lora_alpha=cfg.lora_alpha,
                lora_dropout=cfg.lora_dropout,
                bias="none",
            )
            model = get_peft_model(model, lcfg)
        except Exception:
            pass

    metrics_path: Optional[Path] = None
    config_snapshot: Optional[Path] = None
    log_formats = tuple(cfg.log_formats)
    metrics_root: Path
    metrics_stem = "metrics"
    if cfg.mlflow_enable:
        artifact_root = Path(cfg.checkpoint_dir or ".codex") / "mlflow"
        artifact_root.mkdir(parents=True, exist_ok=True)
        metrics_root = artifact_root
        try:
            config_snapshot = artifact_root / "config.json"
            config_snapshot.write_text(
                json.dumps(asdict(cfg), indent=2, sort_keys=True),
                encoding="utf-8",
            )
        except Exception:
            config_snapshot = None
    else:
        metrics_root = Path(cfg.log_dir)

    metrics_logger = FileLogger(root=metrics_root, formats=log_formats, filename_stem=metrics_stem)
    metrics_path = metrics_logger.paths().get("ndjson")
    if metrics_path is not None and metrics_path.exists():
        try:
            metrics_path.unlink()
        except Exception:
            pass

    def _append_metric(
        record: Dict[str, object], system_metrics: Optional[dict[str, float]] = None
    ) -> None:
        payload = dict(record)
        metrics = system_metrics
        if metrics is None:
            metrics = _maybe_collect_system_metrics(cfg.log_system_metrics)
        if metrics:
            payload.update({f"sys_{key}": value for key, value in metrics.items()})
        metrics_logger.log(payload)

    system_logger = None
    if cfg.log_system_metrics and SystemMetricsLogger is not None:
        base_dir = Path(cfg.checkpoint_dir)
        target = (
            Path(cfg.system_metrics_path)
            if isinstance(cfg.system_metrics_path, (str, Path)) and cfg.system_metrics_path
            else base_dir / "system_metrics.ndjson"
        )
        target = Path(target)
        if not target.is_absolute():
            target = base_dir / target
        try:
            system_logger = SystemMetricsLogger(
                target, interval=max(0.5, float(cfg.system_metrics_interval))
            )
            system_logger.start()
        except Exception:
            system_logger = None

    optimizer = torch.optim.AdamW(model.parameters(), lr=cfg.lr, weight_decay=cfg.weight_decay)
    scheduler = None
    if cfg.warmup_steps and cfg.max_steps is not None:
        max_steps = cfg.max_steps

        def lr_lambda(step: int) -> float:
            if step < cfg.warmup_steps:
                return step / float(max(1, cfg.warmup_steps))
            return max(0.0, (max_steps - step) / float(max(1, max_steps - cfg.warmup_steps)))

        scheduler = torch.optim.lr_scheduler.LambdaLR(optimizer, lr_lambda)

    start_epoch = 0
    global_step = 0
    best_val = float("inf")
    start_step = 0
    if cfg.resume_from:
        try:
            state = load_training_checkpoint(cfg.resume_from, model, optimizer, scheduler)
            start_epoch = int(state.get("epoch") or 0)
            extra = state.get("extra", {})
            global_step = int(extra.get("global_step", 0))
            best_val = float(extra.get("best_val", best_val))
            start_step = int(extra.get("step_in_epoch", 0))
            if rng := extra.get("rng_state"):
                load_rng_state(rng)
        except Exception:
            pass

    train_loader = DataLoader(
        train_ds,
        batch_size=cfg.batch_size,
        shuffle=True,
        drop_last=True,
        pin_memory=torch.cuda.is_available(),
        worker_init_fn=_worker_init_fn,
        generator=torch.Generator().manual_seed(cfg.seed),
        collate_fn=cfg.collate_fn,
    )
    val_loader = None
    if val_ds is not None:
        val_loader = DataLoader(
            val_ds,
            batch_size=cfg.batch_size,
            shuffle=False,
            drop_last=False,
            pin_memory=torch.cuda.is_available(),
            worker_init_fn=_worker_init_fn,
            generator=torch.Generator().manual_seed(cfg.seed),
            collate_fn=cfg.collate_fn,
        )

    privacy_engine = None
    if cfg.dp_enabled:
        try:
            from opacus import PrivacyEngine  # type: ignore

            privacy_engine = PrivacyEngine()
            model, optimizer, train_loader = privacy_engine.make_private(
                module=model,
                optimizer=optimizer,
                data_loader=train_loader,
                noise_multiplier=cfg.dp_noise_multiplier,
                max_grad_norm=cfg.dp_max_grad_norm,
            )
        except Exception:
            privacy_engine = None

    use_amp = cfg.dtype in {"fp16", "bf16"} and torch.cuda.is_available()
    scaler = torch.cuda.amp.GradScaler(enabled=cfg.dtype == "fp16")
    autocast_dtype = {
        "fp16": torch.float16,
        "bf16": torch.bfloat16,
    }.get(cfg.dtype, torch.float32)

    history: list[float] = []
    patience_ctr = 0

    run_name = f"run-{cfg.seed}"
    with maybe_mlflow(
        enable=bool(cfg.mlflow_enable),
        run_name=run_name,
        tracking_uri=cfg.mlflow_tracking_uri,
    ) as mlf:
        try:
            if cfg.mlflow_enable:
                try:
                    params = {
                        "training.lr": cfg.lr,
                        "training.batch_size": cfg.batch_size,
                        "training.epochs": cfg.epochs,
                        "training.grad_accum": cfg.grad_accum,
                        "training.dtype": cfg.dtype,
                        "training.max_grad_norm": cfg.max_grad_norm,
                        "training.use_lora": cfg.use_lora,
                    }
                    mlf.log_params(_as_flat_params(params))
                except Exception:
                    pass

            for epoch in range(start_epoch, cfg.epochs):
                model.train()
                optimizer.zero_grad(set_to_none=True)
                for step, batch in enumerate(train_loader):
                    if epoch == start_epoch and step < start_step:
                        continue
                    if cfg.limit_train_batches and step >= cfg.limit_train_batches:
                        break

                    @track_time(TRAIN_STEP_DURATION)
                    def _step() -> float:
                        for k, v in batch.items():
                            batch[k] = v.to(device)
                        with torch.autocast(
                            device_type=device.type, dtype=autocast_dtype, enabled=use_amp
                        ):
                            out = model(**batch)
                            loss_t = out["loss"] if isinstance(out, dict) else out.loss
                            loss_t = loss_t / cfg.grad_accum
                        if cfg.dtype == "fp16":
                            scaler.scale(loss_t).backward()
                        else:
<<<<<<< HEAD
                            loss_t.backward()
                        if (step + 1) % cfg.grad_accum == 0:
                            if cfg.max_grad_norm is not None:
                                if cfg.dtype == "fp16":
                                    scaler.unscale_(optimizer)
                                clip_grad_norm_(model.parameters(), cfg.max_grad_norm)
                            if cfg.dtype == "fp16":
                                scaler.step(optimizer)
                                scaler.update()
                            else:
                                optimizer.step()
                            optimizer.zero_grad(set_to_none=True)
                        return float(loss_t.detach())

                    loss = _step()
                    if EXAMPLES_PROCESSED:
                        first = next(iter(batch.values()))
                        EXAMPLES_PROCESSED.inc(int(getattr(first, "shape", [0])[0]))
                    global_step += 1
                    if scheduler:
                        scheduler.step()
                    if global_step % cfg.log_every == 0:
                        loss_val = float(loss * cfg.grad_accum)
                        history.append(loss_val)
                        try:
                            _codex_log_all(global_step, {"train_loss": loss_val}, loggers)
                        except Exception:
                            print(f"step {global_step}: loss {loss_val:.4f}")
                        if cfg.mlflow_enable:
                            try:
                                mlf.log_metrics({"train/loss": loss_val}, step=global_step)
                            except Exception:
                                pass
                            _append_metric(
                                {
                                    "phase": "train",
                                    "epoch": epoch + 1,
                                    "step": global_step,
                                    "loss": loss_val,
                                }
                            )
                    if cfg.save_every and global_step % cfg.save_every == 0:
                        ckpt = Path(cfg.checkpoint_dir) / f"step{global_step:08d}.ptz"
                        save_checkpoint(
                            ckpt,
                            model,
                            optimizer,
                            scheduler,
                            epoch + 1,
                            {
                                "global_step": global_step,
                                "best_val": best_val,
                                "step_in_epoch": step + 1,
                                "rng_state": dump_rng_state(),
                            },
                        )
                        _prune_checkpoint_files(Path(cfg.checkpoint_dir), cfg.keep_last)
                    if cfg.max_steps and global_step >= cfg.max_steps:
                        break
                if cfg.max_steps and global_step >= cfg.max_steps:
                    break
                if epoch == start_epoch:
                    start_step = 0
                if val_loader is not None:
                    metrics = evaluate_dataloader(model, val_loader, cfg, device)
                    if metrics:
                        numeric_metrics = {
                            f"val_{k}": float(v)
                            for k, v in metrics.items()
                            if isinstance(v, (int, float))
                        }
                        if numeric_metrics:
                            try:
                                _codex_log_all(global_step, numeric_metrics, loggers)
                            except Exception:
                                pass
                        if cfg.mlflow_enable:
                            try:
                                mlf.log_metrics(
                                    {f"eval/{k}": float(v) for k, v in numeric_metrics.items()},
                                    step=global_step,
                                )
                            except Exception:
                                pass
                            _append_metric(
                                {
                                    "phase": "eval",
                                    "epoch": epoch + 1,
                                    "step": global_step,
                                    **{k: float(v) for k, v in numeric_metrics.items()},
                                }
                            )
                    val_ppl = float(metrics.get("perplexity", float("inf")))
                    if metrics.get("num_batches", 0) > 0 and val_ppl < best_val:
                        best_val = val_ppl
                        patience_ctr = 0
                        ckpt = Path(cfg.checkpoint_dir) / "best.ptz"
                        save_checkpoint(
                            ckpt,
                            model,
                            optimizer,
                            scheduler,
                            epoch + 1,
                            {
                                "global_step": global_step,
                                "best_val": best_val,
                                "step_in_epoch": 0,
                                "rng_state": dump_rng_state(),
                            },
                        )
                    else:
                        patience_ctr += 1
                    if patience_ctr >= cfg.patience:
                        break
                if privacy_engine is not None:
                    try:
                        eps, _ = privacy_engine.get_privacy_spent(cfg.dp_target_delta)
                        _codex_log_all(global_step, {"epsilon": float(eps)}, loggers)
                        if cfg.mlflow_enable:
                            try:
                                mlf.log_metrics(
                                    {"train/privacy_epsilon": float(eps)}, step=global_step
                                )
                            except Exception:
                                pass
                            _append_metric(
                                {
                                    "phase": "privacy",
                                    "epoch": epoch + 1,
                                    "step": global_step,
                                    "epsilon": float(eps),
                                }
                            )
                    except Exception:
                        pass
        finally:
            if system_logger is not None:
                try:
                    system_logger.stop()
=======
                            optimizer.step()
                        optimizer.zero_grad(set_to_none=True)
                    return float(loss_t.detach())

                loss = _step()
                if EXAMPLES_PROCESSED:
                    first = next(iter(batch.values()))
                    EXAMPLES_PROCESSED.inc(int(getattr(first, "shape", [0])[0]))
                global_step += 1
                if scheduler:
                    scheduler.step()
                if global_step % cfg.log_every == 0:
                    loss_val = float(loss * cfg.grad_accum)
                    history.append(loss_val)
                    system_metrics = _maybe_collect_system_metrics(cfg.log_system_metrics)
                    if system_metrics:
                        payload = {f"sys_{k}": v for k, v in system_metrics.items()}
                    else:
                        payload = {}
                    try:
                        log_payload = {"train_loss": loss_val, **payload}
                        _codex_log_all(global_step, log_payload, loggers)
                    except Exception:
                        print(f"step {global_step}: loss {loss_val:.4f}")
                    if cfg.mlflow_enable:
                        try:
                            ml_payload = {"train/loss": loss_val}
                            if system_metrics:
                                ml_payload.update(
                                    {f"system/{k}": float(v) for k, v in system_metrics.items()}
                                )
                            mlf.log_metrics(ml_payload, step=global_step)
                        except Exception:
                            pass
                    _append_metric(
                        {
                            "phase": "train",
                            "epoch": epoch + 1,
                            "step": global_step,
                            "loss": loss_val,
                        },
                        system_metrics,
                    )
                if cfg.save_every and global_step % cfg.save_every == 0:
                    ckpt = Path(cfg.checkpoint_dir) / f"step{global_step}.ptz"
                    save_checkpoint(
                        ckpt,
                        model,
                        optimizer,
                        scheduler,
                        epoch,
                        {
                            "global_step": global_step,
                            "best_val": best_val,
                            "step_in_epoch": step + 1,
                            "rng_state": dump_rng_state(),
                        },
                    )
                    _prune_old_checkpoints(Path(cfg.checkpoint_dir), cfg.keep_last_n)
                if cfg.max_steps and global_step >= cfg.max_steps:
                    break
            if cfg.max_steps and global_step >= cfg.max_steps:
                break
            if epoch == start_epoch:
                start_step = 0
            if val_loader is not None:
                metrics = evaluate_dataloader(model, val_loader, cfg, device)
                if metrics:
                    numeric_metrics = {
                        f"val_{k}": float(v)
                        for k, v in metrics.items()
                        if isinstance(v, (int, float))
                    }
                    if numeric_metrics:
                        eval_system_metrics = _maybe_collect_system_metrics(cfg.log_system_metrics)
                        if eval_system_metrics:
                            numeric_metrics.update(
                                {f"sys_{k}": v for k, v in eval_system_metrics.items()}
                            )
                        try:
                            _codex_log_all(global_step, numeric_metrics, loggers)
                        except Exception:
                            pass
                        ml_numeric = {
                            key: value
                            for key, value in numeric_metrics.items()
                            if not key.startswith("sys_")
                        }
                    else:
                        eval_system_metrics = _maybe_collect_system_metrics(cfg.log_system_metrics)
                        ml_numeric = numeric_metrics.copy()
                    if cfg.mlflow_enable:
                        try:
                            ml_payload = {f"eval/{k}": float(v) for k, v in ml_numeric.items()}
                            if eval_system_metrics:
                                ml_payload.update(
                                    {
                                        f"system/{k}": float(v)
                                        for k, v in eval_system_metrics.items()
                                    }
                                )
                            mlf.log_metrics(ml_payload, step=global_step)
                        except Exception:
                            pass
                    _append_metric(
                        {
                            "phase": "eval",
                            "epoch": epoch + 1,
                            "step": global_step,
                            **{
                                k: float(v)
                                for k, v in metrics.items()
                                if isinstance(v, (int, float))
                            },
                        },
                        eval_system_metrics,
                    )
                val_ppl = float(metrics.get("perplexity", float("inf")))
                if metrics.get("num_batches", 0) > 0 and val_ppl < best_val:
                    best_val = val_ppl
                    patience_ctr = 0
                    ckpt = Path(cfg.checkpoint_dir) / "best.ptz"
                    save_checkpoint(
                        ckpt,
                        model,
                        optimizer,
                        scheduler,
                        epoch,
                        {
                            "global_step": global_step,
                            "best_val": best_val,
                            "step_in_epoch": 0,
                            "rng_state": dump_rng_state(),
                        },
                    )
                else:
                    patience_ctr += 1
                if patience_ctr >= cfg.patience:
                    break
            if privacy_engine is not None:
                try:
                    eps, _ = privacy_engine.get_privacy_spent(cfg.dp_target_delta)
                    privacy_metrics = _maybe_collect_system_metrics(cfg.log_system_metrics)
                    payload = {"epsilon": float(eps)}
                    if privacy_metrics:
                        payload.update({f"sys_{k}": v for k, v in privacy_metrics.items()})
                    _codex_log_all(global_step, payload, loggers)
                    if cfg.mlflow_enable:
                        try:
                            ml_payload = {"train/privacy_epsilon": float(eps)}
                            if privacy_metrics:
                                ml_payload.update(
                                    {f"system/{k}": float(v) for k, v in privacy_metrics.items()}
                                )
                            mlf.log_metrics(ml_payload, step=global_step)
                        except Exception:
                            pass
                    _append_metric(
                        {
                            "phase": "privacy",
                            "epoch": epoch + 1,
                            "step": global_step,
                            "epsilon": float(eps),
                        },
                        privacy_metrics,
                    )
>>>>>>> af9d89ef
                except Exception:
                    pass

        result = {"global_step": global_step, "history": history, "best_val": best_val}
        if cfg.mlflow_enable:
            try:
                final_payload = {
                    "final/best_val": float(best_val),
                    "final/global_step": float(global_step),
                }
                if history:
                    final_payload["final/last_loss"] = float(history[-1])
                mlf.log_metrics(final_payload, step=global_step)
                for key, value in final_payload.items():
                    _append_metric(
                        {
                            "phase": "final",
                            "metric": key,
                            "value": float(value),
                            "step": global_step,
                        }
                    )
                artifacts: list[Path] = []
                if metrics_path and metrics_path.exists():
                    artifacts.append(metrics_path)
                if config_snapshot and config_snapshot.exists():
                    artifacts.append(config_snapshot)
                for artifact in artifacts:
                    try:
                        mlf.log_artifact(str(artifact))
                    except Exception:
                        continue
            except Exception:
                pass
    return result<|MERGE_RESOLUTION|>--- conflicted
+++ resolved
@@ -322,7 +322,6 @@
     log_dir: str = "logs"
     log_formats: tuple[str, ...] = ("ndjson",)
     collate_fn: Optional[Callable[[dict[str, Any]], Any]] = None
-<<<<<<< HEAD
     log_system_metrics: bool = False
     system_metrics_interval: float = 60.0
     system_metrics_path: Optional[str] = None
@@ -343,46 +342,6 @@
             stale.unlink()
         with contextlib.suppress(FileNotFoundError):
             stale.with_suffix(".meta.json").unlink()
-=======
-    keep_last_n: Optional[int] = 5
-    log_system_metrics: bool = False
-
-
-def _maybe_collect_system_metrics(enabled: bool) -> dict[str, float]:
-    if not enabled or collect_system_metrics is None:
-        return {}
-    try:
-        return collect_system_metrics()
-    except Exception:  # pragma: no cover - metrics collection best effort
-        LOGGER.debug("system metrics collection failed", exc_info=True)
-        return {}
-
-
-def _prune_old_checkpoints(directory: Path, keep_last: Optional[int]) -> None:
-    if keep_last is None:
-        return
-    try:
-        keep = int(keep_last)
-    except (TypeError, ValueError):
-        return
-    if keep <= 0:
-        patterns = ("step*.ptz", "step*.pt")
-    else:
-        patterns = ("step*.ptz", "step*.pt")
-    candidates: list[Path] = []
-    for pattern in patterns:
-        candidates.extend(p for p in directory.glob(pattern) if p.is_file())
-    if not candidates:
-        return
-    candidates = sorted(candidates, key=lambda p: p.stat().st_mtime, reverse=True)
-    if keep <= 0:
-        to_remove = candidates
-    else:
-        to_remove = candidates[keep:]
-    for target in to_remove:
-        with contextlib.suppress(FileNotFoundError):
-            target.unlink()
->>>>>>> af9d89ef
 
 
 def evaluate_batches(
@@ -660,7 +619,6 @@
                         if cfg.dtype == "fp16":
                             scaler.scale(loss_t).backward()
                         else:
-<<<<<<< HEAD
                             loss_t.backward()
                         if (step + 1) % cfg.grad_accum == 0:
                             if cfg.max_grad_norm is not None:
@@ -800,174 +758,6 @@
             if system_logger is not None:
                 try:
                     system_logger.stop()
-=======
-                            optimizer.step()
-                        optimizer.zero_grad(set_to_none=True)
-                    return float(loss_t.detach())
-
-                loss = _step()
-                if EXAMPLES_PROCESSED:
-                    first = next(iter(batch.values()))
-                    EXAMPLES_PROCESSED.inc(int(getattr(first, "shape", [0])[0]))
-                global_step += 1
-                if scheduler:
-                    scheduler.step()
-                if global_step % cfg.log_every == 0:
-                    loss_val = float(loss * cfg.grad_accum)
-                    history.append(loss_val)
-                    system_metrics = _maybe_collect_system_metrics(cfg.log_system_metrics)
-                    if system_metrics:
-                        payload = {f"sys_{k}": v for k, v in system_metrics.items()}
-                    else:
-                        payload = {}
-                    try:
-                        log_payload = {"train_loss": loss_val, **payload}
-                        _codex_log_all(global_step, log_payload, loggers)
-                    except Exception:
-                        print(f"step {global_step}: loss {loss_val:.4f}")
-                    if cfg.mlflow_enable:
-                        try:
-                            ml_payload = {"train/loss": loss_val}
-                            if system_metrics:
-                                ml_payload.update(
-                                    {f"system/{k}": float(v) for k, v in system_metrics.items()}
-                                )
-                            mlf.log_metrics(ml_payload, step=global_step)
-                        except Exception:
-                            pass
-                    _append_metric(
-                        {
-                            "phase": "train",
-                            "epoch": epoch + 1,
-                            "step": global_step,
-                            "loss": loss_val,
-                        },
-                        system_metrics,
-                    )
-                if cfg.save_every and global_step % cfg.save_every == 0:
-                    ckpt = Path(cfg.checkpoint_dir) / f"step{global_step}.ptz"
-                    save_checkpoint(
-                        ckpt,
-                        model,
-                        optimizer,
-                        scheduler,
-                        epoch,
-                        {
-                            "global_step": global_step,
-                            "best_val": best_val,
-                            "step_in_epoch": step + 1,
-                            "rng_state": dump_rng_state(),
-                        },
-                    )
-                    _prune_old_checkpoints(Path(cfg.checkpoint_dir), cfg.keep_last_n)
-                if cfg.max_steps and global_step >= cfg.max_steps:
-                    break
-            if cfg.max_steps and global_step >= cfg.max_steps:
-                break
-            if epoch == start_epoch:
-                start_step = 0
-            if val_loader is not None:
-                metrics = evaluate_dataloader(model, val_loader, cfg, device)
-                if metrics:
-                    numeric_metrics = {
-                        f"val_{k}": float(v)
-                        for k, v in metrics.items()
-                        if isinstance(v, (int, float))
-                    }
-                    if numeric_metrics:
-                        eval_system_metrics = _maybe_collect_system_metrics(cfg.log_system_metrics)
-                        if eval_system_metrics:
-                            numeric_metrics.update(
-                                {f"sys_{k}": v for k, v in eval_system_metrics.items()}
-                            )
-                        try:
-                            _codex_log_all(global_step, numeric_metrics, loggers)
-                        except Exception:
-                            pass
-                        ml_numeric = {
-                            key: value
-                            for key, value in numeric_metrics.items()
-                            if not key.startswith("sys_")
-                        }
-                    else:
-                        eval_system_metrics = _maybe_collect_system_metrics(cfg.log_system_metrics)
-                        ml_numeric = numeric_metrics.copy()
-                    if cfg.mlflow_enable:
-                        try:
-                            ml_payload = {f"eval/{k}": float(v) for k, v in ml_numeric.items()}
-                            if eval_system_metrics:
-                                ml_payload.update(
-                                    {
-                                        f"system/{k}": float(v)
-                                        for k, v in eval_system_metrics.items()
-                                    }
-                                )
-                            mlf.log_metrics(ml_payload, step=global_step)
-                        except Exception:
-                            pass
-                    _append_metric(
-                        {
-                            "phase": "eval",
-                            "epoch": epoch + 1,
-                            "step": global_step,
-                            **{
-                                k: float(v)
-                                for k, v in metrics.items()
-                                if isinstance(v, (int, float))
-                            },
-                        },
-                        eval_system_metrics,
-                    )
-                val_ppl = float(metrics.get("perplexity", float("inf")))
-                if metrics.get("num_batches", 0) > 0 and val_ppl < best_val:
-                    best_val = val_ppl
-                    patience_ctr = 0
-                    ckpt = Path(cfg.checkpoint_dir) / "best.ptz"
-                    save_checkpoint(
-                        ckpt,
-                        model,
-                        optimizer,
-                        scheduler,
-                        epoch,
-                        {
-                            "global_step": global_step,
-                            "best_val": best_val,
-                            "step_in_epoch": 0,
-                            "rng_state": dump_rng_state(),
-                        },
-                    )
-                else:
-                    patience_ctr += 1
-                if patience_ctr >= cfg.patience:
-                    break
-            if privacy_engine is not None:
-                try:
-                    eps, _ = privacy_engine.get_privacy_spent(cfg.dp_target_delta)
-                    privacy_metrics = _maybe_collect_system_metrics(cfg.log_system_metrics)
-                    payload = {"epsilon": float(eps)}
-                    if privacy_metrics:
-                        payload.update({f"sys_{k}": v for k, v in privacy_metrics.items()})
-                    _codex_log_all(global_step, payload, loggers)
-                    if cfg.mlflow_enable:
-                        try:
-                            ml_payload = {"train/privacy_epsilon": float(eps)}
-                            if privacy_metrics:
-                                ml_payload.update(
-                                    {f"system/{k}": float(v) for k, v in privacy_metrics.items()}
-                                )
-                            mlf.log_metrics(ml_payload, step=global_step)
-                        except Exception:
-                            pass
-                    _append_metric(
-                        {
-                            "phase": "privacy",
-                            "epoch": epoch + 1,
-                            "step": global_step,
-                            "epsilon": float(eps),
-                        },
-                        privacy_metrics,
-                    )
->>>>>>> af9d89ef
                 except Exception:
                     pass
 
