from __future__ import annotations

import argparse
from dataclasses import dataclass
from pathlib import Path
from typing import Any, Dict, Optional

import numpy as np
import torch
from omegaconf import DictConfig, OmegaConf
from torch.nn.utils import clip_grad_norm_
from torch.utils.data import DataLoader

from codex_ml.monitoring.codex_logging import (
    CodexLoggers,
    _codex_log_all,
    _codex_logging_bootstrap,
)
from codex_ml.utils.checkpointing import (
    dump_rng_state,
    load_checkpoint,
    load_rng_state,
    save_checkpoint,
    set_seed,
)
from codex_ml.utils.config_loader import load_training_cfg

try:  # optional LoRA support
    from peft import LoraConfig, get_peft_model  # type: ignore
except Exception:  # pragma: no cover - optional
    LoraConfig = None  # type: ignore
    get_peft_model = None  # type: ignore

from training.engine_hf_trainer import _compute_metrics, run_hf_trainer


def main(argv: list[str] | None = None) -> int:
<<<<<<< HEAD
    """Training orchestrator entry."""
    parser = argparse.ArgumentParser(description="Training orchestrator entry.")
    parser.add_argument("--engine", choices=["hf", "custom"], default="hf")
    parser.add_argument("--output-dir", type=Path, default=Path("training_runs"))
    args = parser.parse_args(argv)

    cfg: DictConfig = load_training_cfg(allow_fallback=True)
    assert cfg  # ensure config loaded
    training_cfg = cfg.get("training", {})

    texts = training_cfg.get("texts")
    if not texts:
        raise ValueError("`cfg.training.texts` must be provided to run training.")
    seed = training_cfg.get("seed", 0)

    if args.engine == "hf":
        run_hf_trainer(
            texts,
            args.output_dir,
            model_name=training_cfg.get("model_name", "sshleifer/tiny-gpt2"),
            seed=seed,
        )
    else:
        from datasets import Dataset  # type: ignore
        from transformers import AutoModelForCausalLM, AutoTokenizer  # type: ignore

        model_name = training_cfg.get("model_name", "sshleifer/tiny-gpt2")
        tokenizer = AutoTokenizer.from_pretrained(model_name)
        model = AutoModelForCausalLM.from_pretrained(model_name)
        tokenized = tokenizer(list(texts), padding=True, return_tensors="pt")
        # mirror inputs into `labels` so `AutoModelForCausalLM` computes loss
        tokenized["labels"] = tokenized["input_ids"].clone()
        tokenized["labels"][tokenized["attention_mask"] == 0] = -100
        tokenized = {k: v.numpy() for k, v in tokenized.items()}
        train_ds = Dataset.from_dict(tokenized)
        train_cfg = TrainCfg(
            epochs=int(training_cfg.get("epochs", 1)),
            batch_size=int(training_cfg.get("batch_size", 8)),
            lr=float(training_cfg.get("lr", 5e-4)),
            seed=seed,
        )
        run_custom_trainer(model, tokenizer, train_ds, None, train_cfg)
=======
    """Training orchestrator entry point.

    The function loads configuration via :func:`load_training_cfg`, prepares
    datasets and dispatches to either the HuggingFace trainer or a minimal
    custom loop depending on ``--engine``.
    """

    parser = argparse.ArgumentParser(description="Training orchestrator")
    parser.add_argument("--engine", choices=["hf", "custom"], default="hf")
    parser.add_argument("--texts", nargs="+", help="Training texts")
    parser.add_argument("--val-texts", nargs="*", default=None)
    parser.add_argument("--output-dir", type=Path, default=Path("runs"))
    parser.add_argument(
        "--cfg-override",
        nargs="*",
        default=None,
        help="Hydra-style overrides for load_training_cfg",
    )
    args = parser.parse_args(argv)

    cfg: DictConfig = load_training_cfg(allow_fallback=True, overrides=args.cfg_override)
    training_cfg: Dict[str, Any] = OmegaConf.to_container(cfg, resolve=True)  # type: ignore[assignment]
    nested = training_cfg.pop("training", {})
    if isinstance(nested, dict):
        training_cfg.update(nested)

    if args.engine == "hf":
        kw: Dict[str, Any] = {"hydra_cfg": training_cfg}
        for key in (
            "seed",
            "gradient_accumulation_steps",
            "precision",
            "lora_r",
            "lora_alpha",
        ):
            if key in training_cfg:
                kw[key] = training_cfg[key]
        run_hf_trainer(args.texts, args.output_dir, val_texts=args.val_texts, **kw)
    else:
        from codex_ml.models import MiniLM, MiniLMConfig
        from training.data_utils import TextDataset

        class _Tok:
            def __init__(self) -> None:
                self.vocab: Dict[str, int] = {}

            def encode(self, txt: str) -> list[int]:
                ids = []
                for tok in txt.split():
                    if tok not in self.vocab:
                        self.vocab[tok] = len(self.vocab)
                    ids.append(self.vocab[tok])
                return ids

        tokenizer = _Tok()
        all_txts = list(args.texts) + (list(args.val_texts) if args.val_texts else [])
        for t in all_txts:
            tokenizer.encode(t)
        model = MiniLM(MiniLMConfig(vocab_size=len(tokenizer.vocab)))
        train_ds = TextDataset(args.texts, tokenizer, block_size=16)
        val_ds = TextDataset(args.val_texts, tokenizer, block_size=16) if args.val_texts else None
        cfg_obj = TrainCfg(
            **{f: training_cfg.get(f, getattr(TrainCfg, f)) for f in TrainCfg.__annotations__}
        )
        run_custom_trainer(model, tokenizer, train_ds, val_ds, cfg_obj)

>>>>>>> a21d9ece
    return 0


def _worker_init_fn(worker_id: int) -> None:
    """Initialise worker seed deterministically."""
    seed = torch.initial_seed() % 2**32
    np.random.seed(seed + worker_id)


@dataclass
class TrainCfg:
    epochs: int = 1
    batch_size: int = 8
    grad_accum: int = 1
    lr: float = 5e-4
    weight_decay: float = 0.0
    warmup_steps: int = 0
    max_steps: Optional[int] = None
    max_grad_norm: Optional[float] = 1.0
    dtype: str = "fp32"  # fp32|fp16|bf16
    log_every: int = 50
    save_every: int = 500
    patience: int = 100
    seed: int = 42
    resume_from: Optional[str] = None
    checkpoint_dir: str = "checkpoints"
    use_lora: bool = False
    device: Optional[str] = None
    limit_train_batches: Optional[int] = None
    limit_val_batches: Optional[int] = None


def run_custom_trainer(model, tokenizer, train_ds, val_ds, cfg: TrainCfg) -> Dict[str, Any]:
    """Train ``model`` on ``train_ds`` using a minimal deterministic loop."""

    device = torch.device(cfg.device or ("cuda" if torch.cuda.is_available() else "cpu"))
    model.to(device)
    set_seed(cfg.seed)
    loggers: CodexLoggers = _codex_logging_bootstrap(argparse.Namespace())

    if cfg.use_lora and LoraConfig and get_peft_model:
        try:
            lcfg = LoraConfig(r=4, lora_alpha=16, lora_dropout=0.0, bias="none")
            model = get_peft_model(model, lcfg)
        except Exception:
            pass

    optimizer = torch.optim.AdamW(model.parameters(), lr=cfg.lr, weight_decay=cfg.weight_decay)
    scheduler = None
    if cfg.warmup_steps and cfg.max_steps is not None:
        max_steps = cfg.max_steps

        def lr_lambda(step: int) -> float:
            if step < cfg.warmup_steps:
                return step / float(max(1, cfg.warmup_steps))
            return max(0.0, (max_steps - step) / float(max(1, max_steps - cfg.warmup_steps)))

        scheduler = torch.optim.lr_scheduler.LambdaLR(optimizer, lr_lambda)

    start_epoch = 0
    global_step = 0
    best_val = float("inf")
    start_step = 0
    if cfg.resume_from:
        try:
            start_epoch, extra = load_checkpoint(cfg.resume_from, model, optimizer, scheduler)
            global_step = int(extra.get("global_step", 0))
            best_val = float(extra.get("best_val", best_val))
            start_step = int(extra.get("step_in_epoch", 0))
            if rng := extra.get("rng_state"):
                load_rng_state(rng)
        except Exception:
            pass

    train_loader = DataLoader(
        train_ds,
        batch_size=cfg.batch_size,
        shuffle=True,
        drop_last=True,
        pin_memory=torch.cuda.is_available(),
        worker_init_fn=_worker_init_fn,
        generator=torch.Generator().manual_seed(cfg.seed),
    )
    val_loader = None
    if val_ds is not None:
        val_loader = DataLoader(
            val_ds,
            batch_size=cfg.batch_size,
            shuffle=False,
            drop_last=False,
            pin_memory=torch.cuda.is_available(),
            worker_init_fn=_worker_init_fn,
            generator=torch.Generator().manual_seed(cfg.seed),
        )

    use_amp = cfg.dtype in {"fp16", "bf16"} and torch.cuda.is_available()
    scaler = torch.cuda.amp.GradScaler(enabled=cfg.dtype == "fp16")
    autocast_dtype = {
        "fp16": torch.float16,
        "bf16": torch.bfloat16,
    }.get(cfg.dtype, torch.float32)

    history: list[float] = []
    patience_ctr = 0
    for epoch in range(start_epoch, cfg.epochs):
        model.train()
        optimizer.zero_grad(set_to_none=True)
        for step, batch in enumerate(train_loader):
            if epoch == start_epoch and step < start_step:
                continue
            if cfg.limit_train_batches and step >= cfg.limit_train_batches:
                break
            for k, v in batch.items():
                batch[k] = v.to(device)
            with torch.autocast(device_type=device.type, dtype=autocast_dtype, enabled=use_amp):
                out = model(**batch)
                loss = out["loss"] if isinstance(out, dict) else out.loss
                loss = loss / cfg.grad_accum
            if cfg.dtype == "fp16":
                scaler.scale(loss).backward()
            else:
                loss.backward()
            if (step + 1) % cfg.grad_accum == 0:
                if cfg.max_grad_norm is not None:
                    if cfg.dtype == "fp16":
                        scaler.unscale_(optimizer)
                    clip_grad_norm_(model.parameters(), cfg.max_grad_norm)
                if cfg.dtype == "fp16":
                    scaler.step(optimizer)
                    scaler.update()
                else:
                    optimizer.step()
                optimizer.zero_grad(set_to_none=True)
                global_step += 1
                if scheduler:
                    scheduler.step()
                if global_step % cfg.log_every == 0:
                    loss_val = float(loss.detach().cpu().item() * cfg.grad_accum)
                    history.append(loss_val)
                    try:
                        _codex_log_all(global_step, {"train_loss": loss_val}, loggers)
                    except Exception:
                        print(f"step {global_step}: loss {loss_val:.4f}")
                if cfg.save_every and global_step % cfg.save_every == 0:
                    ckpt = Path(cfg.checkpoint_dir) / f"step{global_step}.pt"
                    save_checkpoint(
                        ckpt,
                        model,
                        optimizer,
                        scheduler,
                        epoch,
                        {
                            "global_step": global_step,
                            "best_val": best_val,
                            "step_in_epoch": step + 1,
                            "rng_state": dump_rng_state(),
                        },
                    )
                if cfg.max_steps and global_step >= cfg.max_steps:
                    break
        if cfg.max_steps and global_step >= cfg.max_steps:
            break
        if epoch == start_epoch:
            start_step = 0
        if val_loader is not None:
            model.eval()
            preds = []
            labels = []
            with torch.no_grad():
                for j, vb in enumerate(val_loader):
                    if cfg.limit_val_batches and j >= cfg.limit_val_batches:
                        break
                    for k, v in vb.items():
                        vb[k] = v.to(device)
                    outputs = model(**vb)
                    logits = outputs["logits"] if isinstance(outputs, dict) else outputs.logits
                    preds.append(logits.cpu().numpy())
                    labels.append(vb["labels"].cpu().numpy())
            if preds and labels:
                metrics = _compute_metrics((np.concatenate(preds), np.concatenate(labels)))
                val_ppl = metrics.get("perplexity", float("inf"))
                if val_ppl < best_val:
                    best_val = val_ppl
                    patience_ctr = 0
                    ckpt = Path(cfg.checkpoint_dir) / "best.pt"
                    save_checkpoint(
                        ckpt,
                        model,
                        optimizer,
                        scheduler,
                        epoch,
                        {
                            "global_step": global_step,
                            "best_val": best_val,
                            "step_in_epoch": 0,
                            "rng_state": dump_rng_state(),
                        },
                    )
                else:
                    patience_ctr += 1
                if patience_ctr >= cfg.patience:
                    break
    return {"global_step": global_step, "history": history, "best_val": best_val}


def cli_main(*cli_args: str) -> None:  # pragma: no cover - simple CLI wrapper
    parser = argparse.ArgumentParser(description="Custom training loop")
    parser.add_argument("texts", nargs="+", help="Inline training texts")
    parser.add_argument("--epochs", type=int, default=1)
    args = parser.parse_args(list(cli_args))

    from codex_ml.models import MiniLM, MiniLMConfig
    from training.data_utils import TextDataset, split_texts

    class _Tok:
        def __init__(self) -> None:
            self.vocab: Dict[str, int] = {}

        def encode(self, txt: str) -> list[int]:
            ids = []
            for tok in txt.split():
                if tok not in self.vocab:
                    self.vocab[tok] = len(self.vocab)
                ids.append(self.vocab[tok])
            return ids

    tokenizer = _Tok()
    train_txt, val_txt = split_texts(args.texts, seed=0)
    # prime vocab
    for t in train_txt + val_txt:
        tokenizer.encode(t)
    model = MiniLM(MiniLMConfig(vocab_size=len(tokenizer.vocab)))
    train_ds = TextDataset(train_txt, tokenizer, block_size=16)
    val_ds = TextDataset(val_txt, tokenizer, block_size=16)
    cfg = TrainCfg(epochs=args.epochs, log_every=1)
    run_custom_trainer(model, tokenizer, train_ds, val_ds, cfg)


if __name__ == "__main__":  # pragma: no cover
    cli_main()<|MERGE_RESOLUTION|>--- conflicted
+++ resolved
@@ -35,30 +35,45 @@
 
 
 def main(argv: list[str] | None = None) -> int:
-<<<<<<< HEAD
-    """Training orchestrator entry."""
+    """Training orchestrator entry point.
+
+    Loads configuration via load_training_cfg, prepares datasets and dispatches
+    to either the HuggingFace trainer or a minimal custom loop depending on --engine.
+    """
     parser = argparse.ArgumentParser(description="Training orchestrator entry.")
     parser.add_argument("--engine", choices=["hf", "custom"], default="hf")
+    parser.add_argument("--texts", nargs="*", help="Training texts (overrides cfg.training.texts)")
+    parser.add_argument("--val-texts", nargs="*", default=None)
     parser.add_argument("--output-dir", type=Path, default=Path("training_runs"))
+    parser.add_argument(
+        "--cfg-override",
+        nargs="*",
+        default=None,
+        help="Hydra-style overrides for load_training_cfg",
+    )
     args = parser.parse_args(argv)
 
-    cfg: DictConfig = load_training_cfg(allow_fallback=True)
-    assert cfg  # ensure config loaded
-    training_cfg = cfg.get("training", {})
-
-    texts = training_cfg.get("texts")
+    cfg: DictConfig = load_training_cfg(allow_fallback=True, overrides=args.cfg_override)
+    # Flatten training.* into top-level dict for hydra_cfg propagation
+    training_cfg: Dict[str, Any] = OmegaConf.to_container(cfg, resolve=True)  # type: ignore[assignment]
+    nested = training_cfg.pop("training", {})
+    if isinstance(nested, dict):
+        training_cfg.update(nested)
+
+    texts = args.texts or training_cfg.get("texts")
     if not texts:
         raise ValueError("`cfg.training.texts` must be provided to run training.")
-    seed = training_cfg.get("seed", 0)
+    seed = int(training_cfg.get("seed", 0))
 
     if args.engine == "hf":
-        run_hf_trainer(
-            texts,
-            args.output_dir,
-            model_name=training_cfg.get("model_name", "sshleifer/tiny-gpt2"),
-            seed=seed,
-        )
+        # Prepare keyword args and propagate hydra_cfg for downstream compatibility
+        kw: Dict[str, Any] = {"hydra_cfg": training_cfg, "seed": seed}
+        for key in ("gradient_accumulation_steps", "precision", "lora_r", "lora_alpha"):
+            if key in training_cfg:
+                kw[key] = training_cfg[key]
+        run_hf_trainer(texts, args.output_dir, val_texts=args.val_texts, **kw)
     else:
+        # Minimal custom path that mirrors HF inputs and labels suitable for CausalLM
         from datasets import Dataset  # type: ignore
         from transformers import AutoModelForCausalLM, AutoTokenizer  # type: ignore
 
@@ -66,11 +81,11 @@
         tokenizer = AutoTokenizer.from_pretrained(model_name)
         model = AutoModelForCausalLM.from_pretrained(model_name)
         tokenized = tokenizer(list(texts), padding=True, return_tensors="pt")
-        # mirror inputs into `labels` so `AutoModelForCausalLM` computes loss
+        # Mirror inputs into `labels` so model computes loss; mask padding with -100
         tokenized["labels"] = tokenized["input_ids"].clone()
         tokenized["labels"][tokenized["attention_mask"] == 0] = -100
-        tokenized = {k: v.numpy() for k, v in tokenized.items()}
-        train_ds = Dataset.from_dict(tokenized)
+        tokenized_np = {k: v.numpy() for k, v in tokenized.items()}
+        train_ds = Dataset.from_dict(tokenized_np)
         train_cfg = TrainCfg(
             epochs=int(training_cfg.get("epochs", 1)),
             batch_size=int(training_cfg.get("batch_size", 8)),
@@ -78,74 +93,6 @@
             seed=seed,
         )
         run_custom_trainer(model, tokenizer, train_ds, None, train_cfg)
-=======
-    """Training orchestrator entry point.
-
-    The function loads configuration via :func:`load_training_cfg`, prepares
-    datasets and dispatches to either the HuggingFace trainer or a minimal
-    custom loop depending on ``--engine``.
-    """
-
-    parser = argparse.ArgumentParser(description="Training orchestrator")
-    parser.add_argument("--engine", choices=["hf", "custom"], default="hf")
-    parser.add_argument("--texts", nargs="+", help="Training texts")
-    parser.add_argument("--val-texts", nargs="*", default=None)
-    parser.add_argument("--output-dir", type=Path, default=Path("runs"))
-    parser.add_argument(
-        "--cfg-override",
-        nargs="*",
-        default=None,
-        help="Hydra-style overrides for load_training_cfg",
-    )
-    args = parser.parse_args(argv)
-
-    cfg: DictConfig = load_training_cfg(allow_fallback=True, overrides=args.cfg_override)
-    training_cfg: Dict[str, Any] = OmegaConf.to_container(cfg, resolve=True)  # type: ignore[assignment]
-    nested = training_cfg.pop("training", {})
-    if isinstance(nested, dict):
-        training_cfg.update(nested)
-
-    if args.engine == "hf":
-        kw: Dict[str, Any] = {"hydra_cfg": training_cfg}
-        for key in (
-            "seed",
-            "gradient_accumulation_steps",
-            "precision",
-            "lora_r",
-            "lora_alpha",
-        ):
-            if key in training_cfg:
-                kw[key] = training_cfg[key]
-        run_hf_trainer(args.texts, args.output_dir, val_texts=args.val_texts, **kw)
-    else:
-        from codex_ml.models import MiniLM, MiniLMConfig
-        from training.data_utils import TextDataset
-
-        class _Tok:
-            def __init__(self) -> None:
-                self.vocab: Dict[str, int] = {}
-
-            def encode(self, txt: str) -> list[int]:
-                ids = []
-                for tok in txt.split():
-                    if tok not in self.vocab:
-                        self.vocab[tok] = len(self.vocab)
-                    ids.append(self.vocab[tok])
-                return ids
-
-        tokenizer = _Tok()
-        all_txts = list(args.texts) + (list(args.val_texts) if args.val_texts else [])
-        for t in all_txts:
-            tokenizer.encode(t)
-        model = MiniLM(MiniLMConfig(vocab_size=len(tokenizer.vocab)))
-        train_ds = TextDataset(args.texts, tokenizer, block_size=16)
-        val_ds = TextDataset(args.val_texts, tokenizer, block_size=16) if args.val_texts else None
-        cfg_obj = TrainCfg(
-            **{f: training_cfg.get(f, getattr(TrainCfg, f)) for f in TrainCfg.__annotations__}
-        )
-        run_custom_trainer(model, tokenizer, train_ds, val_ds, cfg_obj)
-
->>>>>>> a21d9ece
     return 0
 
 
@@ -180,7 +127,6 @@
 
 def run_custom_trainer(model, tokenizer, train_ds, val_ds, cfg: TrainCfg) -> Dict[str, Any]:
     """Train ``model`` on ``train_ds`` using a minimal deterministic loop."""
-
     device = torch.device(cfg.device or ("cuda" if torch.cuda.is_available() else "cpu"))
     model.to(device)
     set_seed(cfg.seed)
@@ -348,41 +294,4 @@
                     patience_ctr += 1
                 if patience_ctr >= cfg.patience:
                     break
-    return {"global_step": global_step, "history": history, "best_val": best_val}
-
-
-def cli_main(*cli_args: str) -> None:  # pragma: no cover - simple CLI wrapper
-    parser = argparse.ArgumentParser(description="Custom training loop")
-    parser.add_argument("texts", nargs="+", help="Inline training texts")
-    parser.add_argument("--epochs", type=int, default=1)
-    args = parser.parse_args(list(cli_args))
-
-    from codex_ml.models import MiniLM, MiniLMConfig
-    from training.data_utils import TextDataset, split_texts
-
-    class _Tok:
-        def __init__(self) -> None:
-            self.vocab: Dict[str, int] = {}
-
-        def encode(self, txt: str) -> list[int]:
-            ids = []
-            for tok in txt.split():
-                if tok not in self.vocab:
-                    self.vocab[tok] = len(self.vocab)
-                ids.append(self.vocab[tok])
-            return ids
-
-    tokenizer = _Tok()
-    train_txt, val_txt = split_texts(args.texts, seed=0)
-    # prime vocab
-    for t in train_txt + val_txt:
-        tokenizer.encode(t)
-    model = MiniLM(MiniLMConfig(vocab_size=len(tokenizer.vocab)))
-    train_ds = TextDataset(train_txt, tokenizer, block_size=16)
-    val_ds = TextDataset(val_txt, tokenizer, block_size=16)
-    cfg = TrainCfg(epochs=args.epochs, log_every=1)
-    run_custom_trainer(model, tokenizer, train_ds, val_ds, cfg)
-
-
-if __name__ == "__main__":  # pragma: no cover
-    cli_main()+    return {"global_step": global_step, "history": history, "best_val": best_val}