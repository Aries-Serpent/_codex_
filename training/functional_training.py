--- conflicted
+++ resolved
@@ -253,12 +253,8 @@
     dp_noise_multiplier: float = 1.0
     dp_max_grad_norm: float = 1.0
     dp_target_delta: float = 1e-5
-<<<<<<< HEAD
     mlflow_enable: bool = False
     mlflow_tracking_uri: Optional[str] = None
-=======
-    collate_fn: Optional[Callable[[Sequence[Dict[str, Any]]], Dict[str, Any]]] = None
->>>>>>> 6ec067a1
 
 
 def evaluate_batches(
