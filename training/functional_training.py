--- conflicted
+++ resolved
@@ -40,25 +40,11 @@
     Loads configuration via load_training_cfg, prepares datasets and dispatches
     to either the HuggingFace trainer or a minimal custom loop depending on --engine.
     """
-<<<<<<< HEAD
     parser = argparse.ArgumentParser(description="Training orchestrator entry.")
     parser.add_argument("--engine", choices=["hf", "custom"], default="hf")
     parser.add_argument("--texts", nargs="*", help="Training texts (overrides cfg.training.texts)")
     parser.add_argument("--val-texts", nargs="*", default=None)
     parser.add_argument("--output-dir", type=Path, default=Path("training_runs"))
-=======
-    parser = argparse.ArgumentParser(description="Training orchestrator")
-    parser.add_argument("--engine", choices=["hf", "custom"], default="hf", dest="engine")
-    parser.add_argument(
-        "--texts",
-        nargs="+",
-        help="Training texts; required if config.training.texts is unset",
-    )
-    parser.add_argument("--val-texts", nargs="*", default=None)
-    parser.add_argument(
-        "--output-dir", type=Path, default=Path("runs"), help="Directory for outputs"
-    )
->>>>>>> 4e0e35f3
     parser.add_argument(
         "--cfg-override",
         dest="overrides",
@@ -68,12 +54,8 @@
     )
     args = parser.parse_args(list(argv) if argv is not None else None)
 
-<<<<<<< HEAD
     cfg: DictConfig = load_training_cfg(allow_fallback=True, overrides=args.cfg_override)
     # Flatten training.* into top-level dict for hydra_cfg propagation
-=======
-    cfg: DictConfig = load_training_cfg(allow_fallback=True, overrides=args.overrides)
->>>>>>> 4e0e35f3
     training_cfg: Dict[str, Any] = OmegaConf.to_container(cfg, resolve=True)  # type: ignore[assignment]
     nested = training_cfg.pop("training", {})
     if isinstance(nested, dict):
@@ -81,12 +63,8 @@
 
     texts = args.texts or training_cfg.get("texts")
     if not texts:
-<<<<<<< HEAD
         raise ValueError("`cfg.training.texts` must be provided to run training.")
     seed = int(training_cfg.get("seed", 0))
-=======
-        parser.error("--texts is required when config.training.texts is unset")
->>>>>>> 4e0e35f3
 
     if args.engine == "hf":
         # Prepare keyword args and propagate hydra_cfg for downstream compatibility
@@ -96,7 +74,6 @@
                 kw[key] = training_cfg[key]
         run_hf_trainer(texts, args.output_dir, val_texts=args.val_texts, **kw)
     else:
-<<<<<<< HEAD
         # Minimal custom path that mirrors HF inputs and labels suitable for CausalLM
         from datasets import Dataset  # type: ignore
         from transformers import AutoModelForCausalLM, AutoTokenizer  # type: ignore
@@ -115,34 +92,6 @@
             batch_size=int(training_cfg.get("batch_size", 8)),
             lr=float(training_cfg.get("lr", 5e-4)),
             seed=seed,
-=======
-        from codex_ml.models import MiniLM, MiniLMConfig
-        from training.data_utils import TextDataset
-
-        class _Tok:
-            def __init__(self) -> None:
-                self.vocab: Dict[str, int] = {}
-
-            def encode(self, txt: str) -> list[int]:
-                ids = []
-                for tok in txt.split():
-                    if tok not in self.vocab:
-                        self.vocab[tok] = len(self.vocab)
-                    ids.append(self.vocab[tok])
-                return ids
-
-        tokenizer = _Tok()
-        # Prime vocab with all text seen across train/val
-        all_txts = list(texts) + (list(args.val_texts) if args.val_texts else [])
-        for t in all_txts:
-            tokenizer.encode(t)
-
-        model = MiniLM(MiniLMConfig(vocab_size=len(tokenizer.vocab)))
-        train_ds = TextDataset(texts, tokenizer, block_size=16)
-        val_ds = TextDataset(args.val_texts, tokenizer, block_size=16) if args.val_texts else None
-        cfg_obj = TrainCfg(
-            **{f: training_cfg.get(f, getattr(TrainCfg, f)) for f in TrainCfg.__annotations__}
->>>>>>> 4e0e35f3
         )
         run_custom_trainer(model, tokenizer, train_ds, None, train_cfg)
     return 0
@@ -178,11 +127,7 @@
 
 
 def run_custom_trainer(model, tokenizer, train_ds, val_ds, cfg: TrainCfg) -> Dict[str, Any]:
-<<<<<<< HEAD
     """Train ``model`` on ``train_ds`` using a minimal deterministic loop."""
-=======
-    """Train model on train_ds using a minimal deterministic loop."""
->>>>>>> 4e0e35f3
     device = torch.device(cfg.device or ("cuda" if torch.cuda.is_available() else "cpu"))
     model.to(device)
     set_seed(cfg.seed)
