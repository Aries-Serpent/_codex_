--- conflicted
+++ resolved
@@ -113,12 +113,8 @@
     fp16: bool = False,
     seed: int = 0,
     val_texts: Optional[Iterable[str]] = None,
-<<<<<<< HEAD
     distributed: bool = True,
     tensorboard: bool = False,
-=======
-    no_ddp: bool = False,
->>>>>>> e474dba8
 ) -> Dict[str, float]:
     """Train a causal LM using HuggingFace ``Trainer``.
 
@@ -162,13 +158,9 @@
         tokenizer.pad_token = tokenizer.eos_token
 
     ds = prepare_dataset(texts, tokenizer)
-<<<<<<< HEAD
     eval_ds = (
         prepare_dataset(val_texts, tokenizer) if val_texts is not None else None
     )
-=======
-    val_ds = prepare_dataset(val_texts, tokenizer) if val_texts is not None else None
->>>>>>> e474dba8
     collator = DataCollatorForLanguageModeling(tokenizer=tokenizer, mlm=False)
 
     if model is None:
