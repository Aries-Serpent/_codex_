--- conflicted
+++ resolved
@@ -213,7 +213,6 @@
     if hasattr(trainer, "create_scheduler"):
         max_steps = getattr(args, "max_steps", 0)
         batch_size = max(1, getattr(args, "train_batch_size", 8))
-<<<<<<< HEAD
         steps_per_epoch = (
             math.ceil(len(train_ds) / batch_size) if hasattr(train_ds, "__len__") else 0
         )
@@ -239,21 +238,6 @@
                     num_warmup_steps=getattr(args, "warmup_steps", 0),
                     num_training_steps=training_steps,
                 )
-=======
-        steps_per_epoch = math.ceil(len(train_ds) / batch_size) if len(train_ds) else 0
-        num_steps = max_steps if max_steps > 0 else int(args.num_train_epochs * steps_per_epoch)
-        trainer.create_scheduler(num_training_steps=num_steps if num_steps > 0 else None)
-        if scheduler_name:
-            fallback_steps = num_steps or (
-                args.num_train_epochs * (len(train_ds) // batch_size + 1)
-            )
-            trainer.lr_scheduler = get_scheduler(
-                name=scheduler_name,
-                optimizer=trainer.optimizer,
-                num_warmup_steps=getattr(args, "warmup_steps", 0),
-                num_training_steps=fallback_steps,
-            )
->>>>>>> cc325034
     return trainer
 
 
