# [Training]: HuggingFace Trainer wrapper with multi-GPU and LoRA support
> Generated: 2025-08-31 06:30:23 | Author: mbaetiong
"""Minimal HuggingFace Trainer wrapper.

This module provides a thin convenience around ``transformers.Trainer``
for causal language modeling. It supports training either a pretrained
``AutoModelForCausalLM`` or a user supplied ``torch.nn.Module`` using a
``DataCollatorForLanguageModeling`` compatible collator.

Multi-GPU setups are enabled automatically when multiple CUDA devices are
available and ``torch.distributed`` is installed. NCCL is required for the
backend when GPUs are used. Set ``distributed=False`` to disable distributed
initialisation.

Features:
- Automatic tokenizer setup with pad token fallback
- LoRA integration via optional peft package
- Multi-GPU distributed training support
- Flexible precision settings (fp16/bf16)
- TensorBoard logging integration
- Checkpoint management with periodic saves
- Comprehensive metrics computation and logging
- YAML-based training configuration
- Deterministic seeding across libraries
"""

from __future__ import annotations

import argparse
import importlib
import json
import math
import os
import random
import time
from dataclasses import dataclass
from pathlib import Path
from typing import Dict, Iterable, Optional

import numpy as np
import torch
import yaml
from datasets import Dataset
from packaging.version import parse as _v
from transformers import (
    AutoModelForCausalLM,
    AutoTokenizer,
    DataCollatorForLanguageModeling,
    Trainer,
    TrainingArguments,
)
from transformers import __version__ as _hf_version

from codex_ml.monitoring.codex_logging import (
    CodexLoggers,
    _codex_log_all,
    _codex_logging_bootstrap,
    _codex_patch_argparse,
    _codex_sample_system,
)
from codex_ml.utils.checkpointing import set_seed
from codex_ml.utils.error_log import log_error

# Optional dependencies with graceful fallbacks
try:  # optional checkpoint callback
    from training.checkpoint_manager import CheckpointManager
except Exception as exc:  # pragma: no cover - missing in some envs
    CheckpointManager = None  # type: ignore[assignment]
    log_error("checkpoint_import", str(exc), "training.checkpoint_manager")

try:  # Optional TensorBoard integration
    from tools.monitoring_integrate import SummaryWriter  # type: ignore
except Exception:  # pragma: no cover - optional dep
    SummaryWriter = None

__all__ = [
    "run_hf_trainer",
    "HFTrainerConfig", 
    "build_training_args",
    "load_training_arguments",
    "prepare_dataset",
    "_seed_everything",
    "_worker_init_fn",
    "_compute_metrics",
    "NDJSONMetricsWriter",
    "build_parser",
]


def build_training_args(
    output_dir: str,
    lr: float = 5e-5,
    *,
    gradient_accumulation_steps: int = 1,
    fp16: bool = False,
    bf16: bool = False,
    seed: Optional[int] = 42,
    **kw,
) -> TrainingArguments:
    """Construct ``TrainingArguments`` with common precision flags.
    
    Parameters
    ----------
    output_dir : str
        Directory for saving model checkpoints and logs
    lr : float, default=5e-5
        Learning rate for optimization
    gradient_accumulation_steps : int, default=1
        Steps to accumulate gradients before update
    fp16 : bool, default=False
        Enable half precision training
    bf16 : bool, default=False  
        Enable bfloat16 precision training
    seed : int, optional, default=42
        Random seed for reproducibility
    **kw
        Additional keyword arguments for TrainingArguments
        
    Returns
    -------
    TrainingArguments
        Configured training arguments object
    """
    return TrainingArguments(
        output_dir=output_dir,
        learning_rate=lr,
        gradient_accumulation_steps=gradient_accumulation_steps,
        fp16=fp16,
        bf16=bf16,
        seed=seed,
        **kw,
    )


def _compute_metrics(eval_pred):
    """Compute token accuracy and perplexity for evaluation.
    
    Parameters
    ----------
    eval_pred : tuple
        Tuple of (predictions, labels) from evaluation
        
    Returns
    -------
    dict
        Dictionary containing token_accuracy and perplexity metrics
    """
    preds, labels = eval_pred
    import numpy as np

    mask = labels != -100
    acc = (preds.argmax(-1)[mask] == labels[mask]).mean() if mask.any() else 0.0
    loss = None
    try:
        logits = preds[mask]
        lbl = labels[mask]
        log_probs = logits - logits.max(axis=-1, keepdims=True)
        log_probs = log_probs - np.log(np.exp(log_probs).sum(axis=-1, keepdims=True))
        loss = float(-log_probs[np.arange(logits.shape[0]), lbl].mean())
    except Exception:
        loss = None
    ppl = float("inf") if loss in (None, 0) else math.exp(loss)
    return {"token_accuracy": float(acc), "perplexity": ppl}


def _seed_everything(seed: int = 42):
    """Set deterministic seeds across all libraries.
    
    Parameters
    ----------
    seed : int, default=42
        Seed value for reproducibility
    """
    random.seed(seed)
    np.random.seed(seed)
    torch.manual_seed(seed)
    if torch.cuda.is_available():
        torch.cuda.manual_seed_all(seed)
    torch.backends.cudnn.benchmark = False
    torch.use_deterministic_algorithms(True)


def _worker_init_fn(worker_id):
    """Initialize worker with deterministic seed.
    
    Parameters
    ----------
    worker_id : int
        Worker process identifier
    """
    s = np.random.SeedSequence(42)
    np.random.seed(s.generate_state(1, dtype=np.uint32)[0] + worker_id)


class NDJSONMetricsWriter:
    """Write metrics to newline-delimited JSON format.
    
    Parameters
    ----------
    path : str, default=".codex/metrics.ndjson"
        Output path for metrics file
    """
    
    def __init__(self, path: str = ".codex/metrics.ndjson"):
        self.path = Path(path)
        self.path.parent.mkdir(parents=True, exist_ok=True)

    def write(self, obj: dict):
        """Write a dictionary as a JSON line.
        
        Parameters
        ----------
        obj : dict
            Dictionary to write as JSON
        """
        with self.path.open("a", encoding="utf-8") as f:
            f.write(json.dumps(obj, ensure_ascii=False) + "\n")


@dataclass
class HFTrainerConfig:
    """Configuration for the HuggingFace Trainer.
    
    Attributes
    ----------
    model_name : str
        Name or path of the model to use
    tokenizer_name : str, optional
        Name or path of the tokenizer (defaults to model_name)
    config_path : Path, optional
        Path to YAML configuration file
    fp16 : bool
        Enable fp16 precision
    bf16 : bool
        Enable bf16 precision
    lora_r : int, optional
        LoRA rank parameter
    lora_alpha : int
        LoRA alpha parameter
    precision : str, optional
        Precision setting override
    gradient_accumulation_steps : int
        Gradient accumulation steps
    checkpoint_dir : Path, optional
        Directory for checkpoints
    save_steps : int
        Steps between saves
    """
    model_name: str = "sshleifer/tiny-gpt2"
    tokenizer_name: Optional[str] = None
    config_path: Optional[Path] = None
    fp16: bool = False
    bf16: bool = False
    lora_r: Optional[int] = None
    lora_alpha: int = 16
    precision: Optional[str] = None
    gradient_accumulation_steps: int = 1
    checkpoint_dir: Optional[Path] = None
    save_steps: int = 100


def load_training_arguments(
    path: Optional[Path],
    output_dir: Path,
    precision: Optional[str],
    *,
    tensorboard: bool = False,
    has_eval: bool = False,
    hydra_cfg: Optional[dict] = None,
) -> TrainingArguments:
    """Load ``TrainingArguments`` from YAML and apply runtime overrides.
    
    Parameters
    ----------
    path : Path, optional
        Path to YAML configuration file
    output_dir : Path
        Output directory for training
    precision : str, optional
        Precision setting ("fp16" or "bf16")
    gradient_accumulation_steps : int, default=1
        Gradient accumulation steps
    tensorboard : bool, default=False
        Enable TensorBoard logging
    has_eval : bool, default=False
        Whether evaluation dataset is provided
        
    Returns
    -------
    TrainingArguments
        Configured training arguments
    """
    cfg: Dict[str, object] = {}
    # Load base config from Hydra when provided
    if hydra_cfg is not None:
        cfg.update(hydra_cfg)
    elif path is not None and path.exists():
        cfg.update(yaml.safe_load(path.read_text()))
    cfg.setdefault("output_dir", str(output_dir))
    cfg["output_dir"] = str(output_dir)
    
    if precision:
        p = precision.lower()
        if p == "fp16":
            cfg["fp16"] = True
        elif p == "bf16":
            cfg["bf16"] = True
            
    if tensorboard:
        cfg.setdefault("report_to", ["tensorboard"])
        cfg.setdefault("logging_dir", str(output_dir / "tensorboard"))
        
    if has_eval:
        cfg.setdefault("evaluation_strategy", "epoch")
        cfg.setdefault("logging_strategy", "epoch")
<<<<<<< HEAD
        
    cfg.setdefault("gradient_accumulation_steps", int(gradient_accumulation_steps))
    
=======
>>>>>>> 91548b9a
    # Remove non-TrainingArguments keys from config
    for extra in (
        "lora_r",
        "lora_alpha",
        "precision",
        "checkpoint_dir",
        "model_name",
        "tokenizer_name",
        "epochs",
        "val_split",
        "test_split",
        "logging",
        "checkpoint",
    ):
        cfg.pop(extra, None)
        
    # Drop unsupported label smoothing when transformers is too old
    if "label_smoothing_factor" in cfg and _v(_hf_version) < _v("4.3.0"):
        cfg.pop("label_smoothing_factor")
        
    return TrainingArguments(**cfg)


def prepare_dataset(texts: Iterable[str], tokenizer) -> Dataset:
    """Tokenize an iterable of texts into a ``Dataset``.
    
    Parameters
    ----------
    texts : Iterable[str]
        Text strings to tokenize
    tokenizer : transformers.PreTrainedTokenizer
        Tokenizer to use for encoding
        
    Returns
    -------
    Dataset
        Tokenized dataset ready for training
    """
    ds = Dataset.from_dict({"text": list(texts)})
    ds = ds.map(lambda ex: tokenizer(ex["text"], truncation=True), batched=True)
    return ds


def run_hf_trainer(
    texts: Iterable[str],
    output_dir: Path,
    model: Optional[torch.nn.Module] = None,
    *,
    model_name: str = "sshleifer/tiny-gpt2",
    tokenizer_name: Optional[str] = None,
    config_path: Optional[Path] = None,
    fp16: bool = False,
    bf16: bool = False,
    lora_r: Optional[int] = None,
    lora_alpha: int = 16,
    precision: Optional[str] = None,
    gradient_accumulation_steps: int = 1,
    checkpoint_dir: Optional[Path] = None,
    save_steps: int = 100,
    seed: int = 0,
    resume_from: Optional[str] = None,
    val_texts: Optional[Iterable[str]] = None,
    distributed: bool = True,
    tensorboard: bool = False,
    log_args: Optional[argparse.Namespace] = None,
) -> Dict[str, float]:
    """Train a causal LM using HuggingFace ``Trainer``.

    Parameters
    ----------
    texts : Iterable[str]
        Iterable of raw text strings to train on.
    output_dir : Path
        Directory to place checkpoints and trainer state.
    model : torch.nn.Module, optional
        Optional model. If ``None``, ``model_name`` is loaded via ``AutoModelForCausalLM``.
    model_name : str, default="sshleifer/tiny-gpt2"
        Model name or path used when ``model`` is ``None``.
    tokenizer_name : str, optional
        Tokenizer name or path. Defaults to ``model_name`` if ``None``.
    config_path : Path, optional
        Path to YAML file defining ``TrainingArguments``.
    fp16 : bool, default=False
        Backwards compatibility flag for half precision. Use ``precision``.
    bf16 : bool, default=False
        Backwards compatibility flag for bfloat16 precision. Use ``precision``.
    lora_r : int, optional
        Rank for LoRA adapters; if ``None`` LoRA is disabled.
    lora_alpha : int, default=16
        Alpha for LoRA adapters.
    precision : str, optional
        One of {"fp32","fp16","bf16"}. Overrides ``fp16`` and ``bf16`` when provided.
    gradient_accumulation_steps : int, default=1
        Number of gradient accumulation steps.
    checkpoint_dir : Path, optional
        Directory for periodic checkpoints when provided.
    save_steps : int, default=100
        Interval of steps between checkpoint saves.
    seed : int, default=0
        RNG seed applied across libraries and recorded to ``seeds.json``.
    val_texts : Iterable[str], optional
        Optional iterable of validation texts. Enables per-epoch evaluation.
    distributed : bool, default=True
        Enable multi-GPU training via ``torch.distributed``. Requires NCCL and driver support when using CUDA. Set to ``False`` to disable.
    tensorboard : bool, default=False
        If ``True``, log final metrics to TensorBoard when available.
    log_args : argparse.Namespace, optional
        Logging configuration arguments.

    Returns
    -------
    Dict[str, float]
        Training metrics returned by ``Trainer.train``.
    """
<<<<<<< HEAD
    # Set deterministic seeds
=======

    # set seed for reproducibility and record seeds
>>>>>>> 91548b9a
    set_seed(seed, output_dir)
    if resume_from:
        ckpt = Path(resume_from)
        if ckpt.exists():
            print(f"Resuming from checkpoint {ckpt}")
            # TODO: load model/optimizer state when supported

    # Setup tokenizer
    tokenizer_name = tokenizer_name or model_name
    tokenizer = AutoTokenizer.from_pretrained(tokenizer_name)
    if tokenizer.pad_token is None:
        tokenizer.pad_token = tokenizer.eos_token

    # Prepare datasets
    ds = prepare_dataset(texts, tokenizer)
    eval_ds = prepare_dataset(val_texts, tokenizer) if val_texts is not None else None
    collator = DataCollatorForLanguageModeling(tokenizer=tokenizer, mlm=False)

    # Load model if not provided
    if model is None:
        model = AutoModelForCausalLM.from_pretrained(model_name)

    # Handle distributed training setup
    no_ddp = not distributed
    if no_ddp:
        os.environ["CUDA_VISIBLE_DEVICES"] = ""

    # Multi-GPU support
    if distributed and torch.cuda.device_count() > 1 and torch.distributed.is_available():
        backend = "nccl" if torch.cuda.is_available() else "gloo"
        if not torch.distributed.is_initialized():
            torch.distributed.init_process_group(backend=backend)
        print(
            f"Using torch.distributed with backend={backend} for {torch.cuda.device_count()} GPUs"
        )

    # Determine precision settings
    prec = precision or ("bf16" if bf16 else ("fp16" if fp16 else None))
    training_args = load_training_arguments(
        config_path,
        output_dir,
        prec if torch.cuda.is_available() else None,
        tensorboard=tensorboard,
        has_eval=eval_ds is not None,
        hydra_cfg={"gradient_accumulation_steps": gradient_accumulation_steps},
    )

    # Setup LoRA if requested
    if lora_r:
        try:
            peft = importlib.import_module("peft")
            LoraConfig = getattr(peft, "LoraConfig")
            get_peft_model = getattr(peft, "get_peft_model")
            config = LoraConfig(r=int(lora_r), lora_alpha=int(lora_alpha), task_type="CAUSAL_LM")
            model = get_peft_model(model, config)
        except Exception as exc:
            log_error("lora_import", str(exc), "peft")

    # Setup checkpoint callbacks
    callbacks = None
    if checkpoint_dir and CheckpointManager is not None:
        try:
            manager = CheckpointManager(Path(checkpoint_dir), save_steps)
            callbacks = [manager.callback()]
        except Exception as exc:
            log_error("checkpoint_init", str(exc), str(checkpoint_dir))

    # Initialize logging
    loggers: CodexLoggers = _codex_logging_bootstrap(log_args or argparse.Namespace())

    # Create and run trainer
    trainer = Trainer(
        model=model,
        args=training_args,
        train_dataset=ds,
        eval_dataset=eval_ds,
        data_collator=collator,
        compute_metrics=_compute_metrics if eval_ds is not None else None,
        callbacks=callbacks,
    )
    
    result = trainer.train()
    trainer.save_model()
    
    # Collect metrics
    metrics = dict(result.metrics)
    if eval_ds is not None:
        eval_metrics = trainer.evaluate()
        metrics.update({f"eval_{k}": v for k, v in eval_metrics.items()})
    metrics.setdefault("global_step", trainer.state.global_step)

    # Codex offline logging
    try:
        sysd = _codex_sample_system()
        log_vals = {
            **{k: v for k, v in metrics.items() if isinstance(v, (int, float))},
            **sysd,
        }
        _codex_log_all(int(metrics.get("global_step", 0)), log_vals, loggers)
    except Exception:
        pass

    # TensorBoard logging
    if tensorboard and SummaryWriter is not None:
        try:
            writer = SummaryWriter(log_dir=str(output_dir / "tensorboard"))
            for k, v in metrics.items():
                if isinstance(v, (int, float)):
                    writer.add_scalar(k, v, trainer.state.global_step)
            writer.flush()
            writer.close()
        except Exception:
            pass

    # Persist metrics to JSON and NDJSON for downstream analytics
    metrics_json = output_dir / "metrics.json"
    with metrics_json.open("w", encoding="utf-8") as fh:
        json.dump(metrics, fh)
    metrics_ndjson = output_dir / "metrics.ndjson"
    record = dict(metrics)
    record["ts"] = time.strftime("%Y-%m-%dT%H:%M:%SZ", time.gmtime())
    with metrics_ndjson.open("a", encoding="utf-8") as fh:
        fh.write(json.dumps(record) + "\n")

    return metrics


def build_parser() -> argparse.ArgumentParser:
    """Build a parser including monitoring flags.
    
    Returns
    -------
    argparse.ArgumentParser
        Configured argument parser with monitoring integration
    """
    parser = argparse.ArgumentParser(description="HF Trainer")
    return _codex_patch_argparse(parser)<|MERGE_RESOLUTION|>--- conflicted
+++ resolved
@@ -313,12 +313,9 @@
     if has_eval:
         cfg.setdefault("evaluation_strategy", "epoch")
         cfg.setdefault("logging_strategy", "epoch")
-<<<<<<< HEAD
         
     cfg.setdefault("gradient_accumulation_steps", int(gradient_accumulation_steps))
     
-=======
->>>>>>> 91548b9a
     # Remove non-TrainingArguments keys from config
     for extra in (
         "lora_r",
@@ -433,12 +430,7 @@
     Dict[str, float]
         Training metrics returned by ``Trainer.train``.
     """
-<<<<<<< HEAD
     # Set deterministic seeds
-=======
-
-    # set seed for reproducibility and record seeds
->>>>>>> 91548b9a
     set_seed(seed, output_dir)
     if resume_from:
         ckpt = Path(resume_from)
