--- conflicted
+++ resolved
@@ -1,4 +1,23 @@
-"""Lightweight session logging to newline-delimited JSON files."""
+"""Lightweight session logging to newline-delimited JSON files.
+
+This module provides a minimal, dependency‑free session logging facility for
+both shell and Python driven CLI executions. It writes two files per session:
+
+  * <SESSION_ID>.meta   – first line contains a quick start marker
+  * <SESSION_ID>.ndjson – newline‑delimited JSON events (start, end, etc.)
+
+Merged Features:
+- Uses a resilient `_log_path` helper that (re)creates the directory if deleted.
+- Retains explicit path `.resolve()` semantics from the alternate branch.
+- Adds defensive error handling (graceful fallback; never raises user‑visible
+  exceptions during logging).
+- Maintains backward compatibility: public behavior and environment variables
+  unchanged.
+
+Environment Variables:
+  CODEX_SESSION_LOG_DIR  Directory for log files (defaults to .codex/sessions)
+  CODEX_SESSION_ID       Optional externally provided session identifier
+"""
 
 from __future__ import annotations
 
@@ -10,29 +29,49 @@
 import time
 import uuid
 from datetime import UTC, datetime
+from typing import Any, Iterable, Optional
 
+__all__ = [
+    "session",
+    "LOG_DIR",
+    "_session_id",
+    "_log_path",
+]
+
+# ---------------------------------------------------------------------------
+# Directory resolution (expanded & absolute for stability across cwd changes)
+# ---------------------------------------------------------------------------
 LOG_DIR = pathlib.Path(os.environ.get("CODEX_SESSION_LOG_DIR", ".codex/sessions"))
 LOG_DIR = LOG_DIR.expanduser().resolve()
 LOG_DIR.mkdir(parents=True, exist_ok=True)
 
 
+# ---------------------------------------------------------------------------
+# Internal utilities
+# ---------------------------------------------------------------------------
 def _log_path(name: str) -> pathlib.Path:
-    """Return path under ``LOG_DIR``, recreating it if needed."""
-
+    """Return path under ``LOG_DIR`` (recreating directory if it vanished)."""
     if not LOG_DIR.exists():
-        LOG_DIR.mkdir(parents=True, exist_ok=True)
-    return LOG_DIR / name
+        # Directory may have been deleted mid-execution; recreate.
+        try:
+            LOG_DIR.mkdir(parents=True, exist_ok=True)
+        except OSError:
+            # Last resort: attempt a second time with a short fallback; if this
+            # fails we still continue (logging is best-effort).
+            try:
+                LOG_DIR.mkdir(parents=True, exist_ok=True)
+            except OSError:
+                pass
+    return (LOG_DIR / name).resolve()
 
 
-def _now():
+def _now() -> str:
     """Return current UTC time in ISO-8601 Zulu format."""
-
     return datetime.utcnow().replace(tzinfo=UTC).isoformat().replace("+00:00", "Z")
 
 
-def _session_id():
+def _session_id() -> str:
     """Fetch or create a session identifier and cache it in the environment."""
-
     sid = os.environ.get("CODEX_SESSION_ID")
     if not sid:
         sid = f"{uuid.uuid4()}"
@@ -40,36 +79,76 @@
     return sid
 
 
-def _log(obj: dict):
-    """Append a JSON object as a single line to the session log file."""
-
-    sid = _session_id()
-<<<<<<< HEAD
-    path = _log_path(f"{sid}.ndjson")
-=======
-    path = (LOG_DIR / f"{sid}.ndjson").resolve()
-    path.parent.mkdir(parents=True, exist_ok=True)
->>>>>>> aaf0097b
-    with path.open("a", encoding="utf-8") as f:
-        f.write(json.dumps(obj, separators=(",", ":")) + "\n")
+def _safe_write_text(path: pathlib.Path, text: str, mode: str = "w") -> None:
+    """Write text to a file, recreating directory if needed (best-effort)."""
+    try:
+        if not path.parent.exists():
+            path.parent.mkdir(parents=True, exist_ok=True)
+        path.write_text(text, encoding="utf-8")
+    except OSError:
+        # Retry once after ensuring directory exists
+        try:
+            if not path.parent.exists():
+                path.parent.mkdir(parents=True, exist_ok=True)
+            path.write_text(text, encoding="utf-8")
+        except OSError:
+            # Suppress: logging must not break caller
+            pass
 
 
+def _safe_append_json_line(path: pathlib.Path, obj: dict[str, Any]) -> None:
+    """Append a JSON object as a single NDJSON line (best-effort)."""
+    line = json.dumps(obj, separators=(",", ":")) + "\n"
+    try:
+        if not path.parent.exists():
+            path.parent.mkdir(parents=True, exist_ok=True)
+        with path.open("a", encoding="utf-8") as f:
+            f.write(line)
+    except OSError:
+        # Retry once after directory recreation
+        try:
+            if not path.parent.exists():
+                path.parent.mkdir(parents=True, exist_ok=True)
+            with path.open("a", encoding="utf-8") as f:
+                f.write(line)
+        except OSError:
+            # Suppress to avoid impacting primary program flow
+            pass
+
+
+def _log(obj: dict[str, Any]) -> None:
+    """Append a JSON object as a single line to the session log file."""
+    sid = _session_id()
+    path = _log_path(f"{sid}.ndjson")
+    _safe_append_json_line(path, obj)
+
+
+# ---------------------------------------------------------------------------
+# Public session context manager
+# ---------------------------------------------------------------------------
 class session:
-    """Context manager capturing start and end of a CLI session."""
+    """Context manager capturing start and end of a CLI session.
 
-    def __init__(self, argv=None):
+    Example:
+        from codex.logging.session_logger import session
+        with session():
+            main()
+
+    Args:
+        argv: Iterable of argument strings (defaults to sys.argv)
+    """
+
+    def __init__(self, argv: Optional[Iterable[str]] = None):
         self.sid = _session_id()
         self.start_ts = time.time()
         self.argv = list(argv) if argv is not None else sys.argv
+        self._ended = False
 
-    def __enter__(self):
+    # --- context protocol -------------------------------------------------
+    def __enter__(self) -> "session":
         # Write quick meta file and record start event
-<<<<<<< HEAD
-        _log_path(f"{self.sid}.meta").write_text(f"{_now()} session_start {self.sid}\n")
-=======
-        meta_path = (LOG_DIR / f"{self.sid}.meta").resolve()
-        meta_path.write_text(f"{_now()} session_start {self.sid}\n")
->>>>>>> aaf0097b
+        meta = _log_path(f"{self.sid}.meta")
+        _safe_write_text(meta, f"{_now()} session_start {self.sid}\n")
         _log(
             {
                 "ts": _now(),
@@ -82,9 +161,18 @@
         atexit.register(self._end)  # ensure end event even on abrupt exit
         return self
 
-    def _end(self, exit_code: int | None = None):
+    def __exit__(self, exc_type, exc, tb) -> bool:
+        # Non-zero exit code indicates an exception occurred
+        self._end(1 if exc else 0)
+        # Do not suppress exceptions
+        return False
+
+    # --- internal ---------------------------------------------------------
+    def _end(self, exit_code: int | None = None) -> None:
         """Log session end metadata with duration and exit code."""
-
+        if self._ended:
+            return
+        self._ended = True
         if exit_code is None:
             exit_code = 0
         dur = max(0, int(time.time() - self.start_ts))
@@ -96,9 +184,4 @@
                 "exit_code": exit_code,
                 "duration_s": dur,
             }
-        )
-
-    def __exit__(self, exc_type, exc, tb):
-        # Non-zero exit code indicates an exception occurred
-        self._end(1 if exc else 0)
-        return False+        )