"""src/codex/logging/viewer.py — SQLite-backed session log viewer.

CLI:
  python -m src.codex.logging.viewer --session-id ABC123 [--db path/to.db] [--format json|text]
                                      [--level INFO --contains token --since 2025-01-01 --until 2025-12-31]
                                      [--limit 200] [--table logs]

Best-effort schema inference:
- Finds a table with columns like: session_id/session/ctx, ts/timestamp/time/created_at, message/msg, level/lvl.
- Orders chronologically by inferred timestamp column (ASC).
"""

from __future__ import annotations

import argparse
import json
import os
import sqlite3
import sys
from datetime import datetime
from pathlib import Path
from typing import Any, Dict, List, Optional, Tuple

try:  # pragma: no cover - allow running standalone
    from .config import DEFAULT_LOG_DB
except Exception:  # pragma: no cover - fallback for direct execution
    try:
        from codex.logging.config import DEFAULT_LOG_DB  # type: ignore
    except Exception:
        DEFAULT_LOG_DB = Path('.codex/session_logs.db')

CANDIDATE_TS = ["ts", "timestamp", "time", "created_at", "logged_at"]
CANDIDATE_SID = ["session_id", "session", "sid", "context_id"]
CANDIDATE_MSG = ["message", "msg", "text", "detail"]
CANDIDATE_LVL = ["level", "lvl", "severity", "log_level"]


def parse_args(argv: Optional[List[str]] = None) -> argparse.Namespace:
    parser = argparse.ArgumentParser(
        description="Session Logging (SQLite) viewer"
    )
    parser.add_argument("--session-id", required=True, help="Session identifier to filter")
    parser.add_argument(
        "--db",
        default=None,
        help="Path to SQLite database (autodetects common names if omitted)",
    )
    parser.add_argument(
        "--format",
        choices=["json", "text"],
        default="text",
        help="Output format",
    )
    parser.add_argument("--level", action="append", help="Filter by level (repeatable)")
    parser.add_argument("--contains", help="Substring filter on message (case-insensitive)")
    parser.add_argument("--since", help="ISO date/time lower bound (inclusive)")
    parser.add_argument("--until", help="ISO date/time upper bound (inclusive)")
    parser.add_argument("--limit", type=int, help="Max rows to return")
    parser.add_argument("--table", help="Explicit table name (skip inference)")
    return parser.parse_args(argv)


def autodetect_db(root: Path) -> Optional[Path]:
    """Return the first database found under ``root``.

    The search is intentionally shallow for performance: we only inspect the
    repository root and the top-level ``.codex`` and ``data`` directories. Once
    a matching file is located the search stops immediately.
    """
    # Explicit common locations checked first
    candidates = [
<<<<<<< HEAD
        root / DEFAULT_LOG_DB,
=======
        root / ".codex" / "session_logs.db",
>>>>>>> 3b521d0c
        root / "data" / "logs.sqlite",
        root / "data" / "logs.db",
        root / "logs.db",
    ]
    for c in candidates:
        if c.exists():
            return c

    # Non-recursive scan of known top-level directories
    for base in (root / ".codex", root / "data", root):
        if base.exists():
            for pattern in ("*.db", "*.sqlite"):
                for p in base.glob(pattern):
                    if p.is_file():
                        return p
    return None


def connect_db(db_path: Path) -> sqlite3.Connection:
    conn = sqlite3.connect(str(db_path))
    conn.row_factory = sqlite3.Row
    return conn


def list_tables(conn: sqlite3.Connection) -> List[str]:
    rows = conn.execute(
        "SELECT name FROM sqlite_master WHERE type='table' AND name NOT LIKE 'sqlite_%'"
    ).fetchall()
    return [row["name"] for row in rows]


def table_columns(conn: sqlite3.Connection, table: str) -> List[str]:
    rows = conn.execute(f"PRAGMA table_info({table})").fetchall()
    return [row["name"] for row in rows]


def infer_schema(conn: sqlite3.Connection, explicit_table: Optional[str] = None) -> Dict[str, str]:
    candidates = [explicit_table] if explicit_table else list_tables(conn)
    for table in candidates:
        if not table:
            continue
        columns = [col.lower() for col in table_columns(conn, table)]

        def pick(options: List[str]) -> Optional[str]:
            for option in options:
                if option in columns:
                    return option
            return None

        ts = pick(CANDIDATE_TS)
        sid = pick(CANDIDATE_SID)
        msg = pick(CANDIDATE_MSG)
        lvl = pick(CANDIDATE_LVL)
        if sid and ts and msg:
            return {"table": table, "sid": sid, "ts": ts, "msg": msg, "lvl": lvl}
    raise RuntimeError(
        "No suitable table found (need at least session_id, timestamp, message columns)."
    )


def parse_iso(value: Optional[str]) -> Optional[str]:
    if not value:
        return None
    try:
        return datetime.fromisoformat(value).isoformat(sep=" ", timespec="seconds")
    except Exception:
        return value


def build_query(
    schema: Dict[str, str],
    level: Optional[List[str]],
    contains: Optional[str],
    since: Optional[str],
    until: Optional[str],
    limit: Optional[int],
) -> Tuple[str, List[Any]]:
    table, sid_col, ts_col, msg_col, lvl_col = (
        schema["table"],
        schema["sid"],
        schema["ts"],
        schema["msg"],
        schema.get("lvl"),
    )
    where = [f"{sid_col} = ?"]
    args: List[Any] = []
    if level and lvl_col:
        placeholders = ",".join("?" for _ in level)
        where.append(f"{lvl_col} IN ({placeholders})")
        args.extend(level)
    if contains:
        where.append(f"LOWER({msg_col}) LIKE ?")
        args.append(f"%{contains.lower()}%")
    since_iso = parse_iso(since)
    until_iso = parse_iso(until)
    if since_iso:
        where.append(f"{ts_col} >= ?")
        args.append(since_iso)
    if until_iso:
        where.append(f"{ts_col} <= ?")
        args.append(until_iso)
    where_clause = " AND ".join(where)
    query = f"SELECT * FROM {table} WHERE {where_clause} ORDER BY {ts_col} ASC"
    if limit:
        query += f" LIMIT {int(limit)}"
    args = [None] + args
    return query, args


def main(argv: Optional[List[str]] = None) -> int:
    ns = parse_args(argv)
    root = Path.cwd()
    db_path = Path(ns.db) if ns.db else autodetect_db(root)
    if not db_path:
        print(
            "ERROR: SQLite DB not found. Provide --db or place logs.db/logs.sqlite in repo.",
            file=sys.stderr,
        )
        return 2
    try:
        conn = connect_db(db_path)
        schema = infer_schema(conn, ns.table)
        query, args = build_query(
            schema, ns.level, ns.contains, ns.since, ns.until, ns.limit
        )
        args[0] = ns.session_id
        rows = conn.execute(query, args).fetchall()
        if ns.format == "json":
            print(json.dumps([dict(r) for r in rows], ensure_ascii=False, indent=2))
        else:
            for row in rows:
                d = dict(row)
                ts = d.get(schema["ts"], "")
                lvl = d.get(schema.get("lvl") or "", "")
                msg = d.get(schema["msg"], "")
                prefix = f"[{lvl}] " if lvl else ""
                print(f"{ts} {prefix}{msg}")
        return 0
    except Exception as exc:
        print(f"ERROR: {exc}", file=sys.stderr)
        return 1


if __name__ == "__main__":
    raise SystemExit(main())
<|MERGE_RESOLUTION|>--- conflicted
+++ resolved
@@ -69,11 +69,7 @@
     """
     # Explicit common locations checked first
     candidates = [
-<<<<<<< HEAD
         root / DEFAULT_LOG_DB,
-=======
-        root / ".codex" / "session_logs.db",
->>>>>>> 3b521d0c
         root / "data" / "logs.sqlite",
         root / "data" / "logs.db",
         root / "logs.db",
