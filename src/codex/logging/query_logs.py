#!/usr/bin/env python3
"""
codex.logging.query_logs: Query transcripts from a SQLite database.

Usage examples:
  python -m src.codex.logging.query_logs --help
  python -m src.codex.logging.query_logs --db codex.logging.config.DEFAULT_LOG_DB \
      --session-id S123 --role user --after 2025-01-01 --format json

Behavior:
- Auto-detects table and column names via PRAGMA introspection
- Accepts filters: session_id, role, after/before (ISO-8601), limit/offset, order
- Outputs 'text' (default) or 'json'

Environment:
- CODEX_LOG_DB_PATH (or CODEX_DB_PATH) may point to the SQLite file
  (default: codex.logging.config.DEFAULT_LOG_DB)
"""
from __future__ import annotations
import argparse
import json
import os
import sqlite3
import sys
from datetime import datetime
from pathlib import Path
from typing import Any, Dict, List, Optional, Tuple

from .config import DEFAULT_LOG_DB


def parse_when(s: Optional[str]) -> Optional[str]:
    if not s:
        return None
    try:
        if len(s) == 10 and s[4] == "-" and s[7] == "-":
            return f"{s}T00:00:00"
        dt = datetime.fromisoformat(s)
        return dt.replace(microsecond=0).isoformat()
    except Exception as exc:  # pragma: no cover - simple validation
        raise SystemExit(
            f"Invalid datetime: {s}. Use ISO 8601 (e.g., 2025-08-18T09:00:00 or 2025-08-18)."
        ) from exc


LIKELY_MAP = {
    "timestamp": [
        "created_at",
        "timestamp",
        "ts",
        "event_time",
        "time",
        "date",
        "datetime",
    ],
    "role": ["role", "type", "speaker"],
    "content": ["content", "message", "text", "body", "value"],
    "session_id": ["session_id", "session", "conversation_id", "conv_id", "sid"],
    "id": ["id", "rowid", "event_id"],
    "metadata": ["metadata", "meta", "attrs", "json", "extra"],
}


def _resolve_db_path(path: str) -> str:
    """Return an existing path, checking `.db`/`.sqlite` variants."""
    p = Path(path)
    if p.exists():
        return str(p)
    alt = p.with_suffix(".sqlite" if p.suffix == ".db" else ".db")
    if alt.exists():
        return str(alt)
    return str(p)


def open_db(path: str) -> sqlite3.Connection:
    resolved = _resolve_db_path(path)
    if not os.path.exists(resolved):
        raise SystemExit(f"Database file not found: {resolved}")
    conn = sqlite3.connect(resolved)
    conn.row_factory = sqlite3.Row
    return conn


def resolve_table_and_columns(conn: sqlite3.Connection) -> Tuple[str, Dict[str, str]]:
    """Detect a suitable table and column mapping for session events."""
    cur = conn.execute("SELECT name FROM sqlite_master WHERE type='table'")
    tables = [r[0] for r in cur.fetchall()]
    for table in tables:
        cur = conn.execute(f"PRAGMA table_info({table})")
        cols = [r[1] for r in cur.fetchall()]
        mapping: Dict[str, str] = {}
        for want, candidates in LIKELY_MAP.items():
            for c in candidates:
                if c in cols:
                    mapping[want] = c
                    break
        required = ["timestamp", "role", "content"]
        if all(k in mapping for k in required):
            return table, mapping
    raise SystemExit(f"No suitable table found. Tables inspected: {tables}")


def build_query(
    table: str,
    mapcol: Dict[str, str],
    session_id: Optional[str],
    role: Optional[str],
    after: Optional[str],
    before: Optional[str],
    order: str,
    limit: Optional[int],
    offset: Optional[int],
) -> Tuple[str, List[Any]]:
    cols = [
        mapcol.get("id", "NULL AS id"),
        mapcol["timestamp"],
        mapcol["role"],
        mapcol["content"],
        mapcol.get("session_id", "NULL AS session_id"),
        mapcol.get("metadata", "NULL AS metadata"),
    ]
    select = ", ".join(cols)
    sql = f"SELECT {select} FROM {table}"
    where: List[str] = []
    params: List[Any] = []
    if session_id and "session_id" in mapcol:
        where.append(f"{mapcol['session_id']} = ?")
        params.append(session_id)
    if role:
        where.append(f"{mapcol['role']} = ?")
        params.append(role)
    if after:
        where.append(f"{mapcol['timestamp']} >= ?")
        params.append(after)
    if before:
        where.append(f"{mapcol['timestamp']} <= ?")
        params.append(before)
    if where:
        sql += " WHERE " + " AND ".join(where)
    if order.lower() not in {"asc", "desc"}:
        order = "asc"
    sql += f" ORDER BY {mapcol['timestamp']} {order.upper()}"
    if limit is not None:
        sql += " LIMIT ?"
        params.append(int(limit))
    if offset is not None:
        sql += " OFFSET ?"
        params.append(int(offset))
    return sql, params


def format_text(rows: List[sqlite3.Row], mapcol: Dict[str, str]) -> str:
    ts = mapcol["timestamp"]
    role = mapcol["role"]
    content = mapcol["content"]
    sid = mapcol.get("session_id")
    lines = []
    for r in rows:
        t = r[ts]
        rr = r[role]
        c = r[content]
        sid_part = f" [{r[sid]}]" if sid and r[sid] is not None else ""
        lines.append(f"{t} ({rr}){sid_part}: {c}")
    return "\n".join(lines)


def main(argv: Optional[List[str]] = None) -> int:
    parser = argparse.ArgumentParser(
        description="Query transcripts from session_events."
    )
    parser.add_argument(
        "--db",
        default=os.environ.get("CODEX_LOG_DB_PATH")
        or os.environ.get("CODEX_DB_PATH")
        or str(DEFAULT_LOG_DB),
        help=(
            "Path to SQLite DB (default: env CODEX_LOG_DB_PATH/CODEX_DB_PATH or "
<<<<<<< HEAD
            f"{DEFAULT_LOG_DB})",
=======
            ".codex/session_logs.db)"
>>>>>>> 3b521d0c
        ),
    )
    parser.add_argument("--session-id", help="Filter by session_id")
    parser.add_argument(
        "--role", help="Filter by role (e.g., user, assistant, system, tool)"
    )
    parser.add_argument("--after", help="Start time (ISO 8601 or YYYY-MM-DD)")
    parser.add_argument("--before", help="End time (ISO 8601 or YYYY-MM-DD)")
    parser.add_argument(
        "--format", choices=["text", "json"], default="text", help="Output format"
    )
    parser.add_argument("--limit", type=int)
    parser.add_argument("--offset", type=int)
    parser.add_argument("--order", choices=["asc", "desc"], default="asc")
    args = parser.parse_args(argv)

    try:
        if args.after:
            args.after = parse_when(args.after)
        if args.before:
            args.before = parse_when(args.before)
        conn = open_db(args.db)
        with conn:
            table, mapcol = resolve_table_and_columns(conn)
            sql, params = build_query(
                table,
                mapcol,
                args.session_id,
                args.role,
                args.after,
                args.before,
                args.order,
                args.limit,
                args.offset,
            )
            rows = list(conn.execute(sql, params))
            if args.format == "json":
                print(json.dumps([dict(r) for r in rows], ensure_ascii=False, indent=2))
            else:
                print(format_text(rows, mapcol))
        return 0
    except SystemExit as exc:
        print(str(exc), file=sys.stderr)
        return 2
    except Exception as exc:  # pragma: no cover - top-level guard
        print(f"Unexpected error: {exc}", file=sys.stderr)
        return 1


if __name__ == "__main__":  # pragma: no cover - CLI entry
    try:
        from src.codex.logging.session_hooks import session
    except Exception:  # pragma: no cover - helper optional
        session = None
    if session:
        with session(sys.argv):
            raise SystemExit(main())
    else:
        raise SystemExit(main())<|MERGE_RESOLUTION|>--- conflicted
+++ resolved
@@ -175,11 +175,7 @@
         or str(DEFAULT_LOG_DB),
         help=(
             "Path to SQLite DB (default: env CODEX_LOG_DB_PATH/CODEX_DB_PATH or "
-<<<<<<< HEAD
             f"{DEFAULT_LOG_DB})",
-=======
-            ".codex/session_logs.db)"
->>>>>>> 3b521d0c
         ),
     )
     parser.add_argument("--session-id", help="Filter by session_id")
