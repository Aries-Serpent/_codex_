"""Session event query CLI."""

from __future__ import annotations

import argparse
import os
import sqlite3
import sys
from pathlib import Path
from typing import Dict, Iterable, List, Optional, Tuple

DEFAULT_DB = Path(".codex/session_logs.db")

TS_CANDIDATES = ["timestamp", "ts", "event_ts", "created_at", "time", "datetime"]
SID_CANDIDATES = ["session_id", "sid", "session", "conversation_id"]
ROLE_CANDIDATES = ["role", "type", "speaker", "kind"]
MSG_CANDIDATES = ["message", "content", "text", "body", "value"]


def _resolve_with_extension(path: str) -> str:
    """Return existing path, falling back between .db and .sqlite."""
    p = Path(path)
    if p.exists():
        return str(p)
    if p.suffix in {".db", ".sqlite"}:
        alt = p.with_suffix(".sqlite" if p.suffix == ".db" else ".db")
        if alt.exists():
            return str(alt)
    return str(p)


def resolve_db_path(cli_db: Optional[str]) -> str:
    """Resolve database path from CLI, env, or default."""
    candidate = cli_db or os.getenv("CODEX_DB_PATH") or os.getenv("CODEX_LOG_DB_PATH")
    if candidate:
        resolved = _resolve_with_extension(candidate)
        if os.path.exists(resolved):
            return resolved
        raise FileNotFoundError(f"Database not found: {resolved}")
    for suf in (".db", ".sqlite"):
        p = DEFAULT_DB.with_suffix(suf)
        resolved = _resolve_with_extension(str(p))
        if os.path.exists(resolved):
            return resolved
    raise FileNotFoundError(
        "No database found. Provide --db or set CODEX_DB_PATH/CODEX_LOG_DB_PATH",
    )


def detect_schema(conn: sqlite3.Connection) -> Tuple[str, Dict[str, str]]:
    """Infer table and column names for timestamp/session/role/message."""
    cur = conn.execute("SELECT name FROM sqlite_master WHERE type='table'")
    tables = [r[0] for r in cur.fetchall()]
    for table in tables:
        cur = conn.execute(f"PRAGMA table_info({table})")
        cols = [row[1] for row in cur.fetchall()]
        mapping: Dict[str, str] = {}
        for want, candidates in {
            "timestamp": TS_CANDIDATES,
            "session_id": SID_CANDIDATES,
            "role": ROLE_CANDIDATES,
            "message": MSG_CANDIDATES,
        }.items():
            for c in candidates:
                if c in cols:
                    mapping[want] = c
                    break
        if "timestamp" in mapping and "message" in mapping:
            return table, mapping
    raise RuntimeError(f"No suitable events table found. Tables: {tables}")


def fetch_rows(
    db_path: str,
    session_id: Optional[str],
    last_n: Optional[int],
    desc: bool,
) -> Tuple[List[sqlite3.Row], Dict[str, str]]:
    conn = sqlite3.connect(db_path)
    conn.row_factory = sqlite3.Row
    try:
        table, cols = detect_schema(conn)
        ts_col = cols["timestamp"]
        sid_col = cols.get("session_id")
        order_clause = "DESC" if desc else "ASC"
        select_cols = [ts_col]
        if sid_col:
            select_cols.append(sid_col)
        if "role" in cols:
            select_cols.append(cols["role"])
        select_cols.append(cols["message"])
        sql = f"SELECT {', '.join(select_cols)} FROM {table}"
        params: List[object] = []
        if session_id:
            if not sid_col:
                raise RuntimeError(
                    "Session filtering requested but no session id column found"
                )
            sql += f" WHERE {sid_col}=?"
            params.append(session_id)
        sql += f" ORDER BY {ts_col} {order_clause}"
        if session_id is None and last_n is not None:
            sql += " LIMIT ?"
            params.append(last_n)
        cur = conn.cursor()
        rows = list(cur.execute(sql, params))
        if session_id is None and not desc:
            rows.reverse()
        return rows, cols
    finally:
        conn.close()


def print_rows(rows: List[sqlite3.Row], cols: Dict[str, str]) -> None:
    if not rows:
        print("(no rows)", file=sys.stderr)
        return
    header_keys = [k for k in ["timestamp", "session_id", "role", "message"] if k in cols]
    print("\t".join(header_keys))
    for r in rows:
        print(
            "\t".join(
                "" if r[cols[k]] is None else str(r[cols[k]]) for k in header_keys
            )
        )


def main(argv: Optional[Iterable[str]] = None) -> int:
    parser = argparse.ArgumentParser(
        description="Query session events from a SQLite database",
    )
    group = parser.add_mutually_exclusive_group(required=True)
    group.add_argument("--session-id", help="Filter events by session id")
    group.add_argument("--last", type=int, metavar="N", help="Show last N events")
    parser.add_argument("--db", help="Path to SQLite database")
    parser.add_argument(
        "--desc",
        action="store_true",
        help="Sort output in descending order (default asc for session-id mode)",
    )
    args = parser.parse_args(list(argv) if argv is not None else None)

    try:
        db = resolve_db_path(args.db)
        rows, cols = fetch_rows(db, args.session_id, args.last, args.desc)
        print_rows(rows, cols)
        return 0
    except Exception as exc:  # pragma: no cover - top-level guard
        print(f"ERROR: {exc}", file=sys.stderr)
        return 2


if __name__ == "__main__":  # pragma: no cover - CLI entry
    try:
<<<<<<< HEAD
        from codex.logging.session_hooks import session  # type: ignore
=======
        from src.codex.logging.session_hooks import session
>>>>>>> d6a8a58b
    except Exception:  # pragma: no cover - optional helper
        session = None
    if session:
        with session(sys.argv):
            raise SystemExit(main())
    raise SystemExit(main())
<|MERGE_RESOLUTION|>--- conflicted
+++ resolved
@@ -152,14 +152,10 @@
 
 if __name__ == "__main__":  # pragma: no cover - CLI entry
     try:
-<<<<<<< HEAD
         from codex.logging.session_hooks import session  # type: ignore
-=======
-        from src.codex.logging.session_hooks import session
->>>>>>> d6a8a58b
     except Exception:  # pragma: no cover - optional helper
         session = None
     if session:
         with session(sys.argv):
             raise SystemExit(main())
-    raise SystemExit(main())
+    raise SystemExit(main())