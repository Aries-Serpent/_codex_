"""Simple chat session helper that logs messages via SessionLogger.

This module provides a ``ChatSession`` context manager that initializes
``SessionLogger`` on entry, captures user and assistant messages, and ensures
the session is closed on exit. The current session ID is propagated via the
``CODEX_SESSION_ID`` environment variable so that other components can access it
consistently.
"""

from __future__ import annotations

import os
import uuid
from typing import Optional

from .logging import conversation_logger as _cl


class ChatSession:
    """Context manager for logging a chat conversation.

    Parameters
    ----------
    session_id:
        Optional explicit session identifier. If omitted, uses the existing
        ``CODEX_SESSION_ID`` environment variable or generates a new UUID4.
    db_path:
        Optional path to the SQLite database.
    """

<<<<<<< HEAD
    def __init__(
        self, session_id: Optional[str] = None, db_path: Optional[str] = None
    ) -> None:
        sid = session_id or os.getenv("CODEX_SESSION_ID") or str(int(time.time()))
=======
    def __init__(self, session_id: Optional[str] = None, db_path: Optional[str] = None) -> None:
        sid = session_id or os.getenv("CODEX_SESSION_ID") or uuid.uuid4().hex
>>>>>>> ecba20a2
        self.session_id = sid
        self.db_path = db_path
        self._prev_sid: Optional[str] = None

    def __enter__(self) -> ChatSession:
        self._prev_sid = os.getenv("CODEX_SESSION_ID")
        os.environ["CODEX_SESSION_ID"] = self.session_id
        _cl.start_session(self.session_id, db_path=self.db_path)
        return self

    def log_user(self, message: str) -> None:
        """Record an inbound user message."""
        _cl.log_message(self.session_id, "user", message, db_path=self.db_path)

    def log_assistant(self, message: str) -> None:
        """Record an outbound assistant message."""
        _cl.log_message(self.session_id, "assistant", message, db_path=self.db_path)

    def __exit__(self, exc_type, exc, tb) -> None:
        _cl.end_session(self.session_id, db_path=self.db_path)
        if self._prev_sid is None:
            os.environ.pop("CODEX_SESSION_ID", None)
        else:
            os.environ["CODEX_SESSION_ID"] = self._prev_sid<|MERGE_RESOLUTION|>--- conflicted
+++ resolved
@@ -28,15 +28,10 @@
         Optional path to the SQLite database.
     """
 
-<<<<<<< HEAD
     def __init__(
         self, session_id: Optional[str] = None, db_path: Optional[str] = None
     ) -> None:
         sid = session_id or os.getenv("CODEX_SESSION_ID") or str(int(time.time()))
-=======
-    def __init__(self, session_id: Optional[str] = None, db_path: Optional[str] = None) -> None:
-        sid = session_id or os.getenv("CODEX_SESSION_ID") or uuid.uuid4().hex
->>>>>>> ecba20a2
         self.session_id = sid
         self.db_path = db_path
         self._prev_sid: Optional[str] = None
