"""Simple chat session helper that logs messages via ``log_event``.

This module provides a ``ChatSession`` context manager that initializes
``SessionLogger`` on entry, records user and assistant messages, and ensures
the session is closed on exit. The current session ID is propagated via the
``CODEX_SESSION_ID`` environment variable so that other components can access it
consistently.

Example
-------
>>> from src.codex.chat import ChatSession
>>> with ChatSession("demo") as chat:
...     chat.log_user("hi")
...     chat.log_assistant("hello")
"""

from __future__ import annotations

import os
import uuid
from pathlib import Path
from typing import Optional

from src.codex.logging.session_logger import log_event


class ChatSession:
    """Context manager for logging a chat conversation.

    Parameters
    ----------
    session_id:
        Optional explicit session identifier. If omitted, uses the existing
        ``CODEX_SESSION_ID`` environment variable or generates a new UUID4.
    db_path:
        Optional path to the SQLite database.
    """

    def __init__(
        self, session_id: Optional[str] = None, db_path: Optional[str] = None
    ) -> None:
        sid = session_id or os.getenv("CODEX_SESSION_ID") or str(uuid.uuid4())
        self.session_id = sid
        self.db_path = db_path

    def __enter__(self) -> ChatSession:
        os.environ["CODEX_SESSION_ID"] = self.session_id
        db = self.db_path
        path = Path(db) if db else None
        log_event(self.session_id, "system", "session_start", db_path=path)
        return self

    def log_user(self, message: str) -> None:
        """Record an inbound user message."""
        role = "user"
        db = self.db_path
        path = Path(db) if db else None
        log_event(self.session_id, role, message, db_path=path)

    def log_assistant(self, message: str) -> None:
        """Record an outbound assistant message."""
        role = "assistant"
        db = self.db_path
        path = Path(db) if db else None
        log_event(self.session_id, role, message, db_path=path)

    def __exit__(self, exc_type, exc, tb) -> None:
        """Context manager exit protocol.

        Args:
            exc_type: Exception type if an exception occurred, else None.
            exc: Exception instance if an exception occurred, else None.
            tb: Traceback object if an exception occurred, else None.

        Returns:
            None. (The method does not suppress exceptions.)
        """
        path = Path(self.db_path) if self.db_path else None
        try:
            log_event(self.session_id, "system", "session_end", db_path=path)
        finally:
<<<<<<< HEAD
            # Always clear the session identifier even if logging fails
=======
            # Always clear the session identifier regardless of logging outcome
>>>>>>> 439fdd13
            os.environ.pop("CODEX_SESSION_ID", None)<|MERGE_RESOLUTION|>--- conflicted
+++ resolved
@@ -79,9 +79,5 @@
         try:
             log_event(self.session_id, "system", "session_end", db_path=path)
         finally:
-<<<<<<< HEAD
             # Always clear the session identifier even if logging fails
-=======
-            # Always clear the session identifier regardless of logging outcome
->>>>>>> 439fdd13
             os.environ.pop("CODEX_SESSION_ID", None)