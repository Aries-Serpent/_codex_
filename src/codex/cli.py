"""Unified CLI for codex, using click for subcommands and input validation."""

from __future__ import annotations

import json
import subprocess
import sys
from pathlib import Path

import click

try:  # pragma: no cover - optional dependency
    from codex_digest.error_capture import log_error as _log_error
except Exception:  # pragma: no cover

    def _log_error(step_no: str, step_desc: str, msg: str, ctx: str) -> None:  # type: ignore[func-returns-value]
        """Fallback error logger when codex_digest is unavailable."""
        return None


# Resolve helper scripts relative to this file so the CLI works from any CWD.
TOOLS_DIR = Path(__file__).resolve().parent.parent.parent / "tools"


def _run_ingest() -> None:
    """Ingest example data into the Codex environment."""
    src = Path("data/example.jsonl")
    dst = Path("data/ingested.jsonl")
    if not src.exists():
        print(f"No source data found at {src}")
        return
    dst.write_text(src.read_text(), encoding="utf-8")
    print(f"Ingested {src} -> {dst}")


def _run_ci() -> None:
    """Run local CI checks (lint + tests)."""
    try:
        subprocess.run(["nox", "-s", "tests"], check=True)
    except Exception as exc:  # noqa: BLE001
        print(f"CI failed: {exc}")
        _log_error("STEP CI", "nox -s tests", str(exc), "running local CI")
        raise SystemExit(1)


<<<<<<< HEAD
def _fix_pool(max_workers: int | None = None) -> None:
    """Configure a process/thread pool for tokenization.

    Some tokenization libraries lazily create a global
    :class:`concurrent.futures.ThreadPoolExecutor`.  On certain
    platforms this implicit executor can lead to hangs or excessive
    resource usage.  This function resets the global executor with a
    bounded number of workers.  If ``max_workers`` is ``None`` the
    existing executor (if any) is left untouched.  The function is a
    best‑effort helper – if ``concurrent.futures`` internals are not
    available the call is silently ignored.
=======
def _fix_pool(max_workers: int | None = 4) -> None:
    """Reconfigure tokenization pools and SQLite connections.

    The function performs two best-effort fixes:

    * Resets the global ``concurrent.futures`` thread pool used by some
      tokenizers to avoid runaway threads.  When ``max_workers`` is provided the
      new pool is created with that number of workers.  Unsupported Python
      implementations simply ignore this step.
    * Enables SQLite connection pooling for session logging, pre-opening a
      small warm pool of connections.

    The helper never raises if the underlying modules are unavailable.
>>>>>>> e37f897c

    Parameters
    ----------
    max_workers:
<<<<<<< HEAD
        Desired number of worker threads.  ``None`` leaves the executor
        unchanged.
    """

    try:  # pragma: no cover - optional on exotic platforms
        import concurrent.futures as _cf

        if max_workers is not None:
            # Shut down existing executor to avoid dangling threads
            executor = getattr(_cf, "_executor", None)
            if executor is not None:
                executor.shutdown(wait=False)

            _cf._executor = _cf.ThreadPoolExecutor(max_workers=max_workers)
    except Exception:  # pragma: no cover - best effort
        # Ignore failures: thread pools are an optional optimisation
        pass
=======
        Optional number of worker threads / warm SQLite connections.  ``None``
        leaves the default executor untouched and skips warming connections.
    """

    # --- Fix global ThreadPoolExecutor ---
    try:  # pragma: no cover - implementation detail
        import concurrent.futures as _cf

        if max_workers is not None:
            executor = getattr(_cf, "_executor", None)
            if executor is not None:
                executor.shutdown(wait=False)
            _cf._executor = _cf.ThreadPoolExecutor(max_workers=max_workers)
    except Exception:  # pragma: no cover - best effort
        pass

    # --- Enable SQLite connection pooling ---
    from .db import sqlite_patch

    os.environ.setdefault("CODEX_SQLITE_POOL", "1")
    sqlite_patch.enable_pooling()

    db = Path(os.getenv("CODEX_LOG_DB_PATH", ".codex/session_logs.db"))
    db.parent.mkdir(parents=True, exist_ok=True)

    workers = max_workers or 0
    for _ in range(max(0, workers)):
        try:  # pragma: no cover - best effort
            sqlite3.connect(str(db))
        except Exception as exc:  # noqa: BLE001
            _log_error("POOL", "warm connection", str(exc), f"db={db}")
            break

    print(f"enabled SQLite pooling (warm={workers}) for {db}")
>>>>>>> e37f897c


ALLOWED_TASKS = {
    "ingest": (_run_ingest, "Ingest example data into the Codex environment."),
    "ci": (_run_ci, "Run local CI checks (lint + tests)."),
    "pool-fix": (lambda: _fix_pool(4), "Reset tokenization thread pool (default 4 workers)."),
}


@click.group()
def cli() -> None:
    """Codex CLI entry point."""
    pass


@cli.group("logs")
def logs() -> None:
    """Codex logs (local SQLite data blot)."""
    pass


@logs.command("init")
@click.option("--db", default=".codex/codex.sqlite", help="DB path")
def logs_init(db: str) -> None:
    """Initialize SQLite schema for logs."""
    script = TOOLS_DIR / "codex_db.py"
    try:
        subprocess.run([sys.executable, str(script), "--init", "--db", db], check=True)
    except Exception as exc:
        click.echo(f"Failed to init logs DB: {exc}", err=True)
        _log_error("STEP logs_init", "codex_db --init", str(exc), f"db={db}")
        sys.exit(1)


@logs.command("ingest")
@click.option("--changes", type=click.Path(exists=True), help=".codex/change_log.md")
@click.option("--results", type=click.Path(exists=True), help=".codex/results.md")
@click.option("--branch", default="unknown")
@click.option("--db", default=".codex/codex.sqlite")
def logs_ingest(changes, results, branch: str, db: str) -> None:
    """Ingest markdown logs into SQLite."""
    script = TOOLS_DIR / "codex_ingest_md.py"
    args = [sys.executable, str(script), "--db", db]
    if changes:
        args += ["--changes", changes, "--branch", branch]
    if results:
        args += ["--results", results]
    try:
        subprocess.run(args, check=True)
    except Exception as exc:
        click.echo(f"Failed to ingest logs: {exc}", err=True)
        _log_error("STEP logs_ingest", "codex_ingest_md", str(exc), f"db={db}")
        sys.exit(1)


@logs.command("query")
@click.option("--sql", required=True, help="SQL query to run")
@click.option("--db", default=".codex/codex.sqlite")
def logs_query(sql: str, db: str) -> None:
    """Query the SQLite logs database."""
    script = TOOLS_DIR / "codex_db.py"
    args = [sys.executable, str(script), "--db", db, "--query", sql]
    try:
        subprocess.run(args, check=True)
    except Exception as exc:
        click.echo(f"Failed to query logs: {exc}", err=True)
        _log_error("STEP logs_query", "codex_db --query", str(exc), f"db={db}")
        sys.exit(1)


@cli.command("train", context_settings={"ignore_unknown_options": True})
@click.option(
    "--engine",
    type=click.Choice(["hf_trainer", "hf", "custom"]),
    default="hf_trainer",
    help="Training engine to use (hf_trainer/hf or custom).",
)
@click.argument("engine_args", nargs=-1)
def train_cmd(engine: str, engine_args: tuple[str, ...]) -> None:
    """Train a model with the selected engine.

    Any additional arguments after ``--engine`` are forwarded directly to the
    underlying engine entry point.
    """
    from codex_ml.utils.repro import set_reproducible

    set_reproducible()
    if engine in {"hf_trainer", "hf"}:
        from training.engine_hf_trainer import build_parser, run_hf_trainer

        parser = build_parser()
        parser.add_argument("--texts", nargs="+", required=True)
        parser.add_argument("--output-dir", type=Path, default=Path("training_runs"))
        parser.add_argument("--val-texts", nargs="*", default=None)
        parser.add_argument("--gradient-accumulation-steps", type=int, default=1)
        parser.add_argument("--precision", choices=["fp32", "fp16", "bf16"], default=None)
        parser.add_argument("--lora-r", type=int, default=0, help="LoRA rank; set >0 to enable")
        parser.add_argument("--lora-alpha", type=int, default=16, help="LoRA alpha scaling")
        parser.add_argument(
            "--lora-dropout", type=float, default=0.0, help="LoRA dropout probability"
        )
        parser.add_argument("--seed", type=int, default=0)

        args = parser.parse_args(list(engine_args))
        kw: dict[str, object] = {
            "val_texts": args.val_texts,
            "gradient_accumulation_steps": args.gradient_accumulation_steps,
            "precision": args.precision,
            "lora_r": args.lora_r,
            "lora_alpha": args.lora_alpha,
            "lora_dropout": args.lora_dropout,
            "seed": args.seed,
        }
        # Optionally forward device/dtype if parser/engine supports them
        for opt in ("device", "dtype"):
            if hasattr(args, opt):
                val = getattr(args, opt)
                if val is not None:
                    kw[opt] = val
        try:
            run_hf_trainer(args.texts, args.output_dir, **kw)
            return
        except Exception as exc:
            _log_error("STEP train", "run_hf_trainer", str(exc), f"texts={args.texts}")
            raise
    else:
        try:
            from codex.training import main as run_custom_train
        except Exception as exc:  # pragma: no cover - fallback path
            click.echo(f"[warn] custom engine unavailable, falling back to hf_trainer: {exc}")
            from training.engine_hf_trainer import run_hf_trainer

            try:
                run_hf_trainer(*engine_args)
                return
            except Exception as exc2:
                _log_error(
                    "STEP train", "fallback run_hf_trainer", str(exc2), f"args={engine_args}"
                )
                raise
        argv = ["--engine", "custom", *engine_args]
        orig_argv = sys.argv
        try:
            sys.argv = [orig_argv[0], *argv]
            run_custom_train()
        except Exception as exc:
            _log_error("STEP train", "run_custom_train", str(exc), f"argv={argv}")
            raise
        finally:
            sys.argv = orig_argv


@cli.command("tasks")
def list_tasks() -> None:
    """List allowed maintenance tasks."""
    for name, (_, desc) in ALLOWED_TASKS.items():
        click.echo(f"{name}: {desc}")


@cli.command("run")
@click.argument("task")
def run_task(task: str) -> None:
    """Run a whitelisted maintenance task by name."""
    if task not in ALLOWED_TASKS:
        click.echo(f"Task '{task}' is not allowed.", err=True)
        sys.exit(1)
    func = ALLOWED_TASKS[task][0]
    func()


@cli.group("tokenizer")
def tokenizer_group() -> None:
    """Tokenization utilities."""
    pass


@tokenizer_group.command("encode")
@click.argument("text")
@click.option("--tokenizer", "tokenizer_path", default=None, help="Tokenizer path")
def tokenizer_encode(text: str, tokenizer_path: str | None) -> None:
    """Encode TEXT and print token ids."""
    from codex_ml.tokenization import load_tokenizer

    tk = load_tokenizer(path=tokenizer_path)
    ids = tk.encode(text)
    click.echo(" ".join(str(i) for i in ids))


@tokenizer_group.command("decode")
@click.argument("ids", nargs=-1, type=int)
@click.option("--tokenizer", "tokenizer_path", default=None, help="Tokenizer path")
def tokenizer_decode(ids: tuple[int, ...], tokenizer_path: str | None) -> None:
    """Decode integer token IDS and print text."""
    from codex_ml.tokenization import load_tokenizer

    tk = load_tokenizer(path=tokenizer_path)
    click.echo(tk.decode(list(ids)))


@tokenizer_group.command("stats")
@click.option("--tokenizer", "tokenizer_path", default=None, help="Tokenizer path")
def tokenizer_stats(tokenizer_path: str | None) -> None:
    """Show basic tokenizer statistics."""
    from codex_ml.tokenization import load_tokenizer

    tk = load_tokenizer(path=tokenizer_path)
    click.echo(f"vocab_size={tk.vocab_size}")


@cli.group("repro")
def repro_group() -> None:
    """Reproducibility utilities."""
    pass


@repro_group.command("seed")
@click.option("--seed", type=int, default=42, show_default=True, help="Seed value")
@click.option(
    "--out-dir",
    type=click.Path(file_okay=False, path_type=Path),
    default=None,
    help="Directory to write seeds.json",
)
def repro_seed(seed: int, out_dir: Path | None) -> None:
    """Seed RNGs across libraries and optionally persist seeds.json."""
    from codex_ml.utils.checkpointing import set_seed

    set_seed(seed, out_dir)
    click.echo(f"seed={seed}")


@repro_group.command("env")
@click.option(
    "--path",
    type=click.Path(path_type=Path),
    default="env.json",
    show_default=True,
    help="Output path for environment info",
)
def repro_env(path: Path) -> None:
    """Record git commit and installed packages."""
    try:
        from codex_utils.repro import log_env_info
    except Exception as exc:  # pragma: no cover
        click.echo(f"Environment logging module unavailable: {exc}", err=True)
        sys.exit(1)

    try:
        log_env_info(path)
        click.echo(f"wrote {path}")
    except Exception as exc:  # pragma: no cover
        click.echo(f"Failed to write env info: {exc}", err=True)
        sys.exit(1)


@repro_group.command("system")
@click.option(
    "--path",
    type=click.Path(path_type=Path),
    default="system.json",
    show_default=True,
    help="Output path for system metrics",
)
def repro_system(path: Path) -> None:
    """Capture CPU/GPU system metrics."""
    from codex_ml.monitoring.codex_logging import _codex_sample_system

    path.parent.mkdir(parents=True, exist_ok=True)
    path.write_text(json.dumps(_codex_sample_system()), encoding="utf-8")
    click.echo(f"wrote {path}")


if __name__ == "__main__":
    cli()<|MERGE_RESOLUTION|>--- conflicted
+++ resolved
@@ -43,7 +43,6 @@
         raise SystemExit(1)
 
 
-<<<<<<< HEAD
 def _fix_pool(max_workers: int | None = None) -> None:
     """Configure a process/thread pool for tokenization.
 
@@ -55,44 +54,10 @@
     existing executor (if any) is left untouched.  The function is a
     best‑effort helper – if ``concurrent.futures`` internals are not
     available the call is silently ignored.
-=======
-def _fix_pool(max_workers: int | None = 4) -> None:
-    """Reconfigure tokenization pools and SQLite connections.
-
-    The function performs two best-effort fixes:
-
-    * Resets the global ``concurrent.futures`` thread pool used by some
-      tokenizers to avoid runaway threads.  When ``max_workers`` is provided the
-      new pool is created with that number of workers.  Unsupported Python
-      implementations simply ignore this step.
-    * Enables SQLite connection pooling for session logging, pre-opening a
-      small warm pool of connections.
-
-    The helper never raises if the underlying modules are unavailable.
->>>>>>> e37f897c
 
     Parameters
     ----------
     max_workers:
-<<<<<<< HEAD
-        Desired number of worker threads.  ``None`` leaves the executor
-        unchanged.
-    """
-
-    try:  # pragma: no cover - optional on exotic platforms
-        import concurrent.futures as _cf
-
-        if max_workers is not None:
-            # Shut down existing executor to avoid dangling threads
-            executor = getattr(_cf, "_executor", None)
-            if executor is not None:
-                executor.shutdown(wait=False)
-
-            _cf._executor = _cf.ThreadPoolExecutor(max_workers=max_workers)
-    except Exception:  # pragma: no cover - best effort
-        # Ignore failures: thread pools are an optional optimisation
-        pass
-=======
         Optional number of worker threads / warm SQLite connections.  ``None``
         leaves the default executor untouched and skips warming connections.
     """
@@ -127,7 +92,6 @@
             break
 
     print(f"enabled SQLite pooling (warm={workers}) for {db}")
->>>>>>> e37f897c
 
 
 ALLOWED_TASKS = {
