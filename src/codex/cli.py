--- conflicted
+++ resolved
@@ -127,22 +127,14 @@
         parser.add_argument("--val-texts", nargs="*", default=None)
         parser.add_argument("--gradient-accumulation-steps", type=int, default=1)
         parser.add_argument("--precision", choices=["fp32", "fp16", "bf16"], default=None)
-<<<<<<< HEAD
-=======
-        parser.add_argument(
-            "--lora-r", type=int, default=0, help="LoRA rank; set >0 to enable"
-        )
-        parser.add_argument(
-            "--lora-alpha", type=int, default=16, help="LoRA alpha scaling"
-        )
-        parser.add_argument(
-            "--lora-dropout", type=float, default=0.0, help="LoRA dropout probability"
-        )
->>>>>>> 5ab71476
+        # LoRA flags (support hyphen and underscore for backward compatibility)
+        parser.add_argument("--lora-r", "--lora_r", dest="lora_r", type=int, default=0, help="LoRA rank; set >0 to enable")
+        parser.add_argument("--lora-alpha", "--lora_alpha", dest="lora_alpha", type=int, default=16, help="LoRA alpha scaling")
+        parser.add_argument("--lora-dropout", "--lora_dropout", dest="lora_dropout", type=float, default=0.0, help="LoRA dropout probability")
         parser.add_argument("--seed", type=int, default=0)
 
         args = parser.parse_args(list(engine_args))
-        kw = {
+        kw: dict[str, object] = {
             "val_texts": args.val_texts,
             "gradient_accumulation_steps": args.gradient_accumulation_steps,
             "precision": args.precision,
@@ -150,9 +142,13 @@
             "lora_alpha": args.lora_alpha,
             "lora_dropout": args.lora_dropout,
             "seed": args.seed,
-            "device": args.device,
-            "dtype": args.dtype,
         }
+        # Optionally forward device/dtype if parser/engine supports them
+        for opt in ("device", "dtype"):
+            if hasattr(args, opt):
+                val = getattr(args, opt)
+                if val is not None:
+                    kw[opt] = val
         return run_hf_trainer(args.texts, args.output_dir, **kw)
     else:
         try:
@@ -254,10 +250,18 @@
 )
 def repro_env(path: Path) -> None:
     """Record git commit and installed packages."""
-    from codex_utils.repro import log_env_info
-
-    log_env_info(path)
-    click.echo(f"wrote {path}")
+    try:
+        from codex_utils.repro import log_env_info
+    except Exception as exc:  # pragma: no cover
+        click.echo(f"Environment logging module unavailable: {exc}", err=True)
+        sys.exit(1)
+
+    try:
+        log_env_info(path)
+        click.echo(f"wrote {path}")
+    except Exception as exc:  # pragma: no cover
+        click.echo(f"Failed to write env info: {exc}", err=True)
+        sys.exit(1)
 
 
 @repro_group.command("system")
