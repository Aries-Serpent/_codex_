--- conflicted
+++ resolved
@@ -141,17 +141,8 @@
         parser.add_argument("--val-texts", nargs="*", default=None)
         parser.add_argument("--gradient-accumulation-steps", type=int, default=1)
         parser.add_argument("--precision", choices=["fp32", "fp16", "bf16"], default=None)
-<<<<<<< HEAD
         parser.add_argument("--lora-r", type=int, default=0, help="LoRA rank; set >0 to enable")
         parser.add_argument("--lora-alpha", type=int, default=16, help="LoRA alpha scaling")
-=======
-        parser.add_argument(
-            "--lora-r", type=int, default=0, help="LoRA rank; set >0 to enable"
-        )
-        parser.add_argument(
-            "--lora-alpha", type=int, default=16, help="LoRA alpha scaling"
-        )
->>>>>>> ee3022a7
         parser.add_argument(
             "--lora-dropout", type=float, default=0.0, help="LoRA dropout probability"
         )
@@ -167,21 +158,18 @@
             "lora_dropout": args.lora_dropout,
             "seed": args.seed,
         }
-<<<<<<< HEAD
-        try:
-            return run_hf_trainer(args.texts, args.output_dir, **kw)
-        except Exception as exc:
-            _log_error("STEP train", "run_hf_trainer", str(exc), f"texts={args.texts}")
-            raise
-=======
         # Optionally forward device/dtype if parser/engine supports them
         for opt in ("device", "dtype"):
             if hasattr(args, opt):
                 val = getattr(args, opt)
                 if val is not None:
                     kw[opt] = val
-        return run_hf_trainer(args.texts, args.output_dir, **kw)
->>>>>>> ee3022a7
+        try:
+            run_hf_trainer(args.texts, args.output_dir, **kw)
+            return
+        except Exception as exc:
+            _log_error("STEP train", "run_hf_trainer", str(exc), f"texts={args.texts}")
+            raise
     else:
         try:
             from training.functional_training import main as run_custom_train
@@ -190,7 +178,8 @@
             from training.engine_hf_trainer import run_hf_trainer
 
             try:
-                return run_hf_trainer(*engine_args)
+                run_hf_trainer(*engine_args)
+                return
             except Exception as exc2:
                 _log_error(
                     "STEP train", "fallback run_hf_trainer", str(exc2), f"args={engine_args}"
@@ -198,7 +187,7 @@
                 raise
         argv = ["--engine", "custom", *engine_args]
         try:
-            return run_custom_train(argv)
+            run_custom_train(argv)
         except Exception as exc:
             _log_error("STEP train", "run_custom_train", str(exc), f"argv={argv}")
             raise
