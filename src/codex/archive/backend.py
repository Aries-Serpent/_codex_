"""Database access layer for the Codex archive."""

from __future__ import annotations

import json
import os
import sqlite3
import uuid
from collections.abc import Callable, Iterable, Iterator, Mapping
from contextlib import contextmanager
from dataclasses import dataclass
from pathlib import Path
from typing import TYPE_CHECKING, Any

try:  # pragma: no cover - optional dependency
    import sqlalchemy as sa  # type: ignore
except Exception:  # pragma: no cover
    sa = None

from . import schema
from .config import ArchiveAppConfig as RuntimeArchiveConfig
from .util import ensure_directory, json_dumps_sorted, utcnow

if TYPE_CHECKING:  # pragma: no cover - typing only
    from .config import ArchiveAppConfig as SettingsArchiveConfig

Params = dict[str, Any]


@dataclass(frozen=True)
class ArchiveConfig:
    """Runtime configuration for the archive backend."""

    url: str
    backend: str

    @classmethod
    def from_env(cls, env: Mapping[str, str] | None = None) -> ArchiveConfig:
        runtime_env: dict[str, str] = dict(os.environ)
        if env is not None:
            runtime_env.update(env)
<<<<<<< HEAD
        settings = RuntimeArchiveConfig.from_env(runtime_env)
        return cls(url=settings.backend.url, backend=settings.backend.backend)
=======
        settings = RuntimeArchiveConfig.from_env(env=runtime_env)
        return cls(url=settings.backend.url, backend=settings.backend.type)
>>>>>>> c17fae94

    @classmethod
    def from_settings(
        cls,
        settings: RuntimeArchiveConfig | SettingsArchiveConfig,
    ) -> ArchiveConfig:
        """Create a runtime backend config from archive settings."""

        return cls(url=settings.backend.url, backend=settings.backend.backend)


def infer_backend(url: str) -> str:
    lowered = url.lower()
    if lowered.startswith("postgres"):
        return "postgres"
    if lowered.startswith("mariadb") or lowered.startswith("mysql"):
        return "mariadb"
    if lowered.startswith("sqlite"):
        return "sqlite"
    raise ValueError(f"Unable to infer archive backend from URL: {url}")


class ArchiveDAL:
    """Archive data access layer supporting PostgreSQL, MariaDB, and SQLite."""

    def __init__(self, config: ArchiveConfig | None = None, *, apply_schema: bool = True) -> None:
        self.config = config or ArchiveConfig.from_env()
        self.backend = self.config.backend
        self.url = self.config.url
        self._conn: sqlite3.Connection | None = None
        self._engine: Any | None = None
        if self.backend == "sqlite":
            path = self._sqlite_path(self.url)
            ensure_directory(path.parent)
            self._conn = sqlite3.connect(str(path))
            self._conn.row_factory = sqlite3.Row
        else:
            if sa is None:  # pragma: no cover - informative guard
                raise RuntimeError(
                    "sqlalchemy is required for non-sqlite archive backends. "
                    "Install sqlalchemy>=2.0"
                )
            self._engine = sa.create_engine(self.url, future=True)
        if apply_schema:
            self.ensure_schema()

    # ------------------------------------------------------------------
    # schema management
    # ------------------------------------------------------------------
    def ensure_schema(self) -> None:
        """Apply the schema bundle for the configured backend."""

        statements = schema.statements_for(self.backend)
        with self._transaction() as execute:
            for statement in statements:
                execute(statement)

    # ------------------------------------------------------------------
    # public API
    # ------------------------------------------------------------------
    def record_archive(
        self,
        *,
        repo: str,
        path: str,
        commit_sha: str,
        language: str | None,
        reason: str,
        kind: str,
        artifact_payload: dict[str, Any],
        archived_by: str,
        metadata: dict[str, Any],
        context: dict[str, Any],
        tags: Iterable[str] | None = None,
    ) -> dict[str, Any]:
        """Persist an archive record, returning the stored row."""

        now = utcnow()
        tombstone_id = str(uuid.uuid4())
        meta_copy = dict(metadata)
        legal_hold_raw = meta_copy.pop("legal_hold", 0)
        legal_hold_value = _coerce_bool(legal_hold_raw)
        delete_after_value = meta_copy.pop("delete_after", None)
        if legal_hold_value:
            meta_copy.setdefault("legal_hold", True)
        if delete_after_value is not None:
            meta_copy.setdefault("delete_after", delete_after_value)
        with self._transaction() as execute:
            artifact = self._get_artifact_by_sha(execute, artifact_payload["content_sha256"])
            if artifact is None:
                artifact_id = str(uuid.uuid4())
                artifact = {
                    "id": artifact_id,
                    **artifact_payload,
                    "created_at": now,
                }
                execute(
                    """
                    INSERT INTO artifact (
                        id, content_sha256, size_bytes, compression, mime_type,
                        storage_driver, blob_bytes, object_url, created_at
                    ) VALUES (
                        :id, :content_sha256, :size_bytes, :compression, :mime_type,
                        :storage_driver, :blob_bytes, :object_url, :created_at
                    )
                    """,
                    artifact,
                )
            else:
                artifact_id = artifact["id"]
                needs_refresh = (
                    artifact.get("blob_bytes") is None
                    or artifact.get("storage_driver") != artifact_payload["storage_driver"]
                )
                metadata_changed = any(
                    artifact.get(field) != artifact_payload[field]
                    for field in ("size_bytes", "compression", "mime_type")
                )
                if needs_refresh or metadata_changed:
                    execute(
                        """
                        UPDATE artifact
                        SET size_bytes = :size_bytes,
                            compression = :compression,
                            mime_type = :mime_type,
                            storage_driver = :storage_driver,
                            blob_bytes = :blob_bytes,
                            object_url = :object_url
                        WHERE id = :id
                        """,
                        {"id": artifact_id, **artifact_payload},
                    )

            item_id = str(uuid.uuid4())
            item_payload = {
                "id": item_id,
                "repo": repo,
                "path": path,
                "commit_sha": commit_sha,
                "language": language,
                "kind": kind,
                "reason": reason,
                "artifact_id": artifact_id,
                "metadata": json_dumps_sorted(meta_copy),
                "archived_by": archived_by,
                "archived_at": now,
                "tombstone_id": tombstone_id,
                "legal_hold": legal_hold_value,
                "delete_after": delete_after_value,
                "restored_at": None,
            }
            execute(
                """
                INSERT INTO item (
                    id, repo, path, commit_sha, language, kind, reason, artifact_id,
                    metadata, archived_by, archived_at, tombstone_id, legal_hold,
                    delete_after, restored_at
                ) VALUES (
                    :id, :repo, :path, :commit_sha, :language, :kind, :reason, :artifact_id,
                    :metadata, :archived_by, :archived_at, :tombstone_id, :legal_hold,
                    :delete_after, :restored_at
                )
                """,
                item_payload,
            )

            event_payload = {
                "id": str(uuid.uuid4()),
                "item_id": item_id,
                "action": "ARCHIVE",
                "actor": archived_by,
                "context": json_dumps_sorted(context),
                "created_at": now,
            }
            execute(
                """
                INSERT INTO event (id, item_id, action, actor, context, created_at)
                VALUES (:id, :item_id, :action, :actor, :context, :created_at)
                """,
                event_payload,
            )

            for tag in tags or []:
                params = {"item_id": item_id, "tag": tag}
                existing = execute(
                    "SELECT 1 FROM tag WHERE item_id = :item_id AND tag = :tag",
                    params,
                    fetchone=True,
                )
                if existing is None:
                    execute(
                        "INSERT INTO tag (item_id, tag) VALUES (:item_id, :tag)",
                        params,
                    )

        return {
            "tombstone_id": tombstone_id,
            "artifact_id": artifact_id,
            "item_id": item_id,
        }

    def get_restore_payload(self, tombstone_id: str) -> dict[str, Any]:
        """Return the item and artifact payload for a restore operation."""

        with self._transaction() as execute:
            item = self._get_item_by_tombstone(execute, tombstone_id)
            if item is None:
                raise LookupError(f"Unknown tombstone id: {tombstone_id}")
            artifact = self._get_artifact_by_id(execute, item["artifact_id"])
        item_dict = dict(item)
        if isinstance(item_dict.get("metadata"), str):
            item_dict["metadata"] = json.loads(item_dict["metadata"])
        return {"item": item_dict, "artifact": dict(artifact)}

    def record_restore(self, tombstone_id: str, *, actor: str) -> None:
        """Persist restore metadata after a successful restore."""

        with self._transaction() as execute:
            item = self._get_item_by_tombstone(execute, tombstone_id)
            if item is None:
                raise LookupError(f"Unknown tombstone id: {tombstone_id}")
            now = utcnow()
            execute(
                """
                UPDATE item SET restored_at = :restored_at WHERE id = :id
                """,
                {"restored_at": now, "id": item["id"]},
            )
            event_payload = {
                "id": str(uuid.uuid4()),
                "item_id": item["id"],
                "action": "RESTORE",
                "actor": actor,
                "context": json_dumps_sorted({}),
                "created_at": now,
            }
            execute(
                """
                INSERT INTO event (id, item_id, action, actor, context, created_at)
                VALUES (:id, :item_id, :action, :actor, :context, :created_at)
                """,
                event_payload,
            )

    def record_prune_request(self, tombstone_id: str, *, actor: str, reason: str) -> None:
        """Record a prune request event."""

        with self._transaction() as execute:
            item = self._get_item_by_tombstone(execute, tombstone_id)
            if item is None:
                raise LookupError(f"Unknown tombstone id: {tombstone_id}")
            payload = {
                "id": str(uuid.uuid4()),
                "item_id": item["id"],
                "action": "PRUNE_REQUEST",
                "actor": actor,
                "context": json_dumps_sorted({"reason": reason}),
                "created_at": utcnow(),
            }
            execute(
                """
                INSERT INTO event (id, item_id, action, actor, context, created_at)
                VALUES (:id, :item_id, :action, :actor, :context, :created_at)
                """,
                payload,
            )

    def record_delete_approval(
        self,
        tombstone_id: str,
        *,
        primary_actor: str,
        secondary_actor: str,
        reason: str,
        apply: bool = False,
    ) -> bool:
        """Insert dual approvals and optionally scrub blob bytes.

        Returns ``True`` when the underlying artifact payload was scrubbed.
        ``False`` indicates that the blob bytes were left intact (for example
        because the artifact is still referenced by other tombstones).
        """

        if primary_actor == secondary_actor:
            raise ValueError("Primary and secondary approvers must be distinct")
        with self._transaction() as execute:
            item = self._get_item_by_tombstone(execute, tombstone_id)
            if item is None:
                raise LookupError(f"Unknown tombstone id: {tombstone_id}")
            if int(item.get("legal_hold", 0)):
                raise PermissionError("Item is under legal hold and cannot be purged")
            artifact_id = item["artifact_id"]
            blob_scrubbed = False
            reference_count = 1
            if apply:
                row = execute(
                    """
                    SELECT COUNT(*) AS ref_count
                    FROM item
                    WHERE artifact_id = :artifact_id
                    """,
                    {"artifact_id": artifact_id},
                    fetchone=True,
                )
                raw_count = row.get("ref_count", 0) if row else 0
                reference_count = int(raw_count)
                blob_scrubbed = reference_count <= 1
            now = utcnow()
            for actor, tag in ((primary_actor, "primary"), (secondary_actor, "secondary")):
                context_payload = {"role": tag, "reason": reason}
                if apply:
                    context_payload.update(
                        {
                            "apply_requested": True,
                            "blob_scrubbed": blob_scrubbed,
                        }
                    )
                    if reference_count > 1:
                        context_payload["shared_references"] = max(reference_count - 1, 0)
                payload = {
                    "id": str(uuid.uuid4()),
                    "item_id": item["id"],
                    "action": "DELETE_APPROVED",
                    "actor": actor,
                    "context": json_dumps_sorted(context_payload),
                    "created_at": now,
                }
                execute(
                    """
                    INSERT INTO event (id, item_id, action, actor, context, created_at)
                    VALUES (:id, :item_id, :action, :actor, :context, :created_at)
                    """,
                    payload,
                )
            if blob_scrubbed:
                execute(
                    """
                    UPDATE artifact
                    SET blob_bytes = NULL,
                        storage_driver = 'object',
                        object_url = COALESCE(object_url, 'purged://dual-control')
                    WHERE id = :artifact_id
                    """,
                    {"artifact_id": artifact_id},
                )
            return blob_scrubbed

    def list_items(
        self,
        *,
        repo: str | None = None,
        since: str | None = None,
        limit: int = 100,
    ) -> list[dict[str, Any]]:
        """Return archived items with optional filters."""

        params: Params = {"limit": limit}
        clauses: list[str] = []
        if repo:
            clauses.append("repo = :repo")
            params["repo"] = repo
        if since:
            clauses.append("archived_at >= :since")
            params["since"] = since
        query_lines = [
            "SELECT id, repo, path, commit_sha, reason, archived_by, archived_at, tombstone_id",
            "FROM item",
        ]
        if clauses:
            query_lines.append("WHERE " + " AND ".join(clauses))
        query_lines.extend(
            [
                "ORDER BY archived_at DESC",
                "LIMIT :limit",
            ]
        )
        sql = "\n".join(query_lines)
        with self._transaction() as execute:
            rows = execute(sql, params, fetchall=True)
        result: list[dict[str, Any]] = []
        for row in rows or []:
            row_dict = dict(row)
            result.append(row_dict)
        return result

    def show_item(self, tombstone_id: str) -> dict[str, Any]:
        """Return a full view of a single item."""

        with self._transaction() as execute:
            item = self._get_item_by_tombstone(execute, tombstone_id)
            if item is None:
                raise LookupError(f"Unknown tombstone id: {tombstone_id}")
            events = execute(
                (
                    "SELECT action, actor, context, created_at "
                    "FROM event WHERE item_id = :item_id "
                    "ORDER BY created_at"
                ),
                {"item_id": item["id"]},
                fetchall=True,
            )
        item_dict = dict(item)
        if isinstance(item_dict.get("metadata"), str):
            item_dict["metadata"] = json.loads(item_dict["metadata"])
        events_payload = []
        for row in events or []:
            entry = dict(row)
            context = entry.get("context")
            if isinstance(context, str):
                entry["context"] = json.loads(context)
            events_payload.append(entry)
        item_dict["events"] = events_payload
        return item_dict

    # ------------------------------------------------------------------
    # helpers
    # ------------------------------------------------------------------
    def _sqlite_path(self, url: str) -> Path:
        prefix = "sqlite:///"
        if url.startswith(prefix):
            path = url[len(prefix) :]
        elif url.startswith("sqlite://"):
            path = url[len("sqlite://") :]
        else:
            path = url
        return Path(path).expanduser().resolve()

    @contextmanager
    def _transaction(self) -> Iterator[Callable[[str, Params | None, bool, bool], Any]]:
        if self.backend == "sqlite":
            if self._conn is None:
                raise RuntimeError("SQLite connection is not initialised")
            cursor = self._conn.cursor()
            try:

                def execute_sql(
                    sql: str,
                    params: Params | None = None,
                    fetchone: bool = False,
                    fetchall: bool = False,
                ) -> Any:
                    return self._sqlite_execute(cursor, sql, params, fetchone, fetchall)

                yield execute_sql
                self._conn.commit()
            except Exception:
                self._conn.rollback()
                raise
            finally:
                cursor.close()
        else:
            if self._engine is None:
                raise RuntimeError("SQLAlchemy engine is not initialised")
            with self._engine.begin() as connection:

                def execute_sql(
                    sql: str,
                    params: Params | None = None,
                    fetchone: bool = False,
                    fetchall: bool = False,
                ) -> Any:
                    return self._sqlalchemy_execute(connection, sql, params, fetchone, fetchall)

                yield execute_sql

    def _sqlite_execute(
        self,
        cursor: sqlite3.Cursor,
        sql: str,
        params: Params | None,
        fetchone: bool,
        fetchall: bool,
    ) -> Any:
        parameters = params or {}
        cursor.execute(sql, parameters)
        if fetchone:
            row = cursor.fetchone()
            return dict(row) if row is not None else None
        if fetchall:
            return [dict(row) for row in cursor.fetchall()]
        return None

    def _sqlalchemy_execute(
        self, connection: Any, sql: str, params: Params | None, fetchone: bool, fetchall: bool
    ) -> Any:
        statement = sa.text(sql)
        result = connection.execute(statement, params or {})
        if fetchone:
            row = result.mappings().first()
            return dict(row) if row is not None else None
        if fetchall:
            return [dict(row) for row in result.mappings().all()]
        return None

    def _get_artifact_by_sha(self, execute: Callable[..., Any], sha: str) -> dict[str, Any] | None:
        return execute(
            "SELECT * FROM artifact WHERE content_sha256 = :sha", {"sha": sha}, fetchone=True
        )

    def _get_artifact_by_id(self, execute: Callable[..., Any], artifact_id: str) -> dict[str, Any]:
        artifact = execute(
            "SELECT * FROM artifact WHERE id = :id", {"id": artifact_id}, fetchone=True
        )
        if artifact is None:
            raise LookupError(f"Unknown artifact id: {artifact_id}")
        return artifact

    def _get_item_by_tombstone(
        self, execute: Callable[..., Any], tombstone_id: str
    ) -> dict[str, Any] | None:
        return execute(
            "SELECT * FROM item WHERE tombstone_id = :tomb", {"tomb": tombstone_id}, fetchone=True
        )


def _coerce_bool(value: Any) -> int:
    """Normalise truthy inputs to 0/1 for SQL storage."""

    if isinstance(value, bool):
        return 1 if value else 0
    if isinstance(value, int | float):
        return 1 if value else 0
    if isinstance(value, str):
        lowered = value.strip().lower()
        return 1 if lowered in {"1", "true", "yes", "on"} else 0
    return 0<|MERGE_RESOLUTION|>--- conflicted
+++ resolved
@@ -39,13 +39,8 @@
         runtime_env: dict[str, str] = dict(os.environ)
         if env is not None:
             runtime_env.update(env)
-<<<<<<< HEAD
-        settings = RuntimeArchiveConfig.from_env(runtime_env)
-        return cls(url=settings.backend.url, backend=settings.backend.backend)
-=======
         settings = RuntimeArchiveConfig.from_env(env=runtime_env)
         return cls(url=settings.backend.url, backend=settings.backend.type)
->>>>>>> c17fae94
 
     @classmethod
     def from_settings(
