--- conflicted
+++ resolved
@@ -143,52 +143,23 @@
             LookupError: If the tombstone cannot be found in the archive backend.
         """
 
-<<<<<<< HEAD
-        backend = getattr(self.dal, "backend", None)
-        backend_url = redact_url_credentials(getattr(self.dal, "url", None)) or None
-=======
         redacted_url = redact_url_credentials(getattr(self.dal, "url", None)) or None
->>>>>>> 5f3ca9c5
 
         try:
             payload = self.dal.get_restore_payload(tombstone_id)
         except LookupError as exc:
-<<<<<<< HEAD
-            record = {
-                "action": "RESTORE_FAIL",
-                "actor": actor,
-                "tombstone": tombstone_id,
-                "reason": f"Tombstone not found: {exc}",
-                "backend": backend,
-            }
-            if backend_url:
-                record["url"] = backend_url
-            append_evidence(record)
+            append_evidence(
+                {
+                    "action": "RESTORE_FAIL",
+                    "actor": actor,
+                    "tombstone": tombstone_id,
+                    "reason": f"Tombstone not found: {exc}",
+                    "backend": getattr(self.dal, "backend", None),
+                    "url": redacted_url,
+                }
+            )
             raise
         except Exception as exc:  # pragma: no cover - defensive guard
-            record = {
-                "action": "RESTORE_FAIL",
-                "actor": actor,
-                "tombstone": tombstone_id,
-                "reason": f"Backend access error: {type(exc).__name__}: {exc}",
-                "backend": backend,
-            }
-            if backend_url:
-                record["url"] = backend_url
-            append_evidence(record)
-=======
-            append_evidence(
-                {
-                    "action": "RESTORE_FAIL",
-                    "actor": actor,
-                    "tombstone": tombstone_id,
-                    "reason": f"Tombstone not found: {exc}",
-                    "backend": getattr(self.dal, "backend", None),
-                    "url": redacted_url,
-                }
-            )
-            raise
-        except Exception as exc:  # pragma: no cover - defensive guard
             append_evidence(
                 {
                     "action": "RESTORE_FAIL",
@@ -199,7 +170,6 @@
                     "url": redacted_url,
                 }
             )
->>>>>>> 5f3ca9c5
             raise RuntimeError(
                 f"Failed to retrieve restore payload for tombstone {tombstone_id}: {exc}"
             ) from exc
@@ -213,12 +183,8 @@
                     "actor": actor,
                     "tombstone": tombstone_id,
                     "reason": "Artifact payload has been purged; bytes unavailable",
-<<<<<<< HEAD
-                    "backend": backend,
-=======
-                    "backend": getattr(self.dal, "backend", None),
-                    "url": redacted_url,
->>>>>>> 5f3ca9c5
+                    "backend": getattr(self.dal, "backend", None),
+                    "url": redacted_url,
                 }
             )
             raise RuntimeError("Artifact payload has been purged; bytes unavailable")
@@ -232,12 +198,8 @@
                     "actor": actor,
                     "tombstone": tombstone_id,
                     "reason": f"Decompression failed with codec '{codec}': {exc}",
-<<<<<<< HEAD
-                    "backend": backend,
-=======
-                    "backend": getattr(self.dal, "backend", None),
-                    "url": redacted_url,
->>>>>>> 5f3ca9c5
+                    "backend": getattr(self.dal, "backend", None),
+                    "url": redacted_url,
                 }
             )
             raise RuntimeError(f"Unable to decompress artifact using codec '{codec}'") from exc
