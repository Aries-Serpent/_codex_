--- conflicted
+++ resolved
@@ -5,12 +5,7 @@
 import json
 import logging
 import sys
-<<<<<<< HEAD
-from collections.abc import Iterable
-from datetime import datetime
-=======
 from collections.abc import Callable, Iterable
->>>>>>> c327d5f3
 from pathlib import Path
 from typing import Any
 
@@ -18,23 +13,12 @@
 
 from . import schema
 from .batch import BatchManifest, BatchRestore
-<<<<<<< HEAD
-from .config import ArchiveConfig
-=======
 from .config import ArchiveAppConfig
 from .logging_config import export_configuration, log_restore, setup_logging
->>>>>>> c327d5f3
 from .service import ArchiveService
 from .util import append_evidence, redact_text_credentials, redact_url_credentials
 
 
-<<<<<<< HEAD
-def _service(apply_schema: bool = True) -> ArchiveService:
-    """Initialise archive service with configured backend."""
-
-    config = ArchiveConfig.load()
-    return ArchiveService(config, apply_schema=apply_schema)
-=======
 def _load_config(config_file: Path | None = None) -> ArchiveAppConfig:
     return ArchiveAppConfig.load(config_file=config_file)
 
@@ -77,7 +61,6 @@
             click.echo(f"[BATCH] {index}/{total} {status} {tombstone}", err=True)
 
     return _callback
->>>>>>> c327d5f3
 
 
 def _parse_metadata(entries: Iterable[str]) -> dict[str, str]:
@@ -108,121 +91,6 @@
 
 
 @cli.command("config-show")
-<<<<<<< HEAD
-@click.option("--debug", is_flag=True, help="Show sensitive config (full URLs).")
-def config_show(debug: bool) -> None:
-    """Show the current archive configuration."""
-
-    config = ArchiveConfig.load()
-    click.echo("=== Archive Configuration ===")
-    click.echo(f"Backend: {config.backend.type}")
-    if debug:
-        click.echo(f"URL: {config.backend.url}")
-    else:
-        redacted = redact_url_credentials(config.backend.url)
-        display = redacted or "<not set>"
-        if redacted and redacted != config.backend.url:
-            display = f"{redacted} (credentials redacted)"
-        click.echo(f"URL: {display}")
-    click.echo(f"Log Level: {config.logging.level}")
-    click.echo(f"Log Format: {config.logging.format}")
-    if config.retry.enabled:
-        click.echo(
-            f"Retry: enabled (max {config.retry.max_attempts} attempts, "
-            f"initial delay {config.retry.initial_delay}s)"
-        )
-    else:
-        click.echo("Retry: disabled")
-    click.echo(f"Batch Concurrency: {config.batch.max_concurrent}")
-    click.echo(
-        "Performance Metrics: " + ("enabled" if config.performance.enable_metrics else "disabled")
-    )
-
-
-@cli.command("batch-restore")
-@click.argument("manifest", type=click.Path(exists=True, readable=True))
-@click.option("--by", "actor", required=True, help="Actor executing restores")
-@click.option(
-    "--format",
-    type=click.Choice(["json", "csv"]),
-    default="json",
-    help="Manifest format",
-)
-@click.option("--continue-on-error", is_flag=True, help="Continue processing on errors")
-@click.option(
-    "--output",
-    type=click.Path(dir_okay=False),
-    default=None,
-    help="Save results to file (default: batch_restore_TIMESTAMP.json)",
-)
-@click.option(
-    "--resume-from",
-    type=int,
-    default=0,
-    show_default=True,
-    help="Resume batch from the given item index",
-)
-def batch_restore(
-    manifest: str,
-    actor: str,
-    format: str,
-    continue_on_error: bool,
-    output: str | None,
-    resume_from: int,
-) -> None:
-    """Restore multiple tombstones from a manifest file."""
-
-    service = _service()
-    try:
-        if format == "json":
-            items = BatchManifest.load_json(manifest)
-        else:
-            items = BatchManifest.load_csv(manifest)
-    except (FileNotFoundError, ValueError) as exc:
-        click.echo(f"ERROR: {exc}", err=True)
-        sys.exit(1)
-
-    click.echo(f"Processing {len(items)} items from manifest...")
-    batch = BatchRestore(
-        service,
-        max_concurrent=service.config.batch.max_concurrent,
-        continue_on_error=continue_on_error,
-    )
-
-    def progress_callback(current: int, total: int) -> None:
-        percent = int((current / total) * 100) if total else 100
-        click.echo(f"Progress: {current}/{total} ({percent}%)")
-
-    try:
-        results = batch.restore(
-            items,
-            actor=actor,
-            resume_from=resume_from,
-            progress_callback=progress_callback,
-        )
-    except Exception as exc:  # pragma: no cover - surfaced via CLI tests
-        click.echo(f"ERROR: {exc}", err=True)
-        sys.exit(1)
-
-    succeeded = sum(1 for r in results if r.status == "success")
-    failed = sum(1 for r in results if r.status == "failed")
-    click.echo("\nBatch Restore Complete:")
-    click.echo(f"  ✓ Succeeded: {succeeded}")
-    click.echo(f"  ✗ Failed: {failed}")
-    click.echo(f"  Total Time: {sum(r.duration_ms for r in results):.0f}ms")
-
-    if output is None:
-        timestamp = datetime.now().strftime("%Y%m%d_%H%M%S")
-        output = f"batch_restore_{timestamp}.json"
-
-    try:
-        batch.save_results(output)
-    except Exception as exc:  # pragma: no cover - surfaced via CLI tests
-        click.echo(f"ERROR: Could not save results: {exc}", err=True)
-        sys.exit(1)
-
-    click.echo(f"\nResults saved to: {output}")
-=======
 @click.option(
     "--config-file",
     type=click.Path(path_type=Path, dir_okay=False, exists=True),
@@ -235,7 +103,6 @@
     payload = app_config.to_dict()
     payload["logging"] = export_configuration(app_config.logging)
     click.echo(json.dumps(payload, indent=2))
->>>>>>> c327d5f3
 
 
 @cli.command("init")
@@ -256,13 +123,8 @@
 def emit_schema(dialect: str | None) -> None:
     """Print the SQL schema for a backend."""
 
-<<<<<<< HEAD
-    config = ArchiveConfig.load()
-    target = (dialect or config.backend.type).lower()
-=======
     app_config = _load_config()
     target = (dialect or app_config.backend.backend).lower()
->>>>>>> c327d5f3
     statements = schema.statements_for(target)
     for statement in statements:
         click.echo(statement.strip() + ";")
@@ -333,8 +195,6 @@
     click.echo(json.dumps(payload, indent=2))
 
 
-<<<<<<< HEAD
-=======
 @cli.command("list")
 @click.option("--repo", help="Filter by repo")
 @click.option("--since", help="ISO timestamp filter")
@@ -361,7 +221,6 @@
     click.echo(json.dumps(payload, indent=2))
 
 
->>>>>>> c327d5f3
 @cli.command("restore")
 @click.argument("tombstone")
 @click.argument("output", type=click.Path(path_type=Path, dir_okay=False))
@@ -621,10 +480,6 @@
     except Exception as exc:  # pragma: no cover - diagnostics path
         sanitized = redact_text_credentials(str(exc)).strip()
         detail = f"{type(exc).__name__}" + (f": {sanitized}" if sanitized else "")
-<<<<<<< HEAD
-        click.echo(f"Status: \N{BALLOT X} FAILED ({detail})", err=True)
-        sys.exit(1)
-=======
         click.echo(
             f"Status: \N{BALLOT X} FAILED ({detail})",
             err=True,
@@ -649,5 +504,4 @@
         detail=summary,
         logging_config=app_config.logging,
         performance_config=app_config.performance,
-    )
->>>>>>> c327d5f3
+    )