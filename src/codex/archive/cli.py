"""Click-based CLI for the Codex tombstone archive (enhanced with config/batch/health)."""

from __future__ import annotations

import json
import logging
import sys
from collections.abc import Callable, Iterable
from pathlib import Path
from typing import Any

import click

from . import schema
from .batch import BatchManifest, BatchRestore
from .config import ArchiveAppConfig
from .logging_config import export_configuration, log_restore, setup_logging
from .service import ArchiveService
from .util import append_evidence, redact_text_credentials, redact_url_credentials


def _load_config(config_file: Path | None = None) -> ArchiveAppConfig:
    return ArchiveAppConfig.load(config_file=config_file)


def _service(
    apply_schema: bool = True,
    *,
    app_config: ArchiveAppConfig | None = None,
) -> ArchiveService:
    runtime = app_config or _load_config()
    backend_config = runtime.to_backend_config()
    return ArchiveService(backend_config, apply_schema=apply_schema)


def _setup_logger(app_config: ArchiveAppConfig) -> logging.Logger:
    return setup_logging(app_config.logging, stream=click.get_text_stream("stderr"))


def _batch_progress_logger(
    logger: logging.Logger,
    app_config: ArchiveAppConfig,
) -> Callable[[int, int, dict[str, Any]], None]:
    interval = max(1, app_config.batch.progress_interval)

    def _callback(index: int, total: int, entry: dict[str, Any]) -> None:
        metrics = entry.get("metrics") if isinstance(entry, dict) else None
        log_restore(
            logger,
            actor=entry.get("actor", "batch"),
            tombstone=entry.get("tombstone", ""),
            status=entry.get("status", "UNKNOWN"),
            detail=entry.get("detail"),
            metrics=metrics,
            logging_config=app_config.logging,
            performance_config=app_config.performance,
        )
        if index % interval == 0 or index == total:
            status = entry.get("status", "UNKNOWN")
            tombstone = entry.get("tombstone", "")
            click.echo(f"[BATCH] {index}/{total} {status} {tombstone}", err=True)

    return _callback


def _parse_metadata(entries: Iterable[str]) -> dict[str, str]:
    """Parse metadata key=value entries."""

    payload: dict[str, str] = {}
    for entry in entries:
        if "=" not in entry:
            raise click.BadParameter(f"Metadata entry must be in key=value form: {entry}")
        key, value = entry.split("=", 1)
        payload[key.strip()] = value.strip()
    return payload


def _resolve_commit(commit: str) -> str:
    """Resolve commit SHA (support 'HEAD' keyword)."""

    if commit.lower() == "head":
        from subprocess import CalledProcessError, run

        try:
            result = run(["git", "rev-parse", "HEAD"], check=True, capture_output=True, text=True)
            commit = result.stdout.strip()
        except CalledProcessError as exc:  # pragma: no cover - best effort
            raise click.BadParameter(f"Unable to resolve HEAD commit: {exc}") from exc
    return commit


@click.group(help="Codex tombstone archive workflow.")
def cli() -> None:
    """Entry point for archive operations."""


@cli.command("config-show")
@click.option(
    "--config-file",
    type=click.Path(path_type=Path, dir_okay=False, exists=True),
    help="Optional explicit path to the TOML configuration file.",
)
def config_show(config_file: Path | None) -> None:
    """Display the composed archive configuration."""

    app_config = _load_config(config_file)
    payload = app_config.to_dict()
    payload["logging"] = export_configuration(app_config.logging)
    click.echo(json.dumps(payload, indent=2))


@cli.command("init")
@click.option("--dialect", help="Optional override for backend dialect")
def init_schema(dialect: str | None) -> None:
    """Initialise or upgrade the archive schema."""

    app_config = _load_config()
    service = _service(apply_schema=False, app_config=app_config)
    if dialect:
        service.dal.backend = dialect.lower()
    service.ensure_schema()
    click.echo(f"archive schema ensured for backend={service.dal.backend}")


@cli.command("schema")
@click.option("--dialect", help="Dialect to emit (defaults to configured backend)")
def emit_schema(dialect: str | None) -> None:
    """Print the SQL schema for a backend."""

    app_config = _load_config()
    target = (dialect or app_config.backend.backend).lower()
    statements = schema.statements_for(target)
    for statement in statements:
        click.echo(statement.strip() + ";")


@cli.command("store")
@click.argument("repo")
@click.argument(
    "filepath", type=click.Path(path_type=Path, exists=True, dir_okay=False, readable=True)
)
@click.option(
    "--reason",
    default="dead",
    show_default=True,
    type=click.Choice(["dead", "pruned", "legacy", "replaced"]),
    help="Archival reason",
)
@click.option("--by", "actor", required=True, help="Actor performing the archive")
@click.option("--commit", default="HEAD", show_default=True, help="Git commit SHA for provenance")
@click.option(
    "--kind", default="code", show_default=True, type=click.Choice(["code", "doc", "asset"])
)
@click.option("--language", help="Optional language identifier")
@click.option("--mime", help="Override MIME type")
@click.option("--tag", "tags", multiple=True, help="Assign tags to the archived item")
@click.option(
    "--metadata", "metadata_entries", multiple=True, help="Extra metadata entries key=value"
)
def store(
    repo: str,
    filepath: Path,
    reason: str,
    actor: str,
    commit: str,
    kind: str,
    language: str | None,
    mime: str | None,
    tags: tuple[str, ...],
    metadata_entries: tuple[str, ...],
) -> None:
    """Archive a file and emit tombstone metadata."""

    app_config = _load_config()
    _setup_logger(app_config)
    service = _service(apply_schema=True, app_config=app_config)
    extra = _parse_metadata(metadata_entries)
    commit_sha = _resolve_commit(commit)
    result = service.archive_path(
        repo=repo,
        path=filepath,
        reason=reason,
        archived_by=actor,
        commit_sha=commit_sha,
        kind=kind,
        language=language,
        mime_type=mime,
        tags=list(tags),
        extra_metadata=extra,
    )
    payload = {
        "tombstone": result.tombstone_id,
        "sha256": result.sha256,
        "size_bytes": result.size_bytes,
        "compressed_size": result.compressed_size,
        "repo": result.repo,
        "path": result.path,
    }
    click.echo(json.dumps(payload, indent=2))


@cli.command("list")
@click.option("--repo", help="Filter by repo")
@click.option("--since", help="ISO timestamp filter")
@click.option("--limit", default=50, show_default=True, help="Maximum number of rows")
def list_items(repo: str | None, since: str | None, limit: int) -> None:
    """List archived items."""

    app_config = _load_config()
    _setup_logger(app_config)
    service = _service(apply_schema=True, app_config=app_config)
    rows = service.list_items(repo=repo, since=since, limit=limit)
    click.echo(json.dumps(rows, indent=2))


@cli.command("show")
@click.argument("tombstone")
def show(tombstone: str) -> None:
    """Show detailed metadata for an archived item."""

    app_config = _load_config()
    _setup_logger(app_config)
    service = _service(apply_schema=True, app_config=app_config)
    payload = service.show_item(tombstone)
    click.echo(json.dumps(payload, indent=2))


@cli.command("restore")
@click.argument("tombstone")
@click.argument("output", type=click.Path(path_type=Path, dir_okay=False))
@click.option("--by", "actor", required=True, help="Actor executing restore")
@click.option(
    "--debug",
    is_flag=True,
    help="Emit verbose backend diagnostics, including full connection URLs.",
)
def restore(tombstone: str, output: Path, actor: str, debug: bool) -> None:
    """Restore an archived file to the local filesystem."""

    app_config = _load_config()
    logger = _setup_logger(app_config)
    service = _service(apply_schema=True, app_config=app_config)

    try:
<<<<<<< HEAD
        config = app_config
        click.echo(f"[DEBUG] Archive backend: {config.backend.type}", err=True)
=======
        config = service.config
        click.echo(f"[DEBUG] Archive backend: {config.backend.backend}", err=True)
>>>>>>> af136072
        if debug:
            click.echo(f"[DEBUG] Archive URL: {config.backend.url}", err=True)
        else:
            redacted = redact_url_credentials(config.backend.url)
            if not redacted:
                redacted_display = "<not set>"
            elif redacted != config.backend.url:
                redacted_display = f"{redacted} (credentials redacted)"
            else:
                redacted_display = redacted
            click.echo(f"[INFO] Archive URL: {redacted_display}", err=True)
        service.dal.list_items(limit=0)
        click.echo("[DEBUG] Backend validation: OK", err=True)
    except Exception as validation_err:
        sanitized = redact_text_credentials(str(validation_err)).strip()
        detail = f"{type(validation_err).__name__}" + (f": {sanitized}" if sanitized else "")
        message = f"Archive backend validation failed: {detail}"
        click.echo(f"ERROR: {message}", err=True)
        append_evidence(
            {
                "action": "RESTORE_FAIL",
                "actor": actor,
                "tombstone": tombstone,
                "reason": message,
            }
        )
        sys.exit(1)

    try:
        path = service.restore_to_path(tombstone, output_path=output, actor=actor)
    except LookupError as lookup_err:
        message = f"Tombstone not found in archive backend: {lookup_err}"
        click.echo(f"ERROR: {message}", err=True)
        log_restore(
            logger,
            actor=actor,
            tombstone=tombstone,
            status="FAILED",
            detail=message,
            logging_config=app_config.logging,
            performance_config=app_config.performance,
        )
        click.echo(
            "DEBUG: Verify the tombstone ID and ensure the archive backend contains "
            "the recorded entry.",
            err=True,
        )
        sys.exit(1)
    except RuntimeError as runtime_err:
        message = f"Restore failed: {runtime_err}"
        click.echo(f"ERROR: {message}", err=True)
        log_restore(
            logger,
            actor=actor,
            tombstone=tombstone,
            status="FAILED",
            detail=message,
            logging_config=app_config.logging,
            performance_config=app_config.performance,
        )
        sys.exit(1)
    except Exception as unexpected_err:  # pragma: no cover - defensive guard
        message = f"Unexpected restore error: {type(unexpected_err).__name__}: {unexpected_err}"
        click.echo(f"ERROR: {message}", err=True)
        append_evidence(
            {
                "action": "RESTORE_FAIL",
                "actor": actor,
                "tombstone": tombstone,
                "reason": f"Unexpected error: {type(unexpected_err).__name__}",
            }
        )
        log_restore(
            logger,
            actor=actor,
            tombstone=tombstone,
            status="FAILED",
            detail=message,
            logging_config=app_config.logging,
            performance_config=app_config.performance,
        )
        sys.exit(1)

    click.echo(path.as_posix())
    log_restore(
        logger,
        actor=actor,
        tombstone=tombstone,
        status="SUCCESS",
        logging_config=app_config.logging,
        performance_config=app_config.performance,
    )


@cli.command("batch-restore")
@click.argument(
    "manifest",
    type=click.Path(path_type=Path, exists=True, dir_okay=False, readable=True),
)
@click.option("--actor", required=True, help="Default actor recorded for each restore entry")
@click.option(
    "--results",
    "results_path",
    type=click.Path(path_type=Path, dir_okay=False),
    help="Optional path to write a JSON summary of the batch results.",
)
@click.option(
    "--dry-run", is_flag=True, help="Load and validate the manifest without executing restores"
)
@click.option(
    "--config-file",
    type=click.Path(path_type=Path, dir_okay=False, exists=True),
    help="Optional explicit configuration file path",
)
def batch_restore(
    manifest: Path,
    actor: str,
    results_path: Path | None,
    dry_run: bool,
    config_file: Path | None,
) -> None:
    """Restore multiple tombstones from a manifest."""

    app_config = _load_config(config_file)
    logger = _setup_logger(app_config)
    manifest_obj = BatchManifest.from_path(manifest, default_actor=actor)

    if dry_run:
        click.echo(json.dumps({"total": len(manifest_obj.items)}, indent=2))
        return

    service = _service(apply_schema=True, app_config=app_config)
    runner = BatchRestore(
        service,
        retry_config=app_config.retry.to_retry_config(),
        batch_config=app_config.batch,
        performance_config=app_config.performance,
        progress_callback=_batch_progress_logger(logger, app_config),
    )
    result = runner.restore(manifest_obj)

    destination: Path | None = results_path or app_config.batch.results_path
    if destination is not None:
        saved_path = runner.save_results(destination, result)
        click.echo(f"Batch results saved to {saved_path}", err=True)

    click.echo(json.dumps(result.to_dict(), indent=2))


@cli.command("prune-request")
@click.argument("tombstone")
@click.option("--by", "actor", required=True, help="Requester")
@click.option("--reason", required=True, help="Business justification")
def prune_request(tombstone: str, actor: str, reason: str) -> None:
    """Record a prune request event."""

    app_config = _load_config()
    _setup_logger(app_config)
    service = _service(apply_schema=True, app_config=app_config)
    service.request_prune(tombstone, actor=actor, reason=reason)
    click.echo("recorded prune request")


@cli.command("purge")
@click.argument("tombstone")
@click.option("--by", "primary", required=True, help="Primary approver")
@click.option("--second", "secondary", required=True, help="Secondary approver")
@click.option("--reason", required=True, help="Justification for purge")
@click.option("--apply", is_flag=True, help="Scrub blob bytes after approvals")
def purge(tombstone: str, primary: str, secondary: str, reason: str, apply: bool) -> None:
    """Approve and optionally execute a purge."""

    app_config = _load_config()
    _setup_logger(app_config)
    service = _service(apply_schema=True, app_config=app_config)
    scrubbed = service.approve_delete(
        tombstone,
        primary_actor=primary,
        secondary_actor=secondary,
        reason=reason,
        apply=apply,
    )
    if apply:
        if scrubbed:
            click.echo("purge approvals recorded and blob scrubbed")
        else:
            click.echo("purge approvals recorded; blob retained (artifact still shared)")
    else:
        click.echo("purge approvals recorded")


@cli.command("health-check")
@click.option("--debug", is_flag=True, help="Show sensitive diagnostics (full URLs).")
def health_check(debug: bool) -> None:
    """Verify archive backend accessibility and health."""

    app_config = _load_config()
    logger = _setup_logger(app_config)
    service = _service(apply_schema=False, app_config=app_config)
    config = service.config

    click.echo("=== Archive Health Check ===")
    click.echo(f"Backend: {config.backend.backend}")
    if debug:
        click.echo(f"URL: {config.backend.url}")
    else:
        redacted = redact_url_credentials(config.backend.url)
        display = redacted or "<not set>"
        if redacted and redacted != config.backend.url:
            display = f"{redacted} (credentials redacted)"
        click.echo(f"URL: {display}")

    try:
        items = service.dal.list_items(limit=1)
        click.echo("Status: \N{CHECK MARK} OK")
        click.echo(f"Items Retrievable: {len(items)}")
    except Exception as exc:  # pragma: no cover - diagnostics path
        sanitized = redact_text_credentials(str(exc)).strip()
        detail = f"{type(exc).__name__}" + (f": {sanitized}" if sanitized else "")
        click.echo(
            f"Status: \N{BALLOT X} FAILED ({detail})",
            err=True,
        )
        log_restore(
            logger,
            actor="health-check",
            tombstone="",
            status="FAILED",
            detail=detail,
            logging_config=app_config.logging,
            performance_config=app_config.performance,
        )
        sys.exit(1)
    summary = f"Status: \N{CHECK MARK} OK (backend accessible, {len(items)} items retrievable)"
    click.echo(summary)
    log_restore(
        logger,
        actor="health-check",
        tombstone="",
        status="SUCCESS",
        detail=summary,
        logging_config=app_config.logging,
        performance_config=app_config.performance,
    )<|MERGE_RESOLUTION|>--- conflicted
+++ resolved
@@ -242,13 +242,8 @@
     service = _service(apply_schema=True, app_config=app_config)
 
     try:
-<<<<<<< HEAD
-        config = app_config
-        click.echo(f"[DEBUG] Archive backend: {config.backend.type}", err=True)
-=======
         config = service.config
         click.echo(f"[DEBUG] Archive backend: {config.backend.backend}", err=True)
->>>>>>> af136072
         if debug:
             click.echo(f"[DEBUG] Archive URL: {config.backend.url}", err=True)
         else:
