--- conflicted
+++ resolved
@@ -11,10 +11,6 @@
 import click
 
 from . import schema
-<<<<<<< HEAD
-from .backend import ArchiveConfig as ArchiveBackendConfig
-=======
->>>>>>> 2eb04abe
 from .batch import BatchManifest, BatchRestore
 from .config import ArchiveConfig
 from .service import ArchiveService
@@ -22,21 +18,10 @@
 
 
 def _service(apply_schema: bool = True) -> ArchiveService:
-<<<<<<< HEAD
-    """Initialize archive service with configured backend."""
-
-    settings = ArchiveConfig.load()
-    backend_config = ArchiveBackendConfig(
-        url=settings.backend.url,
-        backend=settings.backend.type,
-    )
-    return ArchiveService(backend_config, apply_schema=apply_schema, settings=settings)
-=======
     """Initialise archive service with configured backend."""
 
     config = ArchiveConfig.load()
     return ArchiveService(config, apply_schema=apply_schema)
->>>>>>> 2eb04abe
 
 
 def _parse_metadata(entries: Iterable[str]) -> dict[str, str]:
@@ -71,19 +56,9 @@
 
 
 @cli.command("config-show")
-<<<<<<< HEAD
-@click.option(
-    "--debug",
-    is_flag=True,
-    help="Show sensitive config (URLs with credentials).",
-)
-def config_show(debug: bool) -> None:
-    """Show current archive configuration."""
-=======
 @click.option("--debug", is_flag=True, help="Show sensitive config (full URLs).")
 def config_show(debug: bool) -> None:
     """Show the current archive configuration."""
->>>>>>> 2eb04abe
 
     config = ArchiveConfig.load()
     click.echo("=== Archive Configuration ===")
@@ -92,13 +67,6 @@
         click.echo(f"URL: {config.backend.url}")
     else:
         redacted = redact_url_credentials(config.backend.url)
-<<<<<<< HEAD
-        click.echo(f"URL: {redacted or '<not set>'} (credentials redacted)")
-    click.echo(f"Log Level: {config.logging.level}")
-    click.echo(f"Log Format: {config.logging.format}")
-    if config.retry.enabled:
-        click.echo(f"Retry: enabled (max {config.retry.max_attempts} attempts)")
-=======
         display = redacted or "<not set>"
         if redacted and redacted != config.backend.url:
             display = f"{redacted} (credentials redacted)"
@@ -110,16 +78,11 @@
             f"Retry: enabled (max {config.retry.max_attempts} attempts, "
             f"initial delay {config.retry.initial_delay}s)"
         )
->>>>>>> 2eb04abe
     else:
         click.echo("Retry: disabled")
     click.echo(f"Batch Concurrency: {config.batch.max_concurrent}")
     click.echo(
-<<<<<<< HEAD
-        f"Performance Metrics: {'enabled' if config.performance.enable_metrics else 'disabled'}"
-=======
         "Performance Metrics: " + ("enabled" if config.performance.enable_metrics else "disabled")
->>>>>>> 2eb04abe
     )
 
 
@@ -132,23 +95,13 @@
     default="json",
     help="Manifest format",
 )
-<<<<<<< HEAD
-@click.option(
-    "--continue-on-error",
-    is_flag=True,
-    help="Continue processing on restore failures",
-)
-=======
 @click.option("--continue-on-error", is_flag=True, help="Continue processing on errors")
->>>>>>> 2eb04abe
 @click.option(
     "--output",
     type=click.Path(dir_okay=False),
     default=None,
     help="Save results to file (default: batch_restore_TIMESTAMP.json)",
 )
-<<<<<<< HEAD
-=======
 @click.option(
     "--resume-from",
     type=int,
@@ -156,26 +109,17 @@
     show_default=True,
     help="Resume batch from the given item index",
 )
->>>>>>> 2eb04abe
 def batch_restore(
     manifest: str,
     actor: str,
     format: str,
     continue_on_error: bool,
     output: str | None,
-<<<<<<< HEAD
-) -> None:
-    """Restore multiple tombstones from manifest file."""
-
-    service = _service()
-
-=======
     resume_from: int,
 ) -> None:
     """Restore multiple tombstones from a manifest file."""
 
     service = _service()
->>>>>>> 2eb04abe
     try:
         if format == "json":
             items = BatchManifest.load_json(manifest)
@@ -186,16 +130,9 @@
         sys.exit(1)
 
     click.echo(f"Processing {len(items)} items from manifest...")
-<<<<<<< HEAD
-
-    batch = BatchRestore(
-        service,
-        max_concurrent=service.settings.batch.max_concurrent,
-=======
     batch = BatchRestore(
         service,
         max_concurrent=service.config.batch.max_concurrent,
->>>>>>> 2eb04abe
         continue_on_error=continue_on_error,
     )
 
@@ -203,12 +140,6 @@
         percent = int((current / total) * 100) if total else 100
         click.echo(f"Progress: {current}/{total} ({percent}%)")
 
-<<<<<<< HEAD
-    results = batch.restore(items, actor=actor, progress_callback=progress_callback)
-    succeeded = sum(1 for result in results if result.status == "success")
-    failed = sum(1 for result in results if result.status == "failed")
-
-=======
     try:
         results = batch.restore(
             items,
@@ -222,7 +153,6 @@
 
     succeeded = sum(1 for r in results if r.status == "success")
     failed = sum(1 for r in results if r.status == "failed")
->>>>>>> 2eb04abe
     click.echo("\nBatch Restore Complete:")
     click.echo(f"  ✓ Succeeded: {succeeded}")
     click.echo(f"  ✗ Failed: {failed}")
@@ -234,47 +164,11 @@
 
     try:
         batch.save_results(output)
-<<<<<<< HEAD
-        click.echo(f"\nResults saved to: {output}")
-    except Exception as exc:  # pragma: no cover - defensive guard
-        click.echo(f"ERROR: Could not save results: {exc}", err=True)
-        sys.exit(1)
-
-
-@cli.command("health-check")
-@click.option(
-    "--debug",
-    is_flag=True,
-    help="Show sensitive diagnostics (full URLs).",
-)
-def health_check(debug: bool) -> None:
-    """Verify archive backend accessibility and health."""
-
-    service = _service(apply_schema=False)
-    backend_config = service.backend_config
-    click.echo("=== Archive Health Check ===")
-    click.echo(f"Backend: {backend_config.backend}")
-    if debug:
-        click.echo(f"URL: {backend_config.url}")
-    else:
-        redacted = redact_url_credentials(backend_config.url)
-        click.echo(f"URL: {redacted or '<not set>'} (credentials redacted)")
-    try:
-        items = service.dal.list_items(limit=1)
-        click.echo("Status: ✓ OK")
-        click.echo(f"Items Retrievable: {len(items)}")
-    except Exception as exc:
-        sanitized = redact_text_credentials(str(exc)).strip()
-        detail = f"{type(exc).__name__}" + (f": {sanitized}" if sanitized else "")
-        click.echo(f"Status: ✗ FAILED ({detail})", err=True)
-        sys.exit(1)
-=======
     except Exception as exc:  # pragma: no cover - surfaced via CLI tests
         click.echo(f"ERROR: Could not save results: {exc}", err=True)
         sys.exit(1)
 
     click.echo(f"\nResults saved to: {output}")
->>>>>>> 2eb04abe
 
 
 @cli.command("init")
@@ -294,13 +188,8 @@
 def emit_schema(dialect: str | None) -> None:
     """Print the SQL schema for a backend."""
 
-<<<<<<< HEAD
-    service_instance = _service(apply_schema=False)
-    target = (dialect or service_instance.backend_config.backend).lower()
-=======
     config = ArchiveConfig.load()
     target = (dialect or config.backend.type).lower()
->>>>>>> 2eb04abe
     statements = schema.statements_for(target)
     for statement in statements:
         click.echo(statement.strip() + ";")
@@ -385,16 +274,6 @@
     backend_config = service.backend_config
 
     try:
-<<<<<<< HEAD
-        click.echo(f"[DEBUG] Archive backend: {backend_config.backend}", err=True)
-        if debug:
-            click.echo(f"[DEBUG] Archive URL: {backend_config.url}", err=True)
-        else:
-            redacted = redact_url_credentials(backend_config.url)
-            if not redacted:
-                redacted_display = "<not set>"
-            elif backend_config.url and redacted != backend_config.url:
-=======
         config = service.config
         click.echo(f"[DEBUG] Archive backend: {config.backend.type}", err=True)
         if debug:
@@ -404,7 +283,6 @@
             if not redacted:
                 redacted_display = "<not set>"
             elif redacted != config.backend.url:
->>>>>>> 2eb04abe
                 redacted_display = f"{redacted} (credentials redacted)"
             else:
                 redacted_display = redacted
@@ -517,9 +395,6 @@
         else:
             click.echo("purge approvals recorded; blob retained (artifact still shared)")
     else:
-<<<<<<< HEAD
-        click.echo("purge approvals recorded")
-=======
         click.echo("purge approvals recorded")
 
 
@@ -550,5 +425,4 @@
         sanitized = redact_text_credentials(str(exc)).strip()
         detail = f"{type(exc).__name__}" + (f": {sanitized}" if sanitized else "")
         click.echo(f"Status: \N{BALLOT X} FAILED ({detail})", err=True)
-        sys.exit(1)
->>>>>>> 2eb04abe
+        sys.exit(1)