from __future__ import annotations

import logging
from pathlib import Path
from typing import Any

from codex_ml.utils.optional import optional_import
from omegaconf import DictConfig

from .clean import clean_rows, write_clean_csv
from .features import build_features, write_features_csv
from .ingest import ingest_rows

hydra_utils, _HAS_HYDRA_UTILS = optional_import("hydra.utils")

logger = logging.getLogger(__name__)

hydra_utils, _HAS_HYDRA_UTILS = optional_import("hydra.utils")
hydra_core_global, _ = optional_import("hydra.core.global_hydra")
GlobalHydra = getattr(hydra_core_global, "GlobalHydra", None)


def _resolve_pipeline_path(path: Path) -> Path:
    """Resolve pipeline paths relative to Hydra's original working directory."""

    if path.is_absolute():
        return path

    hydra_initialized = False
    if GlobalHydra is not None:
        try:
            hydra_initialized = bool(GlobalHydra.instance().is_initialized())
        except Exception:
            hydra_initialized = False

    if _HAS_HYDRA_UTILS and hydra_initialized:
        to_absolute_path = getattr(hydra_utils, "to_absolute_path", None)
        if callable(to_absolute_path):
            return Path(to_absolute_path(str(path)))

        get_original_cwd = getattr(hydra_utils, "get_original_cwd", None)
        if callable(get_original_cwd):
            return Path(get_original_cwd()) / path

    return (Path.cwd() / path).resolve()


def _resolve_relative_path(path: Path) -> Path:
    """Resolve a potentially relative path using Hydra's original working directory."""

    if path.is_absolute():
        return path

    if _HAS_HYDRA_UTILS:
        to_absolute_path = getattr(hydra_utils, "to_absolute_path", None)
        if callable(to_absolute_path):
            return Path(to_absolute_path(str(path)))

        get_original_cwd = getattr(hydra_utils, "get_original_cwd", None)
        if callable(get_original_cwd):
            return Path(get_original_cwd()) / path

    return (Path.cwd() / path).resolve()


def run_modular_pipeline(cfg: DictConfig) -> dict[str, Any]:
    """
    Orchestrate ingest -> clean -> features.
    Returns dict with output paths and row counts.
    """
<<<<<<< HEAD
    ingest_path = _resolve_pipeline_path(Path(cfg.pipeline.ingest.input_path))
=======
    ingest_path = _resolve_relative_path(Path(cfg.pipeline.ingest.input_path))
>>>>>>> 6d3a0409
    rows: list[dict[str, Any]] = ingest_rows(ingest_path)
    logger.info("Ingested %d rows from %s", len(rows), ingest_path)

    cleaned = clean_rows(
        rows,
        required_columns=list(cfg.pipeline.clean.required_columns),
        value_minmax=tuple(cfg.pipeline.clean.value_minmax),
        drop_na=bool(cfg.pipeline.clean.drop_na),
    )
<<<<<<< HEAD
    clean_out = _resolve_pipeline_path(Path(cfg.pipeline.clean.output_path))
=======
    clean_out = _resolve_relative_path(Path(cfg.pipeline.clean.output_path))
>>>>>>> 6d3a0409
    write_clean_csv(cleaned, clean_out)
    logger.info("Wrote cleaned CSV to %s (%d rows)", clean_out, len(cleaned))

    feats = build_features(
        cleaned,
        even_flag=bool(cfg.pipeline.features.even_flag),
        passthrough=list(cfg.pipeline.features.passthrough),
    )
<<<<<<< HEAD
    feat_out = _resolve_pipeline_path(Path(cfg.pipeline.features.output_path))
=======
    feat_out = _resolve_relative_path(Path(cfg.pipeline.features.output_path))
>>>>>>> 6d3a0409
    write_features_csv(feats, feat_out)
    logger.info("Wrote features CSV to %s (%d rows)", feat_out, len(feats))

    return {
        "clean_csv": str(clean_out),
        "features_csv": str(feat_out),
        "num_rows": len(feats),
    }<|MERGE_RESOLUTION|>--- conflicted
+++ resolved
@@ -68,11 +68,7 @@
     Orchestrate ingest -> clean -> features.
     Returns dict with output paths and row counts.
     """
-<<<<<<< HEAD
-    ingest_path = _resolve_pipeline_path(Path(cfg.pipeline.ingest.input_path))
-=======
     ingest_path = _resolve_relative_path(Path(cfg.pipeline.ingest.input_path))
->>>>>>> 6d3a0409
     rows: list[dict[str, Any]] = ingest_rows(ingest_path)
     logger.info("Ingested %d rows from %s", len(rows), ingest_path)
 
@@ -82,11 +78,7 @@
         value_minmax=tuple(cfg.pipeline.clean.value_minmax),
         drop_na=bool(cfg.pipeline.clean.drop_na),
     )
-<<<<<<< HEAD
-    clean_out = _resolve_pipeline_path(Path(cfg.pipeline.clean.output_path))
-=======
     clean_out = _resolve_relative_path(Path(cfg.pipeline.clean.output_path))
->>>>>>> 6d3a0409
     write_clean_csv(cleaned, clean_out)
     logger.info("Wrote cleaned CSV to %s (%d rows)", clean_out, len(cleaned))
 
@@ -95,11 +87,7 @@
         even_flag=bool(cfg.pipeline.features.even_flag),
         passthrough=list(cfg.pipeline.features.passthrough),
     )
-<<<<<<< HEAD
-    feat_out = _resolve_pipeline_path(Path(cfg.pipeline.features.output_path))
-=======
     feat_out = _resolve_relative_path(Path(cfg.pipeline.features.output_path))
->>>>>>> 6d3a0409
     write_features_csv(feats, feat_out)
     logger.info("Wrote features CSV to %s (%d rows)", feat_out, len(feats))
 
