from __future__ import annotations

import logging
from pathlib import Path
from typing import Any

<<<<<<< HEAD
from common.mlflow_guard import (
    ensure_local_tracking,
    log_artifacts_safe,
    log_dict_safe,
    start_run_with_tags,
)
=======
from codex_ml.utils.optional import optional_import
from common.mlflow_guard import ensure_local_tracking, log_artifacts_safe, start_run_with_tags
>>>>>>> 6b561204
from common.ndjson_tools import append_event_ndjson, make_run_metrics_path
from common.provenance import write_provenance
from common.validate import run_clean_checkpoint

from .pipeline_nodes import run_modular_pipeline

logger = logging.getLogger(__name__)

hydra_utils, _HAS_HYDRA_UTILS = optional_import("hydra.utils")


def _resolve_metrics_root(metrics_dir: Path) -> Path:
    """Resolve the metrics directory relative to the original working directory."""

    if metrics_dir.is_absolute():
        return metrics_dir

    if _HAS_HYDRA_UTILS:
        to_absolute_path = getattr(hydra_utils, "to_absolute_path", None)
        if callable(to_absolute_path):
            return Path(to_absolute_path(str(metrics_dir)))

        get_original_cwd = getattr(hydra_utils, "get_original_cwd", None)
        if callable(get_original_cwd):
            return Path(get_original_cwd()) / metrics_dir

    return (Path.cwd() / metrics_dir).resolve()


def run_pipeline(cfg) -> Any:
    """Use modular data pipeline prior to any training."""
    logger.info("Running modular pipeline: ingest -> clean -> features")
    # Ensure MLflow is in file: mode unless explicitly allowed
    ensure_local_tracking(cfg)
    # Track a run with codex tags; still execute even if mlflow not installed
    with start_run_with_tags(cfg, run_name="pipeline"):
        outputs = run_modular_pipeline(cfg)
        # Fail-fast data validation with Great Expectations
        clean_csv = Path(outputs["clean_csv"])
        logger.info("Validating cleaned data via Great Expectations: %s", clean_csv)
        run_clean_checkpoint(clean_csv)

        drift_summary = None
        drift_html: Path | None = None
        drift_json: Path | None = None
        monitor_cfg = getattr(cfg, "monitor", None)
        data_cfg = getattr(monitor_cfg, "data", None) if monitor_cfg is not None else None
        if data_cfg is not None and bool(getattr(data_cfg, "enable", False)):
            from hhg_logistics.monitor.data_gate import run_data_drift_gate

            reference_csv = Path(data_cfg.reference_csv)
            drift_html = Path(data_cfg.report_html)
            drift_json = Path(data_cfg.report_json)
            thresholds = dict(getattr(data_cfg, "thresholds", {}))
            abort_on_critical = bool(getattr(data_cfg, "abort_on_critical", False))
            tracked = list(getattr(data_cfg, "tracked_columns", []))
            tracked_columns = tracked or None
            logger.info("Running data drift gate (ref=%s, cur=%s)", reference_csv, clean_csv)
            drift_summary = run_data_drift_gate(
                reference_csv,
                clean_csv,
                drift_html,
                drift_json,
                thresholds,
                abort_on_critical,
                tracked_columns,
            )
            log_dict_safe(
                drift_summary, artifact_path=Path(".codex") / "reports" / "data_drift_summary.json"
            )

        # write reproducibility metadata
        prov_path = write_provenance(cfg, stage="prepare")
        logger.info("Provenance written to %s", prov_path)
        # log small artifacts (optional)
        feats_csv = Path(outputs["features_csv"])
        artifacts = {
            "data": clean_csv,
            "features": feats_csv,
            "provenance": Path(".codex") / "provenance.json",
        }
        if drift_summary is not None and drift_html is not None and drift_json is not None:
            artifacts.update({"data_drift_html": drift_html, "data_drift_json": drift_json})
        log_artifacts_safe(artifacts)
        # write NDJSON event for quick comparisons (P4.3)
        metrics_root = Path(getattr(getattr(cfg, "monitor", {}), "metrics_dir", ".codex/metrics"))
        metrics_root = _resolve_metrics_root(metrics_root)
        metrics_path = make_run_metrics_path(metrics_root)
        append_event_ndjson(
            metrics_path,
            {
                "event": "pipeline_complete",
                "outputs.clean_csv": str(clean_csv),
                "outputs.features_csv": str(feats_csv),
                "metrics": {"rows": int(outputs.get("num_rows", 0))},
            },
        )
    logger.info("Pipeline complete: %s", outputs)
    return outputs<|MERGE_RESOLUTION|>--- conflicted
+++ resolved
@@ -4,17 +4,8 @@
 from pathlib import Path
 from typing import Any
 
-<<<<<<< HEAD
-from common.mlflow_guard import (
-    ensure_local_tracking,
-    log_artifacts_safe,
-    log_dict_safe,
-    start_run_with_tags,
-)
-=======
 from codex_ml.utils.optional import optional_import
 from common.mlflow_guard import ensure_local_tracking, log_artifacts_safe, start_run_with_tags
->>>>>>> 6b561204
 from common.ndjson_tools import append_event_ndjson, make_run_metrics_path
 from common.provenance import write_provenance
 from common.validate import run_clean_checkpoint
