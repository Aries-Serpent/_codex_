--- conflicted
+++ resolved
@@ -1,12 +1,3 @@
-<<<<<<< HEAD
-data:
-  path: ${oc.env:DATA_DIR, data/processed}
-  raw_dir: data/raw
-  processed_dir: data/processed
-  models_dir: data/models
-  cache_dir: .cache
-  catalog: {}
-=======
 # Default data configuration for HHG Logistics pipelines.
 # This file satisfies the mandatory `data: default` entry in the root defaults
 # list and centralizes dataset-related settings.
@@ -15,5 +6,4 @@
 # Directory containing raw CSV inputs for the pipeline.
 raw_dir: ${oc.env:DATA_RAW_DIR, data/raw}
 # Processed data directory; defaults to the legacy `path` value.
-processed_dir: ${path}
->>>>>>> 62c99eeb
+processed_dir: ${path}