--- conflicted
+++ resolved
@@ -15,28 +15,6 @@
 # global seed (overridable via CLI: seed=42 or training.seed=42)
 seed: 1337
 
-<<<<<<< HEAD
-data:
-  path: ${oc.env:DATA_DIR, data/processed}
-  raw_dir: data/raw
-  processed_dir: data/processed
-  models_dir: data/models
-
-pipeline:
-  ingest:
-    input_path: ${data.raw_dir}/input.csv
-  clean:
-    output_path: ${data.processed_dir}/clean.csv
-    drop_na: true
-    required_columns: ["id", "value"]
-    value_minmax: [0, 2]
-  features:
-    output_path: ${data.processed_dir}/features.csv
-    even_flag: true
-    passthrough: ["id", "value"]
-
-=======
->>>>>>> c6c1b9b7
 model:
   type: "BaselineModel"
 
