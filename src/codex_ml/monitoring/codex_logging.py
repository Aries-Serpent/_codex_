"""Unified optional logging and hardware sampling utilities."""

from __future__ import annotations

import argparse
import json
import logging
import os
import platform
import re
import shutil
import subprocess  # used with validated executable path
import sys
from dataclasses import dataclass
from datetime import datetime
from pathlib import Path
from typing import TYPE_CHECKING, Any, Dict, Optional, Tuple

if TYPE_CHECKING:  # pragma: no cover - typing only
    pass

# Optional dependencies -----------------------------------------------------
try:  # pragma: no cover - optional
    from torch.utils.tensorboard import SummaryWriter  # type: ignore
except Exception:  # pragma: no cover - tensorboard not installed
    SummaryWriter = None  # type: ignore

try:  # pragma: no cover - optional
    import wandb  # type: ignore
except Exception:  # pragma: no cover - wandb not installed
    wandb = None  # type: ignore

try:  # pragma: no cover - optional
    import mlflow  # type: ignore
except Exception:  # pragma: no cover - mlflow not installed
    mlflow = None  # type: ignore


try:  # pragma: no cover - optional
    import psutil  # type: ignore
except Exception:  # pragma: no cover - psutil not installed
    psutil = None  # type: ignore

try:  # pragma: no cover - optional
    import pynvml  # type: ignore
except Exception:  # pragma: no cover - nvml not installed
    pynvml = None  # type: ignore

try:  # pragma: no cover - optional
    import torch  # type: ignore
except Exception:  # pragma: no cover - torch not installed
    torch = None  # type: ignore

from codex_ml.monitoring.prometheus import fallback_status as prometheus_fallback_status
from codex_ml.monitoring.system_metrics import SamplerStatus, sampler_status


def _mlflow_offline_enabled() -> bool:
    """Return ``True`` when MLflow tracking is explicitly enabled for offline use."""

    return os.getenv("MLFLOW_OFFLINE", "0") == "1"


def _maybe_init_mlflow_offline(tracking_uri: str | None = None) -> None:
    """Configure MLflow for offline tracking when explicitly enabled.

<<<<<<< HEAD
    Safe-by-default: only sets a local ``file:`` tracking URI when
    ``MLFLOW_OFFLINE=1`` and the optional MLflow dependency is available.
    Any errors leave MLflow disabled without raising.
=======
    This helper is safe-by-default: it only sets a ``file:`` tracking URI when
    ``MLFLOW_OFFLINE=1`` and the optional ``mlflow`` dependency is available.
    Any errors leave MLflow disabled without raising. Callers may override the
    tracking URI by passing ``tracking_uri``; otherwise the environment or a
    local default is used.
>>>>>>> 70852328
    """

    if mlflow is None or not _mlflow_offline_enabled():
        return
    try:
        uri = _resolve_mlflow_tracking_uri(tracking_uri)
    except Exception:  # pragma: no cover - defensive guard
        return
    try:  # pragma: no cover - optional dependency
        mlflow.set_tracking_uri(uri)
    except Exception:
        # Non-fatal: fall back to MLflow defaults while keeping tracking disabled.
        pass


def _resolve_mlflow_tracking_uri(candidate: str | None) -> str:
    """Resolve ``candidate`` to a local ``file:`` URI suitable for offline tracking."""

    base = candidate or os.getenv("MLFLOW_TRACKING_URI") or "file:./artifacts/mlruns"
    if base.startswith("file:"):
        return base
    if "://" in base:
        raise ValueError("MLflow tracking URI must use file:// scheme when offline guard enabled")
    return f"file:{base}"


def _start_mlflow_offline(
    tracking_uri: str | None, experiment: str | None
) -> tuple[bool, Optional[str]]:
    """Attempt to start an MLflow run using offline-safe defaults."""

    if mlflow is None:
        return False, "not-installed"
    if not _mlflow_offline_enabled():
        return False, "offline-env-required"
    try:
        uri = _resolve_mlflow_tracking_uri(tracking_uri)
    except Exception as exc:  # pragma: no cover - defensive
        return False, f"uri-error:{exc}"
    _maybe_init_mlflow_offline(uri)
    try:  # pragma: no cover - mlflow optional
        exp_name = experiment or os.getenv("MLFLOW_EXPERIMENT", "codex")
        mlflow.set_experiment(exp_name)
        mlflow.start_run()
        return True, None
    except Exception as exc:  # pragma: no cover - optional
        return False, f"error:{exc.__class__.__name__}"


logger = logging.getLogger(__name__)
<<<<<<< HEAD


def init_logger(name: str = __name__) -> logging.Logger:
    """Return a standard library logger with the offline MLflow guard applied."""

    _maybe_init_mlflow_offline()
    logger_obj = logging.getLogger(name)
    if not logger_obj.handlers:
        handler = logging.StreamHandler()
        fmt = "%(asctime)s [%(levelname)s] %(name)s: %(message)s"
        handler.setFormatter(logging.Formatter(fmt))
        logger_obj.addHandler(handler)
    return logger_obj


=======
>>>>>>> 70852328
_PSUTIL_WARNED = False
_TELEMETRY_BANNER_EMITTED = False

MAX_LOG_BYTES = int(os.environ.get("CODEX_ML_MAX_LOG_BYTES", 5 * 1024 * 1024))
_LOG_SAFETY_FILTERS = None
_LOG_SAFETY_CFG = None
_SENSITIVE_LOG_KEYS = (
    "text",
    "prompt",
    "completion",
    "input",
    "output",
    "input_text",
    "output_text",
)

_SECRET_PATTERNS: Tuple[re.Pattern[str], ...] = (
    re.compile(r"(?i)(sk-[A-Za-z0-9]{10,})"),
    re.compile(r"(?i)(AKIA[0-9A-Z]{16})"),
    re.compile(r"(?i)(ASIA[0-9A-Z]{16})"),
    re.compile(r"(?i)(aws_secret_access_key\s*=\s*[A-Za-z0-9/+=]{40})"),
    re.compile(r"(?i)(AIza[0-9A-Za-z\-_]{35})"),
    re.compile(r"(?i)(ghp_[A-Za-z0-9]{36})"),
    re.compile(r"(?i)(xox[baprs]-[A-Za-z0-9\-]{10,})"),
)


def _apply_secret_patterns(value: str) -> str:
    if os.getenv("DISABLE_SECRET_FILTER", "0") == "1":
        return value
    masked = value
    for pattern in _SECRET_PATTERNS:
        masked = pattern.sub("[SECRET]", masked)
    return masked


def _try_git_commit() -> str | None:
    """Resolve the current git commit safely without shell usage."""

    git = shutil.which("git")
    if not git:
        return None
    try:
        root = Path(__file__).resolve().parents[3]
        return subprocess.check_output(  # nosec B603: static argv, shell disabled
            [git, "-C", str(root), "rev-parse", "HEAD"],
            text=True,
        ).strip()
    except Exception as exc:  # pragma: no cover - diagnostic only
        logger.debug("git commit detection failed", exc_info=exc)
        return None


_GIT_COMMIT = "unknown"
_commit_candidate = _try_git_commit()
if _commit_candidate:
    _GIT_COMMIT = _commit_candidate


@dataclass(frozen=True)
class TelemetryComponentStatus:
    name: str
    available: bool
    detail: Optional[str] = None


@dataclass
class CodexLoggers:
    """Container for optional logger handles."""

    tb: Any = None
    wb: Any = None
    mlflow_active: bool = False
    gpu: bool = False  # Whether GPU telemetry is enabled/available
    degradations: Tuple[TelemetryComponentStatus, ...] = ()
    system_status: "SamplerStatus | None" = None
    prometheus: Tuple[bool, Optional[Path], Optional[str]] | None = None

    # Back-compat convenience: allow dict-like access for common keys.
    def __getitem__(self, key: str) -> Any:  # pragma: no cover - convenience
        if key == "tb":
            return self.tb
        if key == "wb":
            return self.wb
        if key in {"mlflow", "mlflow_active"}:
            return self.mlflow_active
        if key == "gpu":
            return self.gpu
        raise KeyError(key)


def _emit_degradation_banner(loggers: CodexLoggers) -> CodexLoggers:
    global _TELEMETRY_BANNER_EMITTED

    issues: list[str] = []

    for status in loggers.degradations:
        if status.available:
            continue
        detail = f" ({status.detail})" if status.detail else ""
        issues.append(f"{status.name}{detail}")

    system_state = loggers.system_status
    if system_state is None:
        system_state = sampler_status()
        loggers.system_status = system_state
    if system_state.missing_dependencies:
        missing = ", ".join(system_state.missing_dependencies)
        note_suffix = ""
        if getattr(system_state, "notes", None):
            note_suffix = f" ({', '.join(system_state.notes)})"
        issues.append(f"system-metrics missing: {missing}{note_suffix}")
    elif system_state.degraded:
        note_suffix = ""
        if getattr(system_state, "notes", None):
            note_suffix = f" ({', '.join(system_state.notes)})"
        issues.append(f"system-metrics degraded{note_suffix}")

    prom = loggers.prometheus
    if prom is None:
        prom = prometheus_fallback_status()
        loggers.prometheus = prom
    prom_active, prom_path, prom_reason = prom
    if prom_active:
        detail = f" -> {prom_path}" if prom_path else ""
        if prom_reason:
            detail += f" ({prom_reason})"
        issues.append(f"prometheus fallback{detail}")

    if not (loggers.tb or loggers.wb or loggers.mlflow_active or loggers.gpu):
        issues.append("no telemetry sinks enabled")

    if issues and not _TELEMETRY_BANNER_EMITTED:
        print(f"[telemetry] degraded: {'; '.join(issues)}", file=sys.stderr)
        _TELEMETRY_BANNER_EMITTED = True
    return loggers


def _get_safety_cfg():
    """Return a cached SafetyConfig instance for log redaction."""

    global _LOG_SAFETY_CFG
    if _LOG_SAFETY_CFG is None:
        try:
            from codex_ml.safety import SafetyConfig

            _LOG_SAFETY_CFG = SafetyConfig()
        except Exception:  # pragma: no cover - safety module optional
            _LOG_SAFETY_CFG = None
    return _LOG_SAFETY_CFG


def _get_safety_filters():
    """Return cached SafetyFilters instance when available."""

    global _LOG_SAFETY_FILTERS
    if _LOG_SAFETY_FILTERS is None:
        try:
            from codex_ml.safety import SafetyFilters

            _LOG_SAFETY_FILTERS = SafetyFilters.from_defaults()
        except Exception:  # pragma: no cover - optional dependency
            _LOG_SAFETY_FILTERS = None
    return _LOG_SAFETY_FILTERS


def _maybe_rotate_log(path: Path) -> None:
    """Rotate ``path`` if it exceeds :data:`MAX_LOG_BYTES`."""

    if MAX_LOG_BYTES <= 0 or not path.exists():
        return
    try:
        size = path.stat().st_size
    except OSError:  # pragma: no cover - filesystem edge cases
        return
    if size < MAX_LOG_BYTES:
        return
    timestamp = datetime.utcnow().strftime("%Y%m%dT%H%M%SZ")
    rotated = path.with_name(f"{path.name}.{timestamp}")
    try:
        os.replace(path, rotated)
    except OSError:  # pragma: no cover - rotation best-effort
        return
    logger.info("Log file rotated: %s -> %s", path, rotated)


def _redact_sensitive_fields(record: Dict[str, Any]) -> None:
    """Redact sensitive text fields before persisting NDJSON payloads."""

    cfg = _get_safety_cfg()
    filters = _get_safety_filters()
    redactions = record.get("redactions")
    if not isinstance(redactions, dict):
        redactions = {}
    from codex_ml.safety import sanitize_output  # local import to avoid cycles

    for key in _SENSITIVE_LOG_KEYS:
        value = record.get(key)
        if not isinstance(value, str) or not value:
            continue
        updated = value
        field_meta: Dict[str, Any] = {}
        if filters is not None:
            try:
                result = filters.sanitize(value, stage=f"log.{key}")
            except Exception:  # pragma: no cover - filters best-effort
                result = None
            else:
                updated = result.sanitized_text
                matches = getattr(result, "matches", ())
                if matches:
                    rule_ids = sorted({m.rule_id for m in matches if getattr(m, "rule_id", None)})
                    if rule_ids:
                        field_meta["rules"] = rule_ids
                        field_meta["match_count"] = len(matches)
        safe = sanitize_output(updated, cfg)
        updated = safe.get("text", updated)
        redacted_counts = safe.get("redactions", {})
        for label, count in redacted_counts.items():
            if count:
                field_meta[label] = field_meta.get(label, 0) + int(count)
        record[key] = updated
        if field_meta:
            redactions[key] = field_meta
        elif key in redactions:
            redactions.pop(key, None)
    if redactions:
        record["redactions"] = redactions
    elif "redactions" in record:
        record.pop("redactions", None)


def init_telemetry(profile: str = "min") -> CodexLoggers:
    """Initialise telemetry components based on profile.

    When ``profile`` is "full" we attempt NVML-based GPU metrics but fall back
    to psutil-only sampling if NVML is unavailable.

    Parameters
    ----------
    profile : {"off", "min", "full"}
        Selects which logging backends to enable.

    Returns
    -------
    CodexLoggers
        Handles/flags for enabled logging backends and GPU telemetry.
    """
    tb = wb = mlf = False
    gpu = False
    if profile is None:
        profile = "min"

    # Default to minimal profile: enable TensorBoard and MLflow, disable W&B and GPU.
    if profile == "min":
        tb = True
        mlf = True
    elif profile == "full":
        tb = wb = mlf = True
        gpu = True

    # Try to initialise NVML when GPU telemetry requested; gracefully disable on failure.
    if gpu:
        try:  # pragma: no cover - depends on NVML
            import pynvml as _nv  # type: ignore

            _nv.nvmlInit()
            # If init succeeds, immediately shutdown to avoid leaking handles; we sample later.
            _nv.nvmlShutdown()
        except Exception:
            gpu = False

    components: list[TelemetryComponentStatus] = []
    tb_available = bool(tb and SummaryWriter is not None)
    if tb:
        components.append(
            TelemetryComponentStatus(
                "tensorboard", tb_available, None if tb_available else "not-installed"
            )
        )
    mlflow_available = False
    mlflow_detail = None
    if mlf:
        _maybe_init_mlflow_offline()
        if mlflow is None:
            mlflow_detail = "not-installed"
        elif not _mlflow_offline_enabled():
            mlflow_detail = "offline-env-required"
        else:
            _maybe_init_mlflow_offline(None)
            mlflow_available = True
    if mlf:
        components.append(
            TelemetryComponentStatus(
                "mlflow",
                mlflow_available,
                mlflow_detail,
            )
        )
    wandb_available = bool(wb and wandb is not None)
    if wb:
        components.append(
            TelemetryComponentStatus(
                "wandb", wandb_available, None if wandb_available else "not-installed"
            )
        )

    loggers = CodexLoggers(
        tb=True if tb_available else None,
        wb=True if wandb_available else None,
        mlflow_active=mlflow_available,
        gpu=gpu,
        degradations=tuple(components),
    )
    loggers.system_status = sampler_status()
    loggers.prometheus = prometheus_fallback_status()
    return _emit_degradation_banner(loggers)


# ---------------------------------------------------------------------------
# Argparse integration


def _codex_patch_argparse(parser: argparse.ArgumentParser) -> argparse.ArgumentParser:
    """Add monitoring flags to ``parser``."""

    add = parser.add_argument
    add("--enable-wandb", action="store_true", help="Enable Weights & Biases logging.")
    add("--mlflow-enable", action="store_true", help="Enable MLflow tracking.")
    add(
        "--mlflow-tracking-uri",
        type=str,
        default="",
        help="MLflow tracking URI (defaults to local ./mlruns).",
    )
    add(
        "--mlflow-experiment",
        type=str,
        default="codex",
        help="MLflow experiment name.",
    )
    add(
        "--tb-logdir",
        type=str,
        default="./runs",
        help="TensorBoard log directory.",
    )
    add("--wandb-project", type=str, default="codex-offline", help="W&B project name.")
    return parser


# ---------------------------------------------------------------------------
# Bootstrap helpers


def _codex_logging_bootstrap(args: argparse.Namespace) -> CodexLoggers:
    """Initialise enabled loggers based on ``args`` or Hydra config."""

    cfg = getattr(args, "hydra_cfg", None) or {}

    _maybe_init_mlflow_offline()

    if cfg:
        component_statuses: list[TelemetryComponentStatus] = []

        tb_handle = None
        tb_detail = None
        tb_cfg = cfg.get("tensorboard", {})
        if tb_cfg.get("enable"):
            if SummaryWriter is None:
                tb_detail = "not-installed"
            else:
                logdir = tb_cfg.get("logdir", "runs/tb")
                try:  # pragma: no cover - depends on tensorboard install
                    os.makedirs(logdir, exist_ok=True)
                    tb_handle = SummaryWriter(logdir)  # type: ignore[arg-type]
                except Exception as exc:  # pragma: no cover - optional
                    tb_detail = f"error:{exc.__class__.__name__}"
            component_statuses.append(
                TelemetryComponentStatus("tensorboard", tb_handle is not None, tb_detail)
            )

        wb_handle = None
        wb_detail = None
        if cfg.get("wandb", {}).get("enable"):
            if wandb is None:
                wb_detail = "not-installed"
            else:
                try:  # pragma: no cover - wandb optional
                    project = cfg["wandb"].get("project", "codex")
                    mode = cfg["wandb"].get("mode", "offline")
                    wb_handle = wandb.init(project=project, mode=mode)
                except Exception as exc:  # pragma: no cover - optional
                    wb_detail = f"error:{exc.__class__.__name__}"
                    wb_handle = None
            component_statuses.append(
                TelemetryComponentStatus("wandb", wb_handle is not None, wb_detail)
            )

        mlflow_active = False
        mlflow_detail = None
        if cfg.get("mlflow", {}).get("enable"):
            mlflow_active, mlflow_detail = _start_mlflow_offline(
                cfg["mlflow"].get("tracking_uri"),
                cfg["mlflow"].get("experiment"),
            )
        component_statuses.append(TelemetryComponentStatus("mlflow", mlflow_active, mlflow_detail))

        loggers = CodexLoggers(
            tb=tb_handle,
            wb=wb_handle,
            mlflow_active=mlflow_active,
            degradations=tuple(component_statuses),
        )
        loggers.system_status = sampler_status()
        loggers.prometheus = prometheus_fallback_status()
        return _emit_degradation_banner(loggers)

    # Fallback to argparse flags
    component_statuses: list[TelemetryComponentStatus] = []

    logdir = getattr(args, "tb_logdir", "") or "./runs"
    tb_handle = None
    tb_detail = None
    if SummaryWriter is None:
        tb_detail = "not-installed"
    else:
        try:  # pragma: no cover - depends on tensorboard install
            os.makedirs(logdir, exist_ok=True)
            tb_handle = SummaryWriter(logdir)  # type: ignore[arg-type]
        except Exception as exc:  # pragma: no cover - optional
            tb_detail = f"error:{exc.__class__.__name__}"
            tb_handle = None
    component_statuses.append(
        TelemetryComponentStatus("tensorboard", tb_handle is not None, tb_detail)
    )

    wb_handle = None
    wb_detail = None
    if getattr(args, "enable_wandb", False):
        if wandb is None:
            wb_detail = "not-installed"
        else:
            try:  # pragma: no cover - wandb may not be installed
                mode = os.getenv("WANDB_MODE", "offline")
                if mode not in {"offline", "disabled"}:
                    mode = "disabled"
                wb_handle = wandb.init(
                    project=getattr(args, "wandb_project", "codex-offline"),
                    mode=mode,
                    dir=logdir,
                )
            except Exception as exc:  # pragma: no cover - optional
                wb_detail = f"error:{exc.__class__.__name__}"
                wb_handle = None
        component_statuses.append(
            TelemetryComponentStatus("wandb", wb_handle is not None, wb_detail)
        )

    mlflow_active = False
    mlflow_detail = None
    if getattr(args, "mlflow_enable", False):
        mlflow_active, mlflow_detail = _start_mlflow_offline(
            getattr(args, "mlflow_tracking_uri", ""),
            getattr(args, "mlflow_experiment", "codex"),
        )
        component_statuses.append(TelemetryComponentStatus("mlflow", mlflow_active, mlflow_detail))

    loggers = CodexLoggers(
        tb=tb_handle,
        wb=wb_handle,
        mlflow_active=mlflow_active,
        degradations=tuple(component_statuses),
    )
    loggers.system_status = sampler_status()
    loggers.prometheus = prometheus_fallback_status()
    return _emit_degradation_banner(loggers)


# ---------------------------------------------------------------------------
# System metrics


def _git_commit() -> Optional[str]:
    """Return the cached git commit hash when available."""

    return None if _GIT_COMMIT == "unknown" else _GIT_COMMIT


def _codex_sample_system() -> Dict[str, Any]:
    """Gather CPU/GPU metrics and basic environment details."""

    metrics: Dict[str, Any] = {
        "python": sys.version.split()[0],
        "platform": platform.platform(),
    }
    commit = _git_commit()
    if commit:
        metrics["git_commit"] = commit
    if torch is not None:
        torch_version = getattr(torch, "__version__", None)
        if torch_version:
            metrics["torch"] = torch_version
        version_mod = getattr(torch, "version", None)
        cuda_version = getattr(version_mod, "cuda", None)
        if cuda_version:
            metrics["cuda"] = cuda_version
    global _PSUTIL_WARNED
    if psutil is not None:
        try:
            metrics["cpu_percent"] = float(psutil.cpu_percent(interval=0.0))
            metrics["ram_percent"] = float(psutil.virtual_memory().percent)
        except Exception as exc:
            logger.debug("psutil metrics unavailable", exc_info=exc)
    elif not _PSUTIL_WARNED:
        logger.warning("psutil not installed; system metrics will be unavailable")
        _PSUTIL_WARNED = True

    # Prefer NVML for GPU stats with per-device enumeration
    gpu_done = False
    if pynvml is not None:
        try:  # pragma: no cover - depends on GPU/NVML availability
            pynvml.nvmlInit()
            count = pynvml.nvmlDeviceGetCount()
            gpus = []
            util_sum = 0.0
            for i in range(count):
                h = pynvml.nvmlDeviceGetHandleByIndex(i)
                util = pynvml.nvmlDeviceGetUtilizationRates(h)
                mem = pynvml.nvmlDeviceGetMemoryInfo(h)
                temp = pynvml.nvmlDeviceGetTemperature(h, 0)
                power = pynvml.nvmlDeviceGetPowerUsage(h) / 1000.0
                util_sum += float(util.gpu)
                gpus.append(
                    {
                        "device": i,
                        "util": float(util.gpu),
                        "mem_used": float(mem.used),
                        "mem_total": float(mem.total),
                        "temp_c": float(temp),
                        "power_w": float(power),
                    }
                )
            metrics["gpus"] = gpus
            metrics["gpu_util_mean"] = util_sum / max(1, len(gpus))
            pynvml.nvmlShutdown()
            gpu_done = True
        except Exception as exc:
            logger.debug("NVML sampling failed", exc_info=exc)
            gpu_done = False

    if not gpu_done and torch is not None and hasattr(torch, "cuda") and torch.cuda.is_available():
        gpus = []
        util_sum = 0.0
        try:  # pragma: no cover - optional
            for i in range(torch.cuda.device_count()):
                props = torch.cuda.get_device_properties(i)
                used = float(torch.cuda.memory_allocated(i))
                total = float(props.total_memory)
                util = None
                if hasattr(torch.cuda, "utilization"):
                    try:
                        util = float(torch.cuda.utilization(i))
                    except Exception as exc:
                        logger.debug("torch CUDA utilization unavailable", exc_info=exc)
                        util = None
                if util:
                    util_sum += util
                gpus.append(
                    {
                        "device": i,
                        "util": util,
                        "mem_used": used,
                        "mem_total": total,
                    }
                )
            if gpus:
                metrics["gpus"] = gpus
                metrics["gpu_util_mean"] = util_sum / max(1, len(gpus))
        except Exception as exc:
            logger.debug("torch CUDA sampling failed", exc_info=exc)

    return metrics


# ---------------------------------------------------------------------------
# Logging


def _filter_scalars(values: Dict[str, Any]) -> Dict[str, float]:
    out: Dict[str, float] = {}
    for k, v in values.items():
        try:
            out[k] = float(v)  # type: ignore[arg-type]
        except Exception:
            continue
    return out


def _codex_log_all(step: int, scalars: Dict[str, Any], loggers: CodexLoggers) -> None:
    """Log ``scalars`` at ``step`` to all enabled sinks."""

    values = _filter_scalars(scalars)

    if loggers.tb is not None:
        try:  # pragma: no cover - tensorboard optional
            for k, v in values.items():
                loggers.tb.add_scalar(k, v, step)
        except Exception as exc:
            logger.debug("tensorboard add_scalar failed", exc_info=exc)

    if loggers.wb is not None:
        try:  # pragma: no cover - wandb optional
            loggers.wb.log({**values, "step": step})
        except Exception as exc:
            logger.debug("wandb log failed", exc_info=exc)

    if loggers.mlflow_active and mlflow is not None:
        try:  # pragma: no cover - mlflow optional
            mlflow.log_metrics(values, step=step)
        except Exception as exc:
            logger.debug("mlflow log_metrics failed", exc_info=exc)


def write_ndjson(path: str | os.PathLike[str], record: Dict[str, Any]) -> None:
    """Append ``record`` to ``path`` as NDJSON with rotation and redaction."""

    if not isinstance(record, dict):
        raise TypeError("record must be a mapping")
    _redact_sensitive_fields(record)
    path_obj = Path(path)
    path_obj.parent.mkdir(parents=True, exist_ok=True)
    _maybe_rotate_log(path_obj)
    with path_obj.open("a", encoding="utf-8") as f:
        json.dump(record, f, ensure_ascii=True)
        f.write("\n")


__all__ = [
    "CodexLoggers",
    "TelemetryComponentStatus",
    "_codex_patch_argparse",
    "_codex_logging_bootstrap",
    "_codex_sample_system",
    "_codex_log_all",
    "init_logger",
    "init_telemetry",
    "write_ndjson",
]<|MERGE_RESOLUTION|>--- conflicted
+++ resolved
@@ -63,18 +63,11 @@
 
 def _maybe_init_mlflow_offline(tracking_uri: str | None = None) -> None:
     """Configure MLflow for offline tracking when explicitly enabled.
-
-<<<<<<< HEAD
-    Safe-by-default: only sets a local ``file:`` tracking URI when
-    ``MLFLOW_OFFLINE=1`` and the optional MLflow dependency is available.
-    Any errors leave MLflow disabled without raising.
-=======
     This helper is safe-by-default: it only sets a ``file:`` tracking URI when
     ``MLFLOW_OFFLINE=1`` and the optional ``mlflow`` dependency is available.
     Any errors leave MLflow disabled without raising. Callers may override the
     tracking URI by passing ``tracking_uri``; otherwise the environment or a
     local default is used.
->>>>>>> 70852328
     """
 
     if mlflow is None or not _mlflow_offline_enabled():
@@ -125,7 +118,6 @@
 
 
 logger = logging.getLogger(__name__)
-<<<<<<< HEAD
 
 
 def init_logger(name: str = __name__) -> logging.Logger:
@@ -141,8 +133,6 @@
     return logger_obj
 
 
-=======
->>>>>>> 70852328
 _PSUTIL_WARNED = False
 _TELEMETRY_BANNER_EMITTED = False
 
