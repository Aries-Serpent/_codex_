"""Deprecated shim for backward compatibility.

The tracking utilities now live under :mod:`codex_ml.tracking.mlflow_utils`.
This module re-exports those symbols and restores the legacy
``maybe_start_run`` helper used by older monitoring code.
"""

from __future__ import annotations

import os
from typing import Optional

from ..tracking import mlflow_utils as _tracking_mlflow_utils
from ..tracking.mlflow_utils import *  # noqa: F401,F403

# Expose the underlying ``mlflow`` module so older call sites and tests that
# patch ``mlflow_utils.mlflow`` continue to work.
mlflow = _tracking_mlflow_utils._mlf

__all__ = _tracking_mlflow_utils.__all__ + ["maybe_start_run", "mlflow"]


<<<<<<< HEAD
def _env_enabled(value: str) -> bool:
=======
def _env_enabled(value: Optional[str]) -> bool:
    """Return ``True`` if *value* represents a truthy setting.

    Accepts common representations such as ``1``, ``true``, ``yes`` and ``on``
    (case-insensitive). Any other value is treated as ``False``.
    """

    if value is None:
        return False
>>>>>>> 37fb2fca
    return value.strip().lower() in {"1", "true", "yes", "on"}


def maybe_start_run(
    experiment: Optional[str] = None,
    *,
    enabled: Optional[bool] = None,
):
    """Conditionally start an MLflow run based on environment variables.

    Parameters
    ----------
    experiment : str, optional
        Name for the MLflow run.
    enabled : bool, optional
        Override environment variable check.

    Returns
    -------
    mlflow.ActiveRun | None
        Context manager when tracking is enabled, otherwise ``None``.
    """

    if enabled is None:
<<<<<<< HEAD
        enabled = _env_enabled(os.getenv("CODEX_ENABLE_MLFLOW", "0"))
=======
        enabled = _env_enabled(os.environ.get("CODEX_ENABLE_MLFLOW"))
>>>>>>> 37fb2fca
    if not enabled:
        return None

    tracking_uri = os.getenv("MLFLOW_TRACKING_URI")
    if not tracking_uri:
        return None

    if mlflow is None:  # pragma: no cover - depends on optional dependency
        raise RuntimeError("mlflow is not installed")

    try:
        mlflow.set_tracking_uri(tracking_uri)
    except Exception as exc:  # pragma: no cover - defensive
        raise RuntimeError("Failed to set MLflow tracking URI") from exc

    try:
        return mlflow.start_run(run_name=experiment)
    except Exception as exc:  # pragma: no cover - defensive
        raise RuntimeError("Failed to start MLflow run") from exc<|MERGE_RESOLUTION|>--- conflicted
+++ resolved
@@ -20,19 +20,14 @@
 __all__ = _tracking_mlflow_utils.__all__ + ["maybe_start_run", "mlflow"]
 
 
-<<<<<<< HEAD
-def _env_enabled(value: str) -> bool:
-=======
 def _env_enabled(value: Optional[str]) -> bool:
     """Return ``True`` if *value* represents a truthy setting.
 
     Accepts common representations such as ``1``, ``true``, ``yes`` and ``on``
     (case-insensitive). Any other value is treated as ``False``.
     """
-
     if value is None:
         return False
->>>>>>> 37fb2fca
     return value.strip().lower() in {"1", "true", "yes", "on"}
 
 
@@ -57,11 +52,7 @@
     """
 
     if enabled is None:
-<<<<<<< HEAD
-        enabled = _env_enabled(os.getenv("CODEX_ENABLE_MLFLOW", "0"))
-=======
         enabled = _env_enabled(os.environ.get("CODEX_ENABLE_MLFLOW"))
->>>>>>> 37fb2fca
     if not enabled:
         return None
 
