"""Deprecated shim for backward compatibility.

The tracking utilities now live under :mod:`codex_ml.tracking.mlflow_utils`.
This module re-exports those symbols and restores the legacy
``maybe_start_run`` helper used by older monitoring code.
"""

from __future__ import annotations

import os
from typing import Optional

from ..tracking import mlflow_utils as _tracking_mlflow_utils
from ..tracking.mlflow_utils import *  # noqa: F401,F403

# Expose the underlying ``mlflow`` module so older call sites and tests that
# patch ``mlflow_utils.mlflow`` continue to work.
mlflow = _tracking_mlflow_utils._mlf

__all__ = _tracking_mlflow_utils.__all__ + ["maybe_start_run", "mlflow"]


def _env_enabled(value: Optional[str]) -> bool:
<<<<<<< HEAD
    """Return True when *value* represents an affirmative string."""
    if value is None:
        return False
    return value.strip().lower() in {"1", "true", "yes", "y", "on"}


def maybe_start_run(experiment: Optional[str] = None, *, enabled: Optional[bool] = None):
=======
    """Return ``True`` if *value* represents a truthy setting.

    Accepts common representations such as ``1``, ``true``, ``yes`` and ``on``
    (case-insensitive). Any other value is treated as ``False``.
    """
    if value is None:
        return False
    return value.strip().lower() in {"1", "true", "yes", "on"}


def maybe_start_run(
    experiment: Optional[str] = None,
    *,
    enabled: Optional[bool] = None,
):
>>>>>>> 14090147
    """Conditionally start an MLflow run based on environment variables.

    Parameters
    ----------
    experiment : str, optional
        Name for the MLflow run.
    enabled : bool, optional
        Override environment variable check.

    Returns
    -------
    mlflow.ActiveRun | None
        Context manager when tracking is enabled, otherwise ``None``.
    """

    if enabled is None:
        enabled = _env_enabled(os.environ.get("CODEX_ENABLE_MLFLOW"))
    if not enabled:
        return None

    tracking_uri = os.getenv("MLFLOW_TRACKING_URI")
    if not tracking_uri:
        return None

    if mlflow is None:  # pragma: no cover - depends on optional dependency
        raise RuntimeError("mlflow is not installed")

    try:
        mlflow.set_tracking_uri(tracking_uri)
    except Exception as exc:  # pragma: no cover - defensive
        raise RuntimeError("Failed to set MLflow tracking URI") from exc

    try:
        return mlflow.start_run(run_name=experiment)
    except Exception as exc:  # pragma: no cover - defensive
        raise RuntimeError("Failed to start MLflow run") from exc<|MERGE_RESOLUTION|>--- conflicted
+++ resolved
@@ -21,23 +21,14 @@
 
 
 def _env_enabled(value: Optional[str]) -> bool:
-<<<<<<< HEAD
-    """Return True when *value* represents an affirmative string."""
-    if value is None:
-        return False
-    return value.strip().lower() in {"1", "true", "yes", "y", "on"}
-
-
-def maybe_start_run(experiment: Optional[str] = None, *, enabled: Optional[bool] = None):
-=======
     """Return ``True`` if *value* represents a truthy setting.
 
-    Accepts common representations such as ``1``, ``true``, ``yes`` and ``on``
+    Accepts common representations such as ``1``, ``true``, ``yes``, ``y`` and ``on``
     (case-insensitive). Any other value is treated as ``False``.
     """
     if value is None:
         return False
-    return value.strip().lower() in {"1", "true", "yes", "on"}
+    return value.strip().lower() in {"1", "true", "yes", "y", "on"}
 
 
 def maybe_start_run(
@@ -45,7 +36,6 @@
     *,
     enabled: Optional[bool] = None,
 ):
->>>>>>> 14090147
     """Conditionally start an MLflow run based on environment variables.
 
     Parameters
