# BEGIN: CODEX_SENTENCEPIECE_ADAPTER
"""Thin wrapper around `sentencepiece` with minimal conveniences.

The adapter can train a tiny model or load an existing one and stores
additional special tokens in a ``.specials.json`` sidecar.  It purposefully
avoids heavy dependencies and therefore expects the caller to have the
``sentencepiece`` package installed.  A small example::

    adapter = SentencePieceAdapter(Path("toy.model"))
    adapter.train_or_load(Path("corpus.txt"), vocab_size=100)
    adapter.add_special_tokens(["<pad>", "<bos>"])

"""
from __future__ import annotations

import json
from pathlib import Path

try:  # pragma: no cover - exercised in tests
    import sentencepiece as spm  # type: ignore
except Exception as exc:  # pragma: no cover
    raise ImportError("sentencepiece not installed") from exc


class SentencePieceAdapter:
<<<<<<< HEAD
    """Lightweight adapter around a SentencePiece model."""

    def __init__(self, model_path: Path):
        self.model_path = Path(model_path)
        self.sp = None
=======
    """Minimal wrapper around SentencePiece for tests and demos."""

    def __init__(self, model_prefix: str | Path):
        self.model_prefix = Path(model_prefix)
        self.model_path = self.model_prefix.with_suffix(".model")
        self.sp: spm.SentencePieceProcessor | None = None
>>>>>>> d537c228

    def train_or_load(
        self,
        input_path: str | Path,
        vocab_size: int = 32000,
        character_coverage: float = 0.9995,
        model_type: str = "bpe",
    ) -> "SentencePieceAdapter":
        """Train a new model or load an existing one."""
        if self.model_path.exists():
            return self.load()
        spm.SentencePieceTrainer.train(
            input=str(input_path),
            model_prefix=str(self.model_prefix),
            vocab_size=vocab_size,
            character_coverage=character_coverage,
            model_type=model_type,
            pad_id=0,
            unk_id=1,
            bos_id=2,
            eos_id=3,
        )
        return self.load()

    def load(self) -> "SentencePieceAdapter":
        self.sp = spm.SentencePieceProcessor(model_file=str(self.model_path))
        return self

    def encode(self, text: str) -> list[int]:
        if self.sp is None:
            raise RuntimeError("adapter not loaded")
        return list(self.sp.encode(text, out_type=int))

    def decode(self, ids: list[int] | tuple[int, ...]) -> str:
        if self.sp is None:
            raise RuntimeError("adapter not loaded")
        return self.sp.decode(ids)

    def add_special_tokens(self, tokens: dict[str, str]) -> None:
        sidecar = self.model_prefix.with_suffix(".special_tokens.json")
        sidecar.write_text(json.dumps(tokens, indent=2), encoding="utf-8")

    def assert_vocab_size(self, min_size: int) -> None:
        if self.sp is None:
            raise RuntimeError("adapter not loaded")
        vs = int(self.sp.vocab_size())
        if vs < min_size:
            raise AssertionError(f"vocab_size {vs} < min_size {min_size}")


# END: CODEX_SENTENCEPIECE_ADAPTER
<|MERGE_RESOLUTION|>--- conflicted
+++ resolved
@@ -23,20 +23,11 @@
 
 
 class SentencePieceAdapter:
-<<<<<<< HEAD
     """Lightweight adapter around a SentencePiece model."""
 
     def __init__(self, model_path: Path):
         self.model_path = Path(model_path)
         self.sp = None
-=======
-    """Minimal wrapper around SentencePiece for tests and demos."""
-
-    def __init__(self, model_prefix: str | Path):
-        self.model_prefix = Path(model_prefix)
-        self.model_path = self.model_prefix.with_suffix(".model")
-        self.sp: spm.SentencePieceProcessor | None = None
->>>>>>> d537c228
 
     def train_or_load(
         self,
