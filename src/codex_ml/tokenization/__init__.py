--- conflicted
+++ resolved
@@ -15,7 +15,7 @@
     """Minimal tokenizer interface for the symbolic pipeline."""
 
     def encode(self, text: str) -> List[int]:
-        """Return token ids for *text* without adding special tokens."""
+        """Return token ids for text without adding special tokens."""
 
     def decode(self, ids: Sequence[int]) -> str:
         """Convert token ids back to a string."""
@@ -24,9 +24,9 @@
         """Register additional special tokens and return their id mapping."""
 
     def save(self, path: Path) -> None:
-        """Persist tokenizer configuration to *path*.
+        """Persist tokenizer configuration to path.
 
-        ``path`` may be a directory or a ``tokenizer.json`` file location.
+        path may be a directory or a tokenizer.json file location.
         """
 
     @property
@@ -52,29 +52,22 @@
     Parameters
     ----------
     name, path:
-        Identify the tokenizer to load. ``path`` takes precedence over
-        ``name`` when both are provided. If neither is given, the pretrained
+        Identify the tokenizer to load. path takes precedence over
+        name when both are provided. If neither is given, the pretrained
         GPT-2 tokenizer is used.
     use_fast:
-        Forwarded to :func:`transformers.AutoTokenizer.from_pretrained` when
+        Forwarded to transformers.AutoTokenizer.from_pretrained when
         loading Hugging Face tokenizers.
     """
 
     target = path or name
     if target and str(target).endswith(".model"):
         from typing import cast
-
         from .sentencepiece_adapter import SentencePieceAdapter
 
-<<<<<<< HEAD
-        # ``SentencePieceAdapter.load`` returns an instance implementing the
-        # ``TokenizerAdapter`` protocol, but mypy cannot infer this
-        # relationship automatically.
-=======
-        # The adapter provides the same minimal encode/decode interface as
-        # ``TokenizerAdapter`` but mypy cannot infer the relationship, so we
-        # explicitly cast the return type.
->>>>>>> ee3022a7
+        # SentencePieceAdapter.load returns an instance implementing the
+        # TokenizerAdapter protocol, but mypy cannot infer this relationship
+        # automatically, so we explicitly cast the return type.
         return cast(TokenizerAdapter, SentencePieceAdapter(Path(target)).load())
     return HFTokenizerAdapter.load(target, use_fast=use_fast)
 
