"""
Evaluate CLI (skeleton) leveraging checkpoint + model registry.

Usage:
    python -m codex_ml.cli.evaluate checkpoint.dir=artifacts/ckpts model_name=MiniLM

Hydra-style optional; falls back to argparse if hydra not installed.
Evaluation:
- Loads latest checkpoint (model + optimizer + scheduler states)
- Produces simple metrics (epoch, model_params)
- Placeholder for future dataset-driven evaluation.

"""

from __future__ import annotations
import json
import sys
from pathlib import Path
<<<<<<< HEAD
from typing import Optional

try:
    import hydra
    from omegaconf import DictConfig, OmegaConf
    _HAS_HYDRA = True
except Exception:  # noqa
    _HAS_HYDRA = False

try:
    import torch  # noqa
    _HAS_TORCH = True
except Exception:  # noqa
    _HAS_TORCH = False

try:
    from codex_ml.models import get_model  # noqa
except Exception:  # noqa
    get_model = None  # type: ignore

from codex_ml.utils.checkpoint import load_checkpoint  # noqa


def _load_latest_checkpoint_dir(ckpt_root: str) -> Optional[Path]:
    root = Path(ckpt_root)
    latest = root / "latest.json"
    if not latest.exists():
        return None
    try:
        data = json.loads(latest.read_text())
        path = data.get("path")
        if not path:
            return None
        epoch_dir = root / path
        if epoch_dir.exists():
            return epoch_dir
    except Exception:  # noqa
=======
from typing import Dict, List

import hydra
import torch
from codex_ml.data.registry import get_dataset
from codex_ml.eval.metrics import (
    accuracy,
    classification_f1,
    perplexity,
    token_accuracy,
)
from codex_ml.monitoring.codex_logging import write_ndjson
from codex_ml.registry.models import get_model
from codex_ml.registry.tokenizers import get_tokenizer
from codex_ml.utils.seeding import set_reproducible
from hydra.utils import to_absolute_path
from omegaconf import DictConfig

try:  # optional dependency
    import mlflow

    _HAS_MLFLOW = True
except Exception:  # pragma: no cover - optional
    mlflow = None  # type: ignore
    _HAS_MLFLOW = False


def _select_records(dataset: Dict[str, List[Dict[str, str]]]) -> List[Dict[str, str]]:
    for split in ("test", "val", "train"):
        if dataset.get(split):
            return list(dataset[split])
    return []


METRIC_FUNCS = {
    "accuracy": accuracy,
    "token_accuracy": token_accuracy,
    "f1": classification_f1,
    "perplexity": perplexity,
}


def _to_path(value: str | Path | None) -> Path | None:
    if value is None:
>>>>>>> 89e10f5c
        return None
    return None


def evaluate(checkpoint_dir: str, model_name: Optional[str] = None, device: Optional[str] = None):
    epoch_dir = _load_latest_checkpoint_dir(checkpoint_dir)
    if epoch_dir is None:
        return {"error": "No latest checkpoint found", "checkpoint_dir": checkpoint_dir}

    model_params = None
    model = None
    optimizer = None
    scheduler = None

    if model_name and get_model and _HAS_TORCH:
        try:
            model = get_model(name=model_name, device=device or "cpu", dtype=None, local_files_only=True)
        except Exception as e:  # noqa
            return {"error": f"Failed to load model: {e}"}

    ckpt_file = epoch_dir / "checkpoint.pt"
    if model is not None and ckpt_file.exists():
        try:
            load_checkpoint(ckpt_file, model=model, optimizer=optimizer, scheduler=scheduler)
            if _HAS_TORCH:
                model_params = sum(p.numel() for p in model.parameters())
        except Exception as e:  # noqa
            return {"error": f"Failed to load checkpoint: {e}"}

    metrics = {
        "evaluated_epoch_dir": str(epoch_dir),
        "model_name": model_name,
        "model_params": model_params,
        "status": "ok",
    }
    return metrics


# Hydra entry (optional)
if _HAS_HYDRA:

    @hydra.main(version_base=None, config_path="../../configs/evaluate", config_name="default")
    def main(cfg: DictConfig):
        cfg_map = OmegaConf.to_container(cfg, resolve=True)
        checkpoint_dir = cfg_map.get("checkpoint", {}).get("dir") or cfg_map.get("checkpoint_dir")
        model_name = cfg_map.get("model_name")
        device = cfg_map.get("device")
        result = evaluate(checkpoint_dir=checkpoint_dir, model_name=model_name, device=device)
        print(json.dumps(result, indent=2))


else:
    def main():
        # Fallback argparse
        import argparse
        ap = argparse.ArgumentParser(description="Evaluate latest checkpoint (skeleton).")
        ap.add_argument("--checkpoint-dir", required=True)
        ap.add_argument("--model-name", default=None)
        ap.add_argument("--device", default=None)
        args = ap.parse_args()
        result = evaluate(checkpoint_dir=args.checkpoint_dir, model_name=args.model_name, device=args.device)
        print(json.dumps(result, indent=2))


if __name__ == "__main__":
    main()<|MERGE_RESOLUTION|>--- conflicted
+++ resolved
@@ -16,45 +16,6 @@
 import json
 import sys
 from pathlib import Path
-<<<<<<< HEAD
-from typing import Optional
-
-try:
-    import hydra
-    from omegaconf import DictConfig, OmegaConf
-    _HAS_HYDRA = True
-except Exception:  # noqa
-    _HAS_HYDRA = False
-
-try:
-    import torch  # noqa
-    _HAS_TORCH = True
-except Exception:  # noqa
-    _HAS_TORCH = False
-
-try:
-    from codex_ml.models import get_model  # noqa
-except Exception:  # noqa
-    get_model = None  # type: ignore
-
-from codex_ml.utils.checkpoint import load_checkpoint  # noqa
-
-
-def _load_latest_checkpoint_dir(ckpt_root: str) -> Optional[Path]:
-    root = Path(ckpt_root)
-    latest = root / "latest.json"
-    if not latest.exists():
-        return None
-    try:
-        data = json.loads(latest.read_text())
-        path = data.get("path")
-        if not path:
-            return None
-        epoch_dir = root / path
-        if epoch_dir.exists():
-            return epoch_dir
-    except Exception:  # noqa
-=======
 from typing import Dict, List
 
 import hydra
@@ -99,7 +60,6 @@
 
 def _to_path(value: str | Path | None) -> Path | None:
     if value is None:
->>>>>>> 89e10f5c
         return None
     return None
 
