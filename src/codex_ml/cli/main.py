"""Hydra CLI for Codex ML.

This module dispatches pipeline steps based on a Hydra configuration. It is a
lightweight wrapper that calls the training and evaluation utilities when the
corresponding steps are present in the config. The config is composed from the
repository's ``configs`` directory by default.
"""

from __future__ import annotations

import sys
from pathlib import Path

import hydra
from omegaconf import DictConfig, OmegaConf

try:  # connect to training entry point if available
    from training.functional_training import main as _functional_training_main
except Exception:  # pragma: no cover - training optional
    _functional_training_main = None  # type: ignore[assignment]


def run_training(cfg: DictConfig | None, output_dir: str | None = None) -> None:
    """Invoke the functional training entry point with overrides from cfg.

    Parameters
    ----------
    cfg:
        Training configuration block (typically cfg.train).
    output_dir:
        Fallback path for training artifacts if not specified in ``cfg``.
    """
    if _functional_training_main is None:  # pragma: no cover - safety fallback
        raise RuntimeError("training.functional_training.main is unavailable")

    # Avoid Hydra already initialized errors between invocations in-process
    try:
        from hydra.core.global_hydra import GlobalHydra

        if GlobalHydra().is_initialized():
            GlobalHydra.instance().clear()
    except Exception:
        pass

    cfg_dict = {} if cfg is None else dict(OmegaConf.to_container(cfg, resolve=True))
    # Allow an explicit dry_run flag inside the train block to skip invoking the engine
    if cfg_dict.pop("dry_run", False):
        return

    texts = cfg_dict.pop("texts", None)
    val_texts = cfg_dict.pop("val_texts", None)
    cfg_output = cfg_dict.pop("output_dir", None) or output_dir

    # Map friendly keys to engine-specific names; pass through unknowns as-is
    mapping = {
        "epochs": "num_train_epochs",
        "lr": "learning_rate",
        "batch_size": "per_device_train_batch_size",
    }
    overrides = [f"{mapping.get(k, k)}={v}" for k, v in cfg_dict.items()]

    argv: list[str] = []
    if cfg_output:
        argv.extend(["--output-dir", str(cfg_output)])
    if texts:
        argv.extend(["--texts", *[str(t) for t in texts]])
    if val_texts:
        argv.extend(["--val-texts", *[str(t) for t in val_texts]])
    if overrides:
        argv.extend(["--cfg-override", *overrides])

    _functional_training_main(argv)


try:  # pragma: no cover - evaluation is optional
    from codex_ml.eval.eval_runner import evaluate_datasets  # type: ignore
except Exception:  # pragma: no cover

    def evaluate_datasets(*args, **kwargs):  # type: ignore
        return None


<<<<<<< HEAD
_MANUAL_OVERRIDES: list[str] = []


=======
>>>>>>> 346f55b6
@hydra.main(version_base="1.3", config_path="../../../configs", config_name="config")
def main(cfg: DictConfig) -> None:  # pragma: no cover - simple dispatcher
    """Dispatch pipeline steps defined in the Hydra config."""
    # Merge any manual dotlist overrides captured by the CLI wrapper
    out_dir = Path(".codex/hydra_last")
    out_dir.mkdir(parents=True, exist_ok=True)
    if _MANUAL_OVERRIDES:
        cfg = OmegaConf.merge(cfg, OmegaConf.from_dotlist(_MANUAL_OVERRIDES))
    text = OmegaConf.to_yaml(cfg)
    print(text)
    (out_dir / "config.yaml").write_text(text)

    for step in getattr(cfg.pipeline, "steps", []):
        if step == "train":
            if cfg.get("dry_run"):
                continue
            run_training(cfg.get("train"), cfg.get("output_dir"))
        elif step == "evaluate":
            eval_cfg = OmegaConf.select(cfg, "eval")
            if eval_cfg is None:
                print(
                    "Eval config not found; skipping evaluate step",
                    file=sys.stderr,
                )
                continue
            datasets = eval_cfg.get("datasets", [])
            metrics = eval_cfg.get("metrics", [])
            output_dir = cfg.get("output_dir", "runs/eval")
            evaluate_datasets(datasets, metrics, output_dir)
    sys.exit(0)


def cli(argv: list[str] | None = None) -> None:
    """Entry point used by console scripts.

    Supports:
      --override-file <path>   Load newline-delimited Hydra overrides from a file
      --set key value          Append a pair of Hydra overrides
    """
    global _MANUAL_OVERRIDES
    args = list(argv) if argv is not None else sys.argv[1:]
    overrides: list[str] = []
    i = 0
    while i < len(args):
        a = args[i]
        if a.startswith("--override-file="):
            file = a.split("=", 1)[1]
            lines = Path(file).read_text().splitlines()
            overrides.extend(
                line.strip() for line in lines if line.strip() and not line.strip().startswith("#")
            )
            args.pop(i)
        elif a == "--override-file" and i + 1 < len(args):
            file = args[i + 1]
            lines = Path(file).read_text().splitlines()
            overrides.extend(
                line.strip() for line in lines if line.strip() and not line.strip().startswith("#")
            )
            del args[i : i + 2]
        elif a == "--set" and i + 1 < len(args):
            token = args[i + 1]
            if "=" in token or i + 2 >= len(args):
                overrides.append(token)
                del args[i : i + 2]
            else:
                key, value = token, args[i + 2]
                overrides.append(f"{key}={value}")
                del args[i : i + 3]
        else:
            i += 1
<<<<<<< HEAD
    _MANUAL_OVERRIDES = overrides
    sys.argv = [sys.argv[0]] + args
=======
    sys.argv = [sys.argv[0]] + args + overrides
>>>>>>> 346f55b6
    main()


if __name__ == "__main__":  # pragma: no cover
    cli()<|MERGE_RESOLUTION|>--- conflicted
+++ resolved
@@ -80,12 +80,9 @@
         return None
 
 
-<<<<<<< HEAD
 _MANUAL_OVERRIDES: list[str] = []
 
 
-=======
->>>>>>> 346f55b6
 @hydra.main(version_base="1.3", config_path="../../../configs", config_name="config")
 def main(cfg: DictConfig) -> None:  # pragma: no cover - simple dispatcher
     """Dispatch pipeline steps defined in the Hydra config."""
@@ -156,12 +153,8 @@
                 del args[i : i + 3]
         else:
             i += 1
-<<<<<<< HEAD
     _MANUAL_OVERRIDES = overrides
     sys.argv = [sys.argv[0]] + args
-=======
-    sys.argv = [sys.argv[0]] + args + overrides
->>>>>>> 346f55b6
     main()
 
 
