--- conflicted
+++ resolved
@@ -81,10 +81,7 @@
     def evaluate_datasets(*args, **kwargs):  # type: ignore
         return None
 
-<<<<<<< HEAD
 
-=======
->>>>>>> 43910398
 @hydra.main(version_base="1.3", config_path="../../../configs", config_name="config")
 def main(cfg: DictConfig) -> None:  # pragma: no cover - simple dispatcher
     """Dispatch pipeline steps defined in the Hydra config."""
@@ -144,12 +141,7 @@
                 del args[i : i + 3]
         else:
             i += 1
-<<<<<<< HEAD
     sys.argv = [sys.argv[0]] + args + overrides
-=======
-    args.extend(overrides)
-    sys.argv = [sys.argv[0]] + args
->>>>>>> 43910398
     main()
 
 
