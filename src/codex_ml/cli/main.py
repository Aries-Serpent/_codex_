--- conflicted
+++ resolved
@@ -8,7 +8,6 @@
 
 from __future__ import annotations
 
-import json
 import sys
 from pathlib import Path
 from typing import Any
@@ -44,23 +43,13 @@
         pass
 
     cfg_dict = {} if cfg is None else dict(OmegaConf.to_container(cfg, resolve=True))
+    # Allow an explicit dry_run flag inside the train block to skip invoking the engine
+    if cfg_dict.pop("dry_run", False):
+        return
+
     texts = cfg_dict.pop("texts", None)
     val_texts = cfg_dict.pop("val_texts", None)
     cfg_output = cfg_dict.pop("output_dir", None) or output_dir
-<<<<<<< HEAD
-    if cfg_dict.pop("dry_run", False):
-        return
-    # Map high-level keys to training config schema used by load_training_cfg
-    key_map = {
-        "epochs": "num_train_epochs",
-        "batch_size": "per_device_train_batch_size",
-        "lr": "learning_rate",
-    }
-    overrides = []
-    for k, v in cfg_dict.items():
-        target = key_map.get(k, k)
-        overrides.append(f"{target}={v}")
-=======
 
     # Map friendly keys to engine-specific names; pass through unknowns as-is
     mapping = {
@@ -69,7 +58,6 @@
         "batch_size": "per_device_train_batch_size",
     }
     overrides = [f"{mapping.get(k, k)}={v}" for k, v in cfg_dict.items()]
->>>>>>> aa545d1e
 
     argv: list[str] = []
     if cfg_output:
@@ -98,26 +86,18 @@
 @hydra.main(version_base="1.3", config_path="../../../configs", config_name="config")
 def main(cfg: DictConfig) -> None:  # pragma: no cover - simple dispatcher
     """Dispatch pipeline steps defined in the Hydra config."""
-<<<<<<< HEAD
+    # Merge any manual dotlist overrides captured by the CLI wrapper
+    out_dir = Path(".codex/hydra_last")
+    out_dir.mkdir(parents=True, exist_ok=True)
     if _MANUAL_OVERRIDES:
         cfg = OmegaConf.merge(cfg, OmegaConf.from_dotlist(_MANUAL_OVERRIDES))
-        hydra_dir = Path(".codex/hydra_last")
-        hydra_dir.mkdir(parents=True, exist_ok=True)
-        (hydra_dir / "config.yaml").write_text(OmegaConf.to_yaml(cfg))
-    print(OmegaConf.to_yaml(cfg))
-    for step in cfg.pipeline.steps:
-        if step == "train":
-            if cfg.dry_run:
-=======
     text = OmegaConf.to_yaml(cfg)
     print(text)
-    out_dir = Path(".codex/hydra_last")
-    out_dir.mkdir(parents=True, exist_ok=True)
     (out_dir / "config.yaml").write_text(text)
+
     for step in cfg.pipeline.steps:
         if step == "train":
             if cfg.get("dry_run"):
->>>>>>> aa545d1e
                 continue
             run_training(cfg.train, cfg.get("output_dir"))
         elif step == "evaluate":
