from __future__ import annotations

<<<<<<< HEAD
from typing import NoReturn, Optional
=======
import json
from typing import Optional, Tuple
>>>>>>> 3f4ec846

import click

from codex_ml.config import ConfigError, load_app_config
from codex_ml.telemetry import start_metrics_server


@click.group()
def codex() -> None:
    """Codex command line interface."""


TOKENIZER_STUB_MESSAGE = "tokenizer {command} not yet implemented; coming in EPIC 1 PR-2."


def _tokenizer_stub(command: str) -> NoReturn:
    raise click.ClickException(TOKENIZER_STUB_MESSAGE.format(command=command))


@codex.group()
def tokenizer() -> None:
    """Tokenizer pipeline utilities."""


@tokenizer.command("train")
@click.option(
    "--config",
    default="configs/tokenization/base.yaml",
    show_default=True,
    type=click.Path(exists=True, dir_okay=False, path_type=str),
    help="Path to the tokenizer pipeline configuration file.",
)
def tokenizer_train(config: str) -> None:
    """Train a tokenizer according to the provided configuration."""
    del config
    raise click.ClickException(
        "tokenizer train pipeline not yet implemented; will land in a follow-up."
    )


@tokenizer.command("validate")
@click.option(
    "--config",
    default="configs/tokenization/base.yaml",
    show_default=True,
    type=click.Path(exists=True, dir_okay=False, path_type=str),
    help="Path to the tokenizer pipeline configuration file.",
)
def tokenizer_validate(config: str) -> None:
    """Validate dataset manifests and cached tokenizer artifacts."""
    del config
    raise click.ClickException(
        "tokenizer validate pipeline not yet implemented; will land in a follow-up."
    )


@tokenizer.command("encode")
@click.argument("text", required=False)
@click.option(
    "--tokenizer-path",
    default="artifacts/tokenizers/default/tokenizer.json",
    show_default=True,
    type=click.Path(dir_okay=False, path_type=str),
    help="Path to the serialized tokenizer JSON file to use for encoding.",
)
def tokenizer_encode(text: Optional[str], tokenizer_path: str) -> None:
    """Encode text with a trained tokenizer."""
    del text, tokenizer_path
    raise click.ClickException(
        "tokenizer encode pipeline not yet implemented; will land in a follow-up."
    )


@tokenizer.command("decode")
@click.argument("token_ids", nargs=-1, type=int)
@click.option(
    "--tokenizer-path",
    default="artifacts/tokenizers/default/tokenizer.json",
    show_default=True,
    type=click.Path(dir_okay=False, path_type=str),
    help="Path to the serialized tokenizer JSON file to use for decoding.",
)
def tokenizer_decode(token_ids: tuple[int, ...], tokenizer_path: str) -> None:
    """Decode token IDs with a trained tokenizer."""
    del token_ids, tokenizer_path
    raise click.ClickException(
        "tokenizer decode pipeline not yet implemented; will land in a follow-up."
    )


@codex.command()
@click.option(
    "--config",
    default="configs/tokenization/base.yaml",
    show_default=True,
    type=click.Path(exists=True, dir_okay=False, path_type=str),
    help="Path to the tokenizer YAML configuration.",
)
@click.option(
    "--force",
    is_flag=True,
    help="Retrain even if dataset checksums match the cached manifest.",
)
def tokenizer_train(config: str, force: bool) -> None:
    """Train or refresh the tokenizer cache (stub)."""
    _tokenizer_stub("train")


@tokenizer.command(name="validate")
@click.option(
    "--config",
    default="configs/tokenization/base.yaml",
    show_default=True,
    type=click.Path(exists=True, dir_okay=False, path_type=str),
    help="Configuration file to validate against the tokenizer manifest.",
)
def tokenizer_validate(config: str) -> None:
    """Validate tokenizer cache manifests (stub)."""
    _tokenizer_stub("validate")


@tokenizer.command(name="encode")
@click.argument("text", nargs=-1)
@click.option(
    "--tokenizer-path",
    default="artifacts/tokenizers/default/tokenizer.json",
    show_default=True,
    type=click.Path(exists=False, dir_okay=False, path_type=str),
    help="Tokenizer model JSON to load for encoding.",
)
@click.option(
    "--no-add-special-tokens",
    is_flag=True,
    help="Disable automatic inclusion of special tokens during encoding.",
)
def tokenizer_encode(
    text: tuple[str, ...], tokenizer_path: str, no_add_special_tokens: bool
) -> None:
    """Encode text to token IDs using the configured tokenizer (stub)."""
    _tokenizer_stub("encode")


@tokenizer.command(name="decode")
@click.argument("ids", nargs=-1, type=int)
@click.option(
    "--tokenizer-path",
    default="artifacts/tokenizers/default/tokenizer.json",
    show_default=True,
    type=click.Path(exists=False, dir_okay=False, path_type=str),
    help="Tokenizer model JSON to load for decoding.",
)
def tokenizer_decode(ids: tuple[int, ...], tokenizer_path: str) -> None:
    """Decode token IDs to text using the configured tokenizer (stub)."""
    _tokenizer_stub("decode")


@codex.command()
@click.option(
    "--config",
    default="configs/training/base.yaml",
    show_default=True,
    type=click.Path(exists=True, dir_okay=False, path_type=str),
    help="Path to the training YAML configuration.",
)
@click.argument("overrides", nargs=-1)
@click.option("--resume", is_flag=True, help="Resume from the latest checkpoint if available.")
@click.option("--seed", type=int, default=None, help="Override the random seed from the config.")
def train(config: str, overrides: Tuple[str, ...], resume: bool, seed: Optional[int]) -> None:
    """Train a language model using the Codex functional trainer."""
    from codex_ml.training import run_functional_training
    from codex_ml.utils.error_log import log_error as log_training_error

    try:
        cfg_obj, raw_cfg = load_app_config(config, overrides)
    except ConfigError as exc:  # pragma: no cover - Click handles presentation
        raise click.ClickException(str(exc)) from exc

    if seed is not None:
        if hasattr(raw_cfg, "training") and hasattr(raw_cfg.training, "seed"):
            raw_cfg.training.seed = seed
        else:
            raw_cfg.seed = seed
        cfg_obj.training.seed = seed

    try:
        run_functional_training(config=raw_cfg, resume=resume)
        click.echo("training complete")
    except Exception as exc:  # pragma: no cover - Click handles presentation
        log_training_error("cli.train", str(exc), f"config={config} resume={resume}")
        raise click.ClickException(str(exc)) from exc


@codex.command("metrics-server")
@click.option("--port", default=8000, show_default=True)
def metrics_server(port: int) -> None:
    if start_metrics_server(port=port):
        click.echo(f"metrics server running on {port}")
    else:
        click.echo("prometheus_client missing", err=True)


@codex.command()
@click.argument("text")
def tokenize(text: str) -> None:
    from codex_ml.tokenization.hf_tokenizer import HFTokenizerAdapter

    tok = HFTokenizerAdapter.load()
    ids = tok.encode(text)
    click.echo(str(ids))


@codex.command()
def repo_map() -> None:
    click.echo("repo map not implemented")


@codex.command()
@click.option(
    "--config",
    default="configs/eval/base.yaml",
    show_default=True,
    type=click.Path(exists=True, dir_okay=False, path_type=str),
    help="Path to the evaluation configuration.",
)
@click.argument("overrides", nargs=-1)
def evaluate(config: str, overrides: Tuple[str, ...]) -> None:
    from codex_ml.eval.runner import EvaluationError, run_evaluation

    try:
        cfg_obj, _ = load_app_config(config, overrides)
    except ConfigError as exc:  # pragma: no cover - Click handles presentation
        raise click.ClickException(str(exc)) from exc

    try:
        summary = run_evaluation(cfg_obj.evaluation, data_cfg=cfg_obj.data)
    except EvaluationError as exc:  # pragma: no cover - Click handles presentation
        raise click.ClickException(str(exc)) from exc

    click.echo(json.dumps(summary, indent=2, sort_keys=True))


@codex.command("prepare-data")
@click.option(
    "--config",
    default="configs/data/base.yaml",
    show_default=True,
    type=click.Path(exists=True, dir_okay=False, path_type=str),
    help="Path to the data preparation configuration.",
)
@click.argument("overrides", nargs=-1)
def prepare_data(config: str, overrides: Tuple[str, ...]) -> None:
    from codex_ml.data.loader import DataPreparationError, prepare_data_from_config

    try:
        cfg_obj, _ = load_app_config(config, overrides)
    except ConfigError as exc:  # pragma: no cover - Click handles presentation
        raise click.ClickException(str(exc)) from exc

    try:
        result = prepare_data_from_config(cfg_obj.data)
    except DataPreparationError as exc:  # pragma: no cover - Click handles presentation
        raise click.ClickException(str(exc)) from exc

    click.echo(json.dumps(result, indent=2, sort_keys=True))


if __name__ == "__main__":  # pragma: no cover
    codex()<|MERGE_RESOLUTION|>--- conflicted
+++ resolved
@@ -1,11 +1,6 @@
 from __future__ import annotations
 
-<<<<<<< HEAD
 from typing import NoReturn, Optional
-=======
-import json
-from typing import Optional, Tuple
->>>>>>> 3f4ec846
 
 import click
 
