from __future__ import annotations

import json
from typing import NoReturn, Optional, Tuple

import click

from codex_ml.config import ConfigError, load_app_config
from codex_ml.telemetry import start_metrics_server

DEFAULT_TOKENIZER_CONFIG = "configs/tokenization/base.yaml"
DEFAULT_TOKENIZER_JSON = "artifacts/tokenizers/default/tokenizer.json"


@click.group()
def codex() -> None:
    """Codex command line interface."""


TOKENIZER_STUB_MESSAGE = "tokenizer {command} not yet implemented; coming in EPIC 1 PR-2."


def _tokenizer_stub(command: str) -> NoReturn:
    raise click.ClickException(TOKENIZER_STUB_MESSAGE.format(command=command))


@codex.group()
def tokenizer() -> None:
    """Tokenizer pipeline utilities."""


@tokenizer.command("train")
@click.option(
    "--config",
    default=DEFAULT_TOKENIZER_CONFIG,
    show_default=True,
    type=click.Path(exists=True, dir_okay=False, path_type=str),
    help="Path to the tokenizer pipeline configuration file.",
)
<<<<<<< HEAD
@click.option(
    "--force",
    is_flag=True,
    help="Retrain even if dataset checksums match the cached manifest.",
)
def tokenizer_train(config: str, force: bool) -> None:
    """Train or refresh the tokenizer cache (stub)."""
    _tokenizer_stub("train")
=======
def tokenizer_train(config: str) -> None:
    """Train a tokenizer according to the provided configuration."""
    del config
    raise click.ClickException(
        "tokenizer train pipeline not yet implemented; will land in a follow-up."
    )
>>>>>>> 7cb2aebf


@tokenizer.command("validate")
@click.option(
    "--config",
    default=DEFAULT_TOKENIZER_CONFIG,
    show_default=True,
    type=click.Path(exists=True, dir_okay=False, path_type=str),
    help="Path to the tokenizer pipeline configuration file.",
)
def tokenizer_validate(config: str) -> None:
<<<<<<< HEAD
    """Validate tokenizer cache manifests (stub)."""
    _tokenizer_stub("validate")
=======
    """Validate dataset manifests and cached tokenizer artifacts."""
    del config
    raise click.ClickException(
        "tokenizer validate pipeline not yet implemented; will land in a follow-up."
    )
>>>>>>> 7cb2aebf


@tokenizer.command("encode")
@click.argument("text", required=False)
@click.option(
    "--tokenizer-path",
    default=DEFAULT_TOKENIZER_JSON,
    show_default=True,
    type=click.Path(dir_okay=False, path_type=str),
    help="Path to the serialized tokenizer JSON file to use for encoding.",
)
<<<<<<< HEAD
def tokenizer_encode(
    text: tuple[str, ...], tokenizer_path: str, no_add_special_tokens: bool
) -> None:
    """Encode text to token IDs using the configured tokenizer (stub)."""
    _tokenizer_stub("encode")
=======
def tokenizer_encode(text: Optional[str], tokenizer_path: str) -> None:
    """Encode text with a trained tokenizer."""
    del text, tokenizer_path
    raise click.ClickException(
        "tokenizer encode pipeline not yet implemented; will land in a follow-up."
    )
>>>>>>> 7cb2aebf


@tokenizer.command("decode")
@click.argument("token_ids", nargs=-1, type=int)
@click.option(
    "--tokenizer-path",
    default=DEFAULT_TOKENIZER_JSON,
    show_default=True,
    type=click.Path(dir_okay=False, path_type=str),
    help="Path to the serialized tokenizer JSON file to use for decoding.",
)
<<<<<<< HEAD
def tokenizer_decode(ids: tuple[int, ...], tokenizer_path: str) -> None:
    """Decode token IDs to text using the configured tokenizer (stub)."""
    _tokenizer_stub("decode")
=======
def tokenizer_decode(token_ids: tuple[int, ...], tokenizer_path: str) -> None:
    """Decode token IDs with a trained tokenizer."""
    del token_ids, tokenizer_path
    raise click.ClickException(
        "tokenizer decode pipeline not yet implemented; will land in a follow-up."
    )
>>>>>>> 7cb2aebf


@codex.command()
@click.option(
    "--config",
    default="configs/training/base.yaml",
    show_default=True,
    type=click.Path(exists=True, dir_okay=False, path_type=str),
    help="Path to the training YAML configuration.",
)
@click.argument("overrides", nargs=-1)
@click.option("--resume", is_flag=True, help="Resume from the latest checkpoint if available.")
@click.option("--seed", type=int, default=None, help="Override the random seed from the config.")
def train(config: str, overrides: Tuple[str, ...], resume: bool, seed: Optional[int]) -> None:
    """Train a language model using the Codex functional trainer."""
    from codex_ml.training import run_functional_training
    from codex_ml.utils.error_log import log_error as log_training_error

    try:
        cfg_obj, raw_cfg = load_app_config(config, overrides)
    except ConfigError as exc:  # pragma: no cover - Click handles presentation
        raise click.ClickException(str(exc)) from exc

    if seed is not None:
        if hasattr(raw_cfg, "training") and hasattr(raw_cfg.training, "seed"):
            raw_cfg.training.seed = seed
        else:
            raw_cfg.seed = seed
        cfg_obj.training.seed = seed

    try:
        run_functional_training(config=raw_cfg, resume=resume)
        click.echo("training complete")
    except Exception as exc:  # pragma: no cover - Click handles presentation
        log_training_error("cli.train", str(exc), f"config={config} resume={resume}")
        raise click.ClickException(str(exc)) from exc


@codex.command("metrics-server")
@click.option("--port", default=8000, show_default=True)
def metrics_server(port: int) -> None:
    if start_metrics_server(port=port):
        click.echo(f"metrics server running on {port}")
    else:
        click.echo("prometheus_client missing", err=True)


@codex.command()
@click.argument("text")
def tokenize(text: str) -> None:
    from codex_ml.tokenization.hf_tokenizer import HFTokenizerAdapter

    tok = HFTokenizerAdapter.load()
    ids = tok.encode(text)
    click.echo(str(ids))


@codex.command()
def repo_map() -> None:
    click.echo("repo map not implemented")


@codex.command()
@click.option(
    "--config",
    default="configs/eval/base.yaml",
    show_default=True,
    type=click.Path(exists=True, dir_okay=False, path_type=str),
    help="Path to the evaluation configuration.",
)
@click.argument("overrides", nargs=-1)
def evaluate(config: str, overrides: Tuple[str, ...]) -> None:
    from codex_ml.eval.runner import EvaluationError, run_evaluation

    try:
        cfg_obj, _ = load_app_config(config, overrides)
    except ConfigError as exc:  # pragma: no cover - Click handles presentation
        raise click.ClickException(str(exc)) from exc

    try:
        summary = run_evaluation(cfg_obj.evaluation, data_cfg=cfg_obj.data)
    except EvaluationError as exc:  # pragma: no cover - Click handles presentation
        raise click.ClickException(str(exc)) from exc

    click.echo(json.dumps(summary, indent=2, sort_keys=True))


@codex.command("prepare-data")
@click.option(
    "--config",
    default="configs/data/base.yaml",
    show_default=True,
    type=click.Path(exists=True, dir_okay=False, path_type=str),
    help="Path to the data preparation configuration.",
)
@click.argument("overrides", nargs=-1)
def prepare_data(config: str, overrides: Tuple[str, ...]) -> None:
    from codex_ml.data.loader import DataPreparationError, prepare_data_from_config

    try:
        cfg_obj, _ = load_app_config(config, overrides)
    except ConfigError as exc:  # pragma: no cover - Click handles presentation
        raise click.ClickException(str(exc)) from exc

    try:
        result = prepare_data_from_config(cfg_obj.data)
    except DataPreparationError as exc:  # pragma: no cover - Click handles presentation
        raise click.ClickException(str(exc)) from exc

    click.echo(json.dumps(result, indent=2, sort_keys=True))


if __name__ == "__main__":  # pragma: no cover
    codex()<|MERGE_RESOLUTION|>--- conflicted
+++ resolved
@@ -37,23 +37,12 @@
     type=click.Path(exists=True, dir_okay=False, path_type=str),
     help="Path to the tokenizer pipeline configuration file.",
 )
-<<<<<<< HEAD
-@click.option(
-    "--force",
-    is_flag=True,
-    help="Retrain even if dataset checksums match the cached manifest.",
-)
-def tokenizer_train(config: str, force: bool) -> None:
-    """Train or refresh the tokenizer cache (stub)."""
-    _tokenizer_stub("train")
-=======
 def tokenizer_train(config: str) -> None:
     """Train a tokenizer according to the provided configuration."""
     del config
     raise click.ClickException(
         "tokenizer train pipeline not yet implemented; will land in a follow-up."
     )
->>>>>>> 7cb2aebf
 
 
 @tokenizer.command("validate")
@@ -65,16 +54,11 @@
     help="Path to the tokenizer pipeline configuration file.",
 )
 def tokenizer_validate(config: str) -> None:
-<<<<<<< HEAD
-    """Validate tokenizer cache manifests (stub)."""
-    _tokenizer_stub("validate")
-=======
     """Validate dataset manifests and cached tokenizer artifacts."""
     del config
     raise click.ClickException(
         "tokenizer validate pipeline not yet implemented; will land in a follow-up."
     )
->>>>>>> 7cb2aebf
 
 
 @tokenizer.command("encode")
@@ -86,20 +70,12 @@
     type=click.Path(dir_okay=False, path_type=str),
     help="Path to the serialized tokenizer JSON file to use for encoding.",
 )
-<<<<<<< HEAD
-def tokenizer_encode(
-    text: tuple[str, ...], tokenizer_path: str, no_add_special_tokens: bool
-) -> None:
-    """Encode text to token IDs using the configured tokenizer (stub)."""
-    _tokenizer_stub("encode")
-=======
 def tokenizer_encode(text: Optional[str], tokenizer_path: str) -> None:
     """Encode text with a trained tokenizer."""
     del text, tokenizer_path
     raise click.ClickException(
         "tokenizer encode pipeline not yet implemented; will land in a follow-up."
     )
->>>>>>> 7cb2aebf
 
 
 @tokenizer.command("decode")
@@ -111,18 +87,12 @@
     type=click.Path(dir_okay=False, path_type=str),
     help="Path to the serialized tokenizer JSON file to use for decoding.",
 )
-<<<<<<< HEAD
-def tokenizer_decode(ids: tuple[int, ...], tokenizer_path: str) -> None:
-    """Decode token IDs to text using the configured tokenizer (stub)."""
-    _tokenizer_stub("decode")
-=======
 def tokenizer_decode(token_ids: tuple[int, ...], tokenizer_path: str) -> None:
     """Decode token IDs with a trained tokenizer."""
     del token_ids, tokenizer_path
     raise click.ClickException(
         "tokenizer decode pipeline not yet implemented; will land in a follow-up."
     )
->>>>>>> 7cb2aebf
 
 
 @codex.command()
