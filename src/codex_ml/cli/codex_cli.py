--- conflicted
+++ resolved
@@ -1,12 +1,7 @@
 from __future__ import annotations
 
-<<<<<<< HEAD
-import os
-from typing import Optional
-=======
 import json
 from typing import Optional, Tuple
->>>>>>> f99a48f5
 
 import click
 
@@ -93,6 +88,72 @@
 @codex.command()
 @click.option(
     "--config",
+    default="configs/tokenization/base.yaml",
+    show_default=True,
+    type=click.Path(exists=True, dir_okay=False, path_type=str),
+    help="Path to the tokenizer YAML configuration.",
+)
+@click.option(
+    "--force",
+    is_flag=True,
+    help="Retrain even if dataset checksums match the cached manifest.",
+)
+def tokenizer_train(config: str, force: bool) -> None:
+    """Train or refresh the tokenizer cache (stub)."""
+    raise click.ClickException("tokenizer train not yet implemented; coming in EPIC 1 PR-2.")
+
+
+@tokenizer.command(name="validate")
+@click.option(
+    "--config",
+    default="configs/tokenization/base.yaml",
+    show_default=True,
+    type=click.Path(exists=True, dir_okay=False, path_type=str),
+    help="Configuration file to validate against the tokenizer manifest.",
+)
+def tokenizer_validate(config: str) -> None:
+    """Validate tokenizer cache manifests (stub)."""
+    raise click.ClickException("tokenizer validate not yet implemented; coming in EPIC 1 PR-2.")
+
+
+@tokenizer.command(name="encode")
+@click.argument("text", nargs=-1)
+@click.option(
+    "--tokenizer-path",
+    default="artifacts/tokenizers/default/tokenizer.json",
+    show_default=True,
+    type=click.Path(exists=False, dir_okay=False, path_type=str),
+    help="Tokenizer model JSON to load for encoding.",
+)
+@click.option(
+    "--no-add-special-tokens",
+    is_flag=True,
+    help="Disable automatic inclusion of special tokens during encoding.",
+)
+def tokenizer_encode(
+    text: tuple[str, ...], tokenizer_path: str, no_add_special_tokens: bool
+) -> None:
+    """Encode text to token IDs using the configured tokenizer (stub)."""
+    raise click.ClickException("tokenizer encode not yet implemented; coming in EPIC 1 PR-2.")
+
+
+@tokenizer.command(name="decode")
+@click.argument("ids", nargs=-1, type=int)
+@click.option(
+    "--tokenizer-path",
+    default="artifacts/tokenizers/default/tokenizer.json",
+    show_default=True,
+    type=click.Path(exists=False, dir_okay=False, path_type=str),
+    help="Tokenizer model JSON to load for decoding.",
+)
+def tokenizer_decode(ids: tuple[int, ...], tokenizer_path: str) -> None:
+    """Decode token IDs to text using the configured tokenizer (stub)."""
+    raise click.ClickException("tokenizer decode not yet implemented; coming in EPIC 1 PR-2.")
+
+
+@codex.command()
+@click.option(
+    "--config",
     default="configs/training/base.yaml",
     show_default=True,
     type=click.Path(exists=True, dir_okay=False, path_type=str),
@@ -101,50 +162,12 @@
 @click.argument("overrides", nargs=-1)
 @click.option("--resume", is_flag=True, help="Resume from the latest checkpoint if available.")
 @click.option("--seed", type=int, default=None, help="Override the random seed from the config.")
-<<<<<<< HEAD
-@click.option(
-    "--mlflow-uri",
-    type=str,
-    default=None,
-    help="Enable MLflow logging with the provided local/offline tracking URI.",
-)
-@click.option(
-    "--wandb-project",
-    type=str,
-    default=None,
-    help="Enable offline Weights & Biases logging for the given project name.",
-)
-def train(
-    config: str,
-    resume: bool,
-    seed: Optional[int],
-    mlflow_uri: Optional[str],
-    wandb_project: Optional[str],
-) -> None:
-=======
 def train(config: str, overrides: Tuple[str, ...], resume: bool, seed: Optional[int]) -> None:
->>>>>>> f99a48f5
     """Train a language model using the Codex functional trainer."""
     from codex_ml.training import run_functional_training
     from codex_ml.utils.error_log import log_error as log_training_error
 
     try:
-<<<<<<< HEAD
-        cfg = load_config(config_path=config)
-        if seed is not None:
-            if "training" in cfg and hasattr(cfg.training, "seed"):
-                cfg.training.seed = seed
-            else:
-                cfg.seed = seed
-        if mlflow_uri:
-            os.environ.setdefault("CODEX_MLFLOW_ENABLE", "1")
-            os.environ["CODEX_MLFLOW_URI"] = mlflow_uri
-        if wandb_project:
-            os.environ.setdefault("CODEX_WANDB_ENABLE", "1")
-            os.environ["CODEX_WANDB_PROJECT"] = wandb_project
-            os.environ.setdefault("WANDB_MODE", "offline")
-        run_functional_training(config=cfg, resume=resume)
-=======
         cfg_obj, raw_cfg = load_app_config(config, overrides)
     except ConfigError as exc:  # pragma: no cover - Click handles presentation
         raise click.ClickException(str(exc)) from exc
@@ -158,7 +181,6 @@
 
     try:
         run_functional_training(config=raw_cfg, resume=resume)
->>>>>>> f99a48f5
         click.echo("training complete")
     except Exception as exc:  # pragma: no cover - Click handles presentation
         log_training_error("cli.train", str(exc), f"config={config} resume={resume}")
