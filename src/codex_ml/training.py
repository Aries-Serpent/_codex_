<<<<<<< HEAD
from __future__ import annotations

import json
from dataclasses import dataclass, field
from pathlib import Path
from typing import Any, Dict, List, Mapping, Optional

from codex_ml.safety import SafetyConfig, SafetyFilters, SafetyViolation, sanitize_prompt
from codex_ml.utils.checkpointing import CheckpointManager
from codex_ml.utils.error_log import log_error
from codex_ml.utils.provenance import export_environment
from codex_ml.utils.seeding import set_reproducible


class _SimpleModel:

    def __init__(self) -> None:
        self.step = 0

    def state_dict(self) -> Dict[str, Any]:
        return {"step": self.step}

    def load_state_dict(self, state: Mapping[str, Any]) -> None:
        self.step = int(state.get("step", 0))


class _SimpleOptimizer:

    def __init__(self) -> None:
        self.state: Dict[str, Any] = {}

    def state_dict(self) -> Dict[str, Any]:
        return {"state": dict(self.state)}

    def load_state_dict(self, state: Mapping[str, Any]) -> None:
        self.state = dict(state.get("state", {}))


class _SimpleScheduler(_SimpleOptimizer):
    """Scheduler stub sharing persistence helpers."""

    pass


@dataclass
class SafetySettings:
    enabled: bool = True
    policy_path: str | None = None
    bypass: bool = False


@dataclass
class TrainingRunConfig:
    seed: int = 42
    model: str = "minilm"
    learning_rate: float = 0.0003
    batch_size: int = 32
    max_epochs: int = 5
    scheduler: str = "linear"
    warmup_steps: int = 0
    gradient_accumulation: int = 1
    tensorboard: bool = True
    mlflow_enable: bool = False
    output_dir: str = "runs/default"
    checkpoint_every_n_steps: int = 100
    dataset: Dict[str, Any] = field(
        default_factory=lambda: {
            "train_path": "data/train_samples.jsonl",
            "eval_path": None,
            "format": "jsonl",
        }
    )
    safety: SafetySettings = field(default_factory=SafetySettings)


def _load_texts(path: str | None, fmt: str = "text") -> List[str]:
    if not path:
        return []
    target = Path(path)
    if not target.exists():
        return []
    fmt_lower = fmt.lower()
    texts: List[str] = []
    if fmt_lower == "jsonl":
        for line in target.read_text(encoding="utf-8").splitlines():
            line = line.strip()
            if not line:
                continue
            try:
                item = json.loads(line)
            except json.JSONDecodeError:
                texts.append(line)
                continue
            if isinstance(item, dict) and "text" in item:
                texts.append(str(item["text"]))
            elif isinstance(item, str):
                texts.append(item)
            else:
                texts.append(line if isinstance(item, (int, float)) else json.dumps(item))
        return texts
    for line in target.read_text(encoding="utf-8").splitlines():
        line = line.strip()
        if line:
            texts.append(line)
    return texts


def _coerce_safety(raw: Mapping[str, Any] | SafetySettings | None) -> SafetySettings:
    if isinstance(raw, SafetySettings):
        return raw
    base = SafetySettings()
    if not isinstance(raw, Mapping):
        return base
    policy = raw.get("policy_path", base.policy_path)
    policy_path = str(policy) if policy not in (None, "") else None
    return SafetySettings(
        enabled=bool(raw.get("enabled", base.enabled)),
        policy_path=policy_path,
        bypass=bool(raw.get("bypass", base.bypass)),
    )
=======
"""Compatibility module re-exporting the functional training API."""
>>>>>>> 574681ac

from __future__ import annotations

import importlib

try:  # pragma: no cover - imported as part of package
    from .training import SafetySettings, TrainingRunConfig, run_functional_training
except ImportError:  # pragma: no cover - imported via file path in tests
    _pkg = importlib.import_module("codex_ml.training")
    SafetySettings = _pkg.SafetySettings
    TrainingRunConfig = _pkg.TrainingRunConfig
    run_functional_training = _pkg.run_functional_training

<<<<<<< HEAD
def run_functional_training(
    config: Mapping[str, Any] | TrainingRunConfig, *, resume: bool = False
) -> Dict[str, Any]:
    """Run a lightweight training loop with checkpointing support."""
    cfg = config if isinstance(config, TrainingRunConfig) else _coerce_config(dict(config))
    set_reproducible(cfg.seed)
    train_texts = _load_texts(cfg.dataset.get("train_path"), cfg.dataset.get("format", "text"))
    if not train_texts:
        msg = "training dataset is empty or missing"
        log_error("train.dataset", msg, json.dumps({"path": cfg.dataset.get("train_path")}))
        raise ValueError(msg)
    safety_filters: SafetyFilters | None = None
    safety_cfg = cfg.safety
    prompt_cfg = SafetyConfig()
    sanitised_texts: List[str] = []
    for text in train_texts:
        prompt_result = sanitize_prompt(text, prompt_cfg)
        sanitised = prompt_result["text"]
        if safety_cfg.enabled:
            safety_filters = safety_filters or SafetyFilters.from_policy_file(
                safety_cfg.policy_path
            )
            try:
                sanitised = safety_filters.enforce(
                    sanitised, stage="prompt", bypass=safety_cfg.bypass
                )
            except SafetyViolation as exc:
                ctx = json.dumps(
                    {
                        "stage": "prompt",
                        "matches": exc.decision.matches,
                        "policy": str(safety_filters.policy_path) if safety_filters else None,
                    }
                )
                log_error("train.safety", str(exc), ctx)
                raise
        sanitised_texts.append(sanitised)
    train_texts = sanitised_texts
    output_dir = Path(cfg.output_dir)
    output_dir.mkdir(parents=True, exist_ok=True)
    export_environment(
        output_dir / "provenance",
        seed=cfg.seed,
        command="train",
        extras={"resume": bool(resume)},
    )
    checkpoint_root = output_dir / "checkpoints"
    checkpoint_root.mkdir(parents=True, exist_ok=True)
    model = _SimpleModel()
    optimizer = _SimpleOptimizer()
    scheduler = _SimpleScheduler()
    manager = CheckpointManager(checkpoint_root, keep_last=max(cfg.max_epochs, 1), keep_best=1)
    start_epoch = 0
    resumed_from = None
    if resume:
        marker = checkpoint_root / "last"
        if marker.exists():
            try:
                resume_path = Path(marker.read_text(encoding="utf-8").strip())
                if resume_path.exists():
                    manager.resume_from(
                        resume_path, model=model, optimizer=optimizer, scheduler=scheduler
                    )
                    resumed_from = resume_path
                    try:
                        start_epoch = int(resume_path.name.split("-")[-1]) + 1
                    except ValueError:
                        start_epoch = 0
            except Exception as exc:
                log_error(
                    "train.resume",
                    f"{exc.__class__.__name__}: {exc}",
                    json.dumps({"path": str(locals().get("resume_path", ""))}),
                )
    metrics: List[Dict[str, Any]] = []
    last_checkpoint: Optional[Path] = None
    total_tokens = sum((len(text.split()) for text in train_texts))
    for epoch in range(start_epoch, cfg.max_epochs):
        model.step += len(train_texts)
        metric = {"epoch": epoch, "tokens": total_tokens, "loss": round(1.0 / (epoch + 1), 4)}
        metrics.append(metric)
        last_checkpoint = manager.save(
            epoch,
            model=model,
            optimizer=optimizer,
            scheduler=scheduler,
            config={
                "seed": cfg.seed,
                "model": cfg.model,
                "learning_rate": cfg.learning_rate,
                "batch_size": cfg.batch_size,
            },
            metrics=metric,
        )
    return {
        "metrics": metrics,
        "checkpoint_dir": str(last_checkpoint) if last_checkpoint else None,
        "resumed_from": str(resumed_from) if resumed_from else None,
    }
=======
__all__ = ["TrainingRunConfig", "SafetySettings", "run_functional_training"]
>>>>>>> 574681ac
<|MERGE_RESOLUTION|>--- conflicted
+++ resolved
@@ -1,4 +1,3 @@
-<<<<<<< HEAD
 from __future__ import annotations
 
 import json
@@ -119,9 +118,6 @@
         policy_path=policy_path,
         bypass=bool(raw.get("bypass", base.bypass)),
     )
-=======
-"""Compatibility module re-exporting the functional training API."""
->>>>>>> 574681ac
 
 from __future__ import annotations
 
@@ -135,7 +131,6 @@
     TrainingRunConfig = _pkg.TrainingRunConfig
     run_functional_training = _pkg.run_functional_training
 
-<<<<<<< HEAD
 def run_functional_training(
     config: Mapping[str, Any] | TrainingRunConfig, *, resume: bool = False
 ) -> Dict[str, Any]:
@@ -234,7 +229,4 @@
         "metrics": metrics,
         "checkpoint_dir": str(last_checkpoint) if last_checkpoint else None,
         "resumed_from": str(resumed_from) if resumed_from else None,
-    }
-=======
-__all__ = ["TrainingRunConfig", "SafetySettings", "run_functional_training"]
->>>>>>> 574681ac
+    }