--- conflicted
+++ resolved
@@ -5,29 +5,6 @@
 import sys
 from pathlib import Path
 
-<<<<<<< HEAD
-if __package__ in {None, ""}:
-    package_root = Path(__file__).resolve().parent.parent
-    if str(package_root) not in sys.path:
-        sys.path.append(str(package_root))
-    __package__ = "codex_ml"  # type: ignore[assignment]
-
-from .training import (
-    OptimizerSettings,
-    SafetySettings,
-    SchedulerSettings,
-    TrainingRunConfig,
-    run_functional_training,
-)
-
-__all__ = [
-    "OptimizerSettings",
-    "SafetySettings",
-    "SchedulerSettings",
-    "TrainingRunConfig",
-    "run_functional_training",
-]
-=======
 def run_functional_training(
     config: Mapping[str, Any] | TrainingRunConfig, *, resume: bool = False
 ) -> Dict[str, Any]:
@@ -126,5 +103,4 @@
         "metrics": metrics,
         "checkpoint_dir": str(last_checkpoint) if last_checkpoint else None,
         "resumed_from": str(resumed_from) if resumed_from else None,
-    }
->>>>>>> 61a5c4e3
+    }