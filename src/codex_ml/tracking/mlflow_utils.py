--- conflicted
+++ resolved
@@ -230,16 +230,7 @@
 def log_metrics(
     metrics: Mapping[str, float], *, step: Optional[int] = None, enabled: Optional[bool] = None
 ) -> None:
-<<<<<<< HEAD
-    """
-    Log each metric with an explicit ``step`` so MLflow renders time-series curves
-    and best-model selection correctly.
-    """
-=======
-    """Log each metric with an explicit ``step`` so MLflow renders time-series curves
-    and best-model selection correctly."""
-
->>>>>>> 08ae1c70
+    """Log each metric with an explicit ``step`` so MLflow renders time-series curves and best-model selection correctly."""
     ml = _mlflow_noop_or_raise(enabled)
     if ml is None or not metrics:
         return
