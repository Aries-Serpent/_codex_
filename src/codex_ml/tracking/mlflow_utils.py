--- conflicted
+++ resolved
@@ -1,9 +1,11 @@
+# [Python]: MLflow utilities
+# > Generated: 2025-08-29 19:48:13 | Author: mbaetiong
+
 from __future__ import annotations
 
-<<<<<<< HEAD
+import json
 from pathlib import Path
 from typing import Any, ContextManager, Mapping, Optional
-import json
 
 __all__ = [
     "start_run",
@@ -23,47 +25,30 @@
     experiment:
         Experiment name to create/use.
     tracking_uri:
-        Optional tracking URI (e.g. ``"file:./mlruns"``).
+        Optional tracking URI (e.g. "file:./mlruns").
     """
-
     try:  # pragma: no cover - optional dependency
         import mlflow
     except Exception:
         return None
-=======
-import json
-from pathlib import Path
-from typing import Any, ContextManager, Dict, Mapping, Optional
 
-__all__ = [
-    "start_run",
-    "log_params",
-    "log_metrics",
-    "log_artifacts",
-    "seed_snapshot",
-    "ensure_local_artifacts",
-]
-
-
-def start_run(
-    experiment: str, tracking_uri: Optional[str] = None
-) -> Optional[ContextManager[Any]]:
-    """Start an MLflow run if MLflow is installed, else return ``None``."""
-
-    try:
-        import mlflow
-    except Exception:  # pragma: no cover - optional dep
-        return None
-
->>>>>>> c41a90a6
     if tracking_uri:
         mlflow.set_tracking_uri(tracking_uri)
     mlflow.set_experiment(experiment)
     return mlflow.start_run()
-<<<<<<< HEAD
 
 
-def log_params(d: Mapping[str, Any]) -> None:
+def log_params(d: Mapping[str, Any], *, enabled: Optional[bool] = None) -> None:
+    """Log parameters if MLflow is available.
+
+    Backward compatible:
+    - enabled=None (default): attempt to log (no-op if mlflow missing), swallow errors.
+    - enabled=True: attempt to log, swallow errors.
+    - enabled=False: do nothing.
+    """
+    should_log = (enabled is None) or bool(enabled)
+    if not should_log:
+        return
     try:  # pragma: no cover
         import mlflow
 
@@ -71,90 +56,56 @@
     except Exception:
         pass
 
-=======
->>>>>>> c41a90a6
 
-def log_metrics(d: Mapping[str, float], step: Optional[int] = None) -> None:
+def log_metrics(d: Mapping[str, float], step: Optional[int] = None, *, enabled: Optional[bool] = None) -> None:
+    """Log metrics if MLflow is available.
+
+    Backward compatible gating behavior; see log_params.
+    """
+    should_log = (enabled is None) or bool(enabled)
+    if not should_log:
+        return
     try:  # pragma: no cover
         import mlflow
 
-<<<<<<< HEAD
         mlflow.log_metrics(dict(d), step=step)
     except Exception:
         pass
 
 
-def log_artifacts(path: str | Path) -> None:
+def log_artifacts(path: str | Path, *, enabled: Optional[bool] = None) -> None:
+    """Log artifacts directory or file if MLflow is available.
+
+    Backward compatible gating behavior; see log_params.
+    """
+    should_log = (enabled is None) or bool(enabled)
+    if not should_log:
+        return
     try:  # pragma: no cover
         import mlflow
-=======
-def log_params(d: Mapping[str, Any], *, enabled: bool = False) -> None:
-    if not enabled:
-        return
-    try:
-        import mlflow
-    except Exception:  # pragma: no cover
-        return
-    mlflow.log_params(dict(d))
-
-
-def log_metrics(
-    d: Mapping[str, float], step: Optional[int] = None, *, enabled: bool = False
-) -> None:
-    if not enabled:
-        return
-    try:
-        import mlflow
-    except Exception:  # pragma: no cover
-        return
-    mlflow.log_metrics(dict(d), step=step)
->>>>>>> c41a90a6
 
         mlflow.log_artifacts(str(path))
     except Exception:
         pass
 
-<<<<<<< HEAD
-=======
-def log_artifacts(path: str | Path, *, enabled: bool = False) -> None:
-    if not enabled:
-        return
-    try:
-        import mlflow
-    except Exception:  # pragma: no cover
-        return
-    mlflow.log_artifacts(str(path))
->>>>>>> c41a90a6
 
-def seed_snapshot(seeds: Mapping[str, Any], out_dir: Path) -> Path:
-    """Write ``seeds.json`` and log as artifact when possible."""
-
-<<<<<<< HEAD
-=======
-def seed_snapshot(
-    seeds: Mapping[str, Any], out_dir: Path, *, enabled: bool = False
-) -> Path:
-    """Write ``seeds.json`` under ``out_dir`` and log it when enabled."""
-
->>>>>>> c41a90a6
+def seed_snapshot(seeds: Mapping[str, Any], out_dir: Path, *, enabled: Optional[bool] = None) -> Path:
+    """Write ``seeds.json`` under ``out_dir`` and (optionally) log it as an artifact."""
     out_dir.mkdir(parents=True, exist_ok=True)
     path = out_dir / "seeds.json"
     path.write_text(json.dumps(dict(seeds), indent=2), encoding="utf-8")
-    log_artifacts(path)
+    log_artifacts(path, enabled=enabled)
     return path
 
 
-def ensure_local_artifacts(run_dir: Path, summary: Mapping[str, Any], seeds: Mapping[str, Any]) -> None:
+def ensure_local_artifacts(run_dir: Path, summary: Mapping[str, Any], seeds: Mapping[str, Any], *, enabled: Optional[bool] = None) -> None:
+    """Ensure local artifact files are written, and optionally log via MLflow.
+
+    Writes:
+    - summary.json
+    - seeds.json
+    """
     run_dir.mkdir(parents=True, exist_ok=True)
-<<<<<<< HEAD
     (run_dir / "summary.json").write_text(json.dumps(dict(summary), indent=2), encoding="utf-8")
-    seed_snapshot(seeds, run_dir)
-=======
-    (run_dir / "summary.json").write_text(
-        json.dumps(summary, indent=2), encoding="utf-8"
-    )
-    seed_snapshot(seeds, run_dir)
-
-
-# END: CODEX_MLFLOW_UTILS
->>>>>>> c41a90a6
+    seed_snapshot(seeds, run_dir, enabled=enabled)
+    