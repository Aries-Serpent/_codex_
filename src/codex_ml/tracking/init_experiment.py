from __future__ import annotations

import json
import os
import socket
import subprocess
import uuid
<<<<<<< HEAD
from collections.abc import Mapping as MappingABC
from collections.abc import Sequence as SequenceABC
from dataclasses import dataclass
=======
from dataclasses import asdict, dataclass, is_dataclass
from datetime import datetime, timezone
>>>>>>> 639d529e
from pathlib import Path
from typing import Any, Dict, Mapping, Optional

from codex_ml.logging.ndjson_logger import NDJSONLogger, timestamped_record

from codex_ml.logging.run_logger import RunLogger

from .writers import (
    BaseWriter,
    CompositeWriter,
    MLflowWriter,
    TensorBoardWriter,
    WandbWriter,
)


@dataclass
class ExperimentContext:
    """Handle fan-out metric logging across multiple backends."""

    run_id: str
    experiment_name: str
    tags: Dict[str, Any]
    run_logger: RunLogger
    writer: CompositeWriter
    run_dir: Path
    params_logger: NDJSONLogger
    config_logger: NDJSONLogger
    provenance_logger: NDJSONLogger
    config_path: Path

    @property
    def params_path(self) -> Path:
        return self.run_logger.params_path

    @property
    def metrics_path(self) -> Path:
        return self.run_logger.metrics_path

    def log_metric(
        self,
        step: int,
        split: str,
        metric: str,
        value: float,
        dataset: Optional[str] = None,
        **extra_tags: Any,
    ) -> None:
        """Log a metric to all configured writers.

        Parameters
        ----------
        step: int
            Global step for the metric.
        split: str
            Data split (e.g. ``train`` or ``val``).
        metric: str
            Metric name (e.g. ``loss``).
        value: float
            Numeric value of the metric.
        dataset: Optional[str]
            Optional dataset identifier.
        extra_tags: Any
            Additional tags to merge with run tags.
        """

<<<<<<< HEAD
        combined_tags = {**self.tags, **extra_tags}
        record = self.run_logger.log_metric(
            step=int(step),
            split=split,
            metric=metric,
            value=value,
            dataset=dataset,
            tags=combined_tags,
        )
        self.writer.log(record)
=======
        row = {
            "run_id": self.run_id,
            "step": int(step),
            "split": split,
            "metric": metric,
            "value": float(value),
            "dataset": dataset,
            "tags": {**self.tags, **extra_tags},
        }
        row = timestamped_record(**row)
        self.writer.log(row)
>>>>>>> 639d529e

    def finalize(self) -> None:
        """Flush and close all underlying writers."""

        self.run_logger.close()
        self.writer.close()

    def log_params(self, params: Mapping[str, Any]) -> None:
        records = []
        for key, value in params.items():
            records.append(
                timestamped_record(
                    type="param",
                    run_id=self.run_id,
                    name=str(key),
                    value=_to_jsonable(value),
                )
            )
        if records:
            self.params_logger.log_many(records)

    def log_config(self, config: Mapping[str, Any]) -> None:
        payload = _to_jsonable(config)
        record = timestamped_record(type="config", run_id=self.run_id, payload=payload)
        self.config_logger.log(record)
        self.config_path.write_text(json.dumps(payload, indent=2, sort_keys=True), encoding="utf-8")

    def log_provenance(self, data: Mapping[str, Any]) -> None:
        record = timestamped_record(
            type="provenance", run_id=self.run_id, payload=_to_jsonable(data)
        )
        self.provenance_logger.log(record)


def _get_git_commit() -> Optional[str]:
    try:
        return (
            subprocess.check_output(
                ["git", "rev-parse", "--short", "HEAD"], stderr=subprocess.DEVNULL
            )
            .decode()
            .strip()
        )
    except Exception:
        return None


def _slugify(value: str) -> str:
    safe = "".join(ch if ch.isalnum() or ch in {"-", "_"} else "-" for ch in value)
    return safe.strip("-") or "run"


def _bool_env(name: str, default: bool) -> bool:
    raw = os.getenv(name)
    if raw is None:
        return default
    return raw.strip().lower() in {"1", "true", "yes", "on"}


def _to_jsonable(obj: Any) -> Any:
    if isinstance(obj, (str, int, float, bool)) or obj is None:
        return obj
    if isinstance(obj, Path):
        return str(obj)
    if isinstance(obj, Mapping):
        return {str(k): _to_jsonable(v) for k, v in obj.items()}
    if isinstance(obj, (list, tuple, set)):
        return [_to_jsonable(v) for v in obj]
    if is_dataclass(obj):
        return _to_jsonable(asdict(obj))
    if hasattr(obj, "__dict__"):
        return _to_jsonable({k: v for k, v in vars(obj).items() if not k.startswith("_")})
    try:
        json.dumps(obj)
        return obj
    except TypeError:  # pragma: no cover - best effort
        return repr(obj)


def init_experiment(cfg: Any) -> ExperimentContext:
    """Initialise all enabled tracking backends.

    Parameters
    ----------
    cfg: Any
        Configuration object containing ``experiment`` and ``tracking``
        attributes. Only the fields accessed in this function are required.
    """

    run_id = str(getattr(cfg, "run_id", "") or uuid.uuid4())

    exp_name = None
    exp_obj = getattr(cfg, "experiment", None)
    if isinstance(exp_obj, str):
        exp_name = exp_obj
    elif exp_obj is not None:
        exp_name = getattr(exp_obj, "name", None)
    if not exp_name:
        exp_name = "codex"

    tags = {
        "model": getattr(cfg, "model", None),
        "dataset": getattr(cfg, "dataset", None),
        "seed": getattr(cfg, "seed", None),
        "precision": getattr(cfg, "precision", None),
        "lora": getattr(cfg, "lora", None),
        "git_commit": _get_git_commit(),
        "hostname": socket.gethostname(),
    }

    tracking_cfg = getattr(cfg, "tracking", cfg)
    output_dir = Path(getattr(tracking_cfg, "output_dir", "./runs"))
    output_dir.mkdir(parents=True, exist_ok=True)
<<<<<<< HEAD
    params_path = getattr(tracking_cfg, "params_path", None)
    metrics_path = getattr(tracking_cfg, "ndjson_path", None)
    run_logger = RunLogger(
        output_dir,
        run_id,
        params_path=params_path,
        metrics_path=metrics_path,
    )
=======
    slug = _slugify(str(getattr(tracking_cfg, "run_name", run_id[:8])))
    timestamp = datetime.now(timezone.utc).strftime("%Y%m%d-%H%M%S")
    run_dir = output_dir / f"{timestamp}-{slug}"
    run_dir.mkdir(parents=True, exist_ok=True)

    ndjson_path = run_dir / "metrics.ndjson"
>>>>>>> 639d529e

    cli_args = getattr(cfg, "cli_args", [])
    if isinstance(cli_args, SequenceABC) and not isinstance(cli_args, (str, bytes, bytearray)):
        argv = [str(arg) for arg in cli_args]
    elif cli_args:
        argv = [str(cli_args)]
    else:
        argv = []
    cli_options = getattr(cfg, "cli_options", None)
    if isinstance(cli_options, MappingABC):
        cli_payload: Any = {"argv": argv, "options": dict(cli_options)}
    elif cli_options is not None:
        cli_payload = {"argv": argv, "options": {"raw": cli_options}}
    else:
        cli_payload = argv

    config_snapshot: Dict[str, Any] = {}
    for attr in ("config_snapshot", "config_dict", "config"):
        maybe = getattr(cfg, attr, None)
        if isinstance(maybe, MappingABC):
            config_snapshot = {str(k): maybe[k] for k in maybe}
            break
        getter = getattr(maybe, "to_dict", None)
        if callable(getter):
            try:
                converted = getter()
            except Exception:
                continue
            if isinstance(converted, MappingABC):
                config_snapshot = {str(k): converted[k] for k in converted}
                break

    derived: Dict[str, Any] = {}
    provided = getattr(cfg, "derived_params", None)
    if isinstance(provided, MappingABC):
        derived.update({str(k): provided[k] for k in provided})
    seed_val = getattr(cfg, "seed", None)
    if seed_val is not None and "seed" not in derived:
        derived["seed"] = seed_val
    batch_size = getattr(cfg, "batch_size", None)
    grad_accum = getattr(cfg, "gradient_accumulation", None)
    if isinstance(batch_size, (int, float)) and isinstance(grad_accum, (int, float)):
        derived.setdefault("effective_batch_size", int(batch_size) * int(grad_accum))

    metadata = {
        "experiment": exp_name,
        "tracking": {"output_dir": str(output_dir)},
    }
    run_logger.log_params(
        cli=cli_payload, config=config_snapshot, derived=derived, metadata=metadata
    )

    writers: list[BaseWriter] = []
    if getattr(tracking_cfg, "tensorboard", False):
        writers.append(TensorBoardWriter(run_dir / "tb"))

    mlflow_enabled = _bool_env("CODEX_MLFLOW_ENABLE", getattr(tracking_cfg, "mlflow", False))
    if mlflow_enabled:
        uri = os.getenv("CODEX_MLFLOW_URI", getattr(tracking_cfg, "mlflow_uri", "file:./mlruns"))
        writers.append(MLflowWriter(uri, exp_name, run_id, tags))

    wandb_enabled = _bool_env("CODEX_WANDB_ENABLE", getattr(tracking_cfg, "wandb", False))
    if wandb_enabled:
        os.environ.setdefault("WANDB_MODE", "offline")
        project = os.getenv("CODEX_WANDB_PROJECT", getattr(tracking_cfg, "wandb_project", exp_name))
        writers.append(WandbWriter(project, run_id, tags, mode=os.environ["WANDB_MODE"]))

    params_logger = NDJSONLogger(run_dir / "params.ndjson")
    config_logger = NDJSONLogger(run_dir / "config.ndjson")
    provenance_logger = NDJSONLogger(run_dir / "provenance.ndjson")

    ctx = ExperimentContext(
        run_id=run_id,
        experiment_name=exp_name,
        tags=tags,
        run_logger=run_logger,
        writer=CompositeWriter(writers),
        run_dir=run_dir,
        params_logger=params_logger,
        config_logger=config_logger,
        provenance_logger=provenance_logger,
        config_path=run_dir / "config.json",
    )
    ctx.log_params(
        {
            "run_id": run_id,
            "experiment": exp_name,
            **{k: v for k, v in tags.items() if v is not None},
        }
    )
    ctx.log_provenance(
        {
            "git_commit": tags.get("git_commit"),
            "hostname": tags.get("hostname"),
            "cwd": os.getcwd(),
        }
    )
    try:
        from omegaconf import DictConfig, OmegaConf

        if isinstance(cfg, DictConfig):
            resolved = OmegaConf.to_container(cfg, resolve=True)  # type: ignore[arg-type]
        else:
            resolved = cfg
    except Exception:  # pragma: no cover - OmegaConf missing
        resolved = cfg
    serialised = _to_jsonable(resolved)
    if isinstance(serialised, Mapping):
        ctx.log_config(serialised)
    else:
        ctx.log_config({"config": serialised})

    return ctx


__all__ = ["ExperimentContext", "init_experiment"]<|MERGE_RESOLUTION|>--- conflicted
+++ resolved
@@ -5,14 +5,9 @@
 import socket
 import subprocess
 import uuid
-<<<<<<< HEAD
 from collections.abc import Mapping as MappingABC
 from collections.abc import Sequence as SequenceABC
 from dataclasses import dataclass
-=======
-from dataclasses import asdict, dataclass, is_dataclass
-from datetime import datetime, timezone
->>>>>>> 639d529e
 from pathlib import Path
 from typing import Any, Dict, Mapping, Optional
 
@@ -79,7 +74,6 @@
             Additional tags to merge with run tags.
         """
 
-<<<<<<< HEAD
         combined_tags = {**self.tags, **extra_tags}
         record = self.run_logger.log_metric(
             step=int(step),
@@ -90,19 +84,6 @@
             tags=combined_tags,
         )
         self.writer.log(record)
-=======
-        row = {
-            "run_id": self.run_id,
-            "step": int(step),
-            "split": split,
-            "metric": metric,
-            "value": float(value),
-            "dataset": dataset,
-            "tags": {**self.tags, **extra_tags},
-        }
-        row = timestamped_record(**row)
-        self.writer.log(row)
->>>>>>> 639d529e
 
     def finalize(self) -> None:
         """Flush and close all underlying writers."""
@@ -216,7 +197,6 @@
     tracking_cfg = getattr(cfg, "tracking", cfg)
     output_dir = Path(getattr(tracking_cfg, "output_dir", "./runs"))
     output_dir.mkdir(parents=True, exist_ok=True)
-<<<<<<< HEAD
     params_path = getattr(tracking_cfg, "params_path", None)
     metrics_path = getattr(tracking_cfg, "ndjson_path", None)
     run_logger = RunLogger(
@@ -225,14 +205,6 @@
         params_path=params_path,
         metrics_path=metrics_path,
     )
-=======
-    slug = _slugify(str(getattr(tracking_cfg, "run_name", run_id[:8])))
-    timestamp = datetime.now(timezone.utc).strftime("%Y%m%d-%H%M%S")
-    run_dir = output_dir / f"{timestamp}-{slug}"
-    run_dir.mkdir(parents=True, exist_ok=True)
-
-    ndjson_path = run_dir / "metrics.ndjson"
->>>>>>> 639d529e
 
     cli_args = getattr(cfg, "cli_args", [])
     if isinstance(cli_args, SequenceABC) and not isinstance(cli_args, (str, bytes, bytearray)):
