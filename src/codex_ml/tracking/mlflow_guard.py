--- conflicted
+++ resolved
@@ -4,11 +4,8 @@
 
 import os
 from pathlib import Path
-<<<<<<< HEAD
 from urllib.parse import urlparse
-=======
 from typing import Optional
->>>>>>> 18ec700d
 
 REPO_ROOT = Path(__file__).resolve().parents[3]
 
