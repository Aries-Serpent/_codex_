--- conflicted
+++ resolved
@@ -13,47 +13,28 @@
 __all__ = [
     "GuardDecision",
     "ensure_file_backend",
-<<<<<<< HEAD
     "ensure_file_backend_decision",
     "bootstrap_offline_tracking",
     "bootstrap_offline_tracking_decision",
-=======
-    "bootstrap_offline_tracking",
-    "last_decision",
->>>>>>> b4a1dbfe
 ]
 
 
 @dataclass(frozen=True)
 class GuardDecision:
-<<<<<<< HEAD
     """Outcome of an MLflow guard evaluation."""
 
     requested_uri: str
     effective_uri: str
     fallback_reason: Optional[str]
-=======
-    """Record the outcome of an MLflow guard evaluation."""
-
-    requested_uri: str
-    effective_uri: str
-    fallback_reason: str
-    allow_remote_env: str
->>>>>>> b4a1dbfe
     allow_remote_flag: str
     allow_remote: bool
     system_metrics_enabled: bool
 
-<<<<<<< HEAD
     @property
     def uri(self) -> str:
         """Return the effective tracking URI."""
 
         return self.effective_uri
-=======
-
-_LAST_DECISION: Optional[GuardDecision] = None
->>>>>>> b4a1dbfe
 
 
 def _default_tracking_dir() -> Path:
@@ -73,17 +54,9 @@
     return path.as_uri()
 
 
-<<<<<<< HEAD
 def _normalise_candidate(uri: str, *, allow_remote: bool) -> tuple[str, Optional[str]]:
     if not uri:
         return _default_tracking_dir().as_uri(), None
-=======
-def _normalise_candidate(uri: str, *, allow_remote: bool) -> tuple[str, str]:
-    """Return the effective URI and fallback reason for a candidate value."""
-
-    if not uri:
-        return _default_tracking_dir().as_uri(), ""
->>>>>>> b4a1dbfe
 
     parsed = urlparse(uri)
     if parsed.scheme in {"", "file"}:
@@ -91,7 +64,6 @@
             netloc = parsed.netloc or ""
             if netloc not in {"", "localhost"}:
                 if not allow_remote:
-<<<<<<< HEAD
                     return _default_tracking_dir().as_uri(), "non_local_host"
                 return uri, None
             target = Path(parsed.path or ".")
@@ -110,41 +82,6 @@
         return False
     text = value.strip().lower()
     return text in {"1", "true", "yes", "on"}
-=======
-                    return _default_tracking_dir().as_uri(), "remote_disallowed"
-                return uri, ""
-            target = Path(parsed.path or ".")
-        else:
-            target = Path(uri)
-        return _as_file_uri(str(target)), ""
-
-    if allow_remote:
-        return uri, ""
-
-    return _default_tracking_dir().as_uri(), "remote_disallowed"
-
-
-def _resolve_allow_remote_flag(raw: Optional[str]) -> tuple[str, bool]:
-    text = (raw or "").strip()
-    allow = text.lower() in {"1", "true", "yes", "on"}
-    return text, allow
-
-
-def last_decision() -> Optional[GuardDecision]:
-    """Return the most recent guard decision, if any."""
-
-    return _LAST_DECISION
-
-
-def ensure_file_backend(
-    *,
-    allow_remote: bool = False,
-    force: bool = False,
-    requested_uri: str | None = None,
-    allow_remote_flag: str | None = None,
-) -> str:
-    """Ensure MLflow uses a ``file:`` URI unless remote backends are allowed."""
->>>>>>> b4a1dbfe
 
 
 def _record_decision(decision: GuardDecision) -> GuardDecision:
@@ -158,11 +95,7 @@
 ) -> GuardDecision:
     tracking_env = os.environ.get("MLFLOW_TRACKING_URI", "").strip()
     codex_env = os.environ.get("CODEX_MLFLOW_URI", "").strip()
-<<<<<<< HEAD
     candidate = tracking_env or codex_env
-=======
-    candidate = (requested_uri or "").strip() or tracking_env or codex_env
->>>>>>> b4a1dbfe
     normalised, fallback_reason = _normalise_candidate(candidate, allow_remote=allow_remote)
 
     if force or not tracking_env or tracking_env != normalised:
@@ -173,7 +106,6 @@
     if ("MLFLOW_ENABLE_SYSTEM_METRICS" not in os.environ) or force:
         os.environ["MLFLOW_ENABLE_SYSTEM_METRICS"] = "false"
 
-<<<<<<< HEAD
     system_metrics_enabled = _coerce_bool_flag(os.environ.get("MLFLOW_ENABLE_SYSTEM_METRICS"))
     flag_value = allow_remote_flag or ("1" if allow_remote else "")
     decision = GuardDecision(
@@ -207,45 +139,11 @@
     """Return the full guard decision while enforcing the MLflow backend."""
 
     return _apply_guard(allow_remote=allow_remote, allow_remote_flag=allow_remote_flag, force=force)
-=======
-    metrics_enabled = os.environ.get("MLFLOW_ENABLE_SYSTEM_METRICS", "").strip().lower() in {
-        "1",
-        "true",
-        "yes",
-        "on",
-    }
-
-    env_name = "MLFLOW_ALLOW_REMOTE"
-    if allow_remote_flag is None:
-        raw_flag = os.environ.get(env_name)
-        if not raw_flag:
-            legacy_env = os.environ.get("CODEX_MLFLOW_ALLOW_REMOTE")
-            if legacy_env is not None:
-                env_name = "CODEX_MLFLOW_ALLOW_REMOTE"
-                raw_flag = legacy_env
-    else:
-        raw_flag = allow_remote_flag
-    flag_value, allow_remote_from_flag = _resolve_allow_remote_flag(raw_flag)
-
-    global _LAST_DECISION
-    _LAST_DECISION = GuardDecision(
-        requested_uri=candidate,
-        effective_uri=normalised,
-        fallback_reason=fallback_reason,
-        allow_remote_env=env_name,
-        allow_remote_flag=flag_value,
-        allow_remote=allow_remote or allow_remote_from_flag,
-        system_metrics_enabled=metrics_enabled,
-    )
-
-    return normalised
->>>>>>> b4a1dbfe
 
 
 def bootstrap_offline_tracking(*, force: bool = False, requested_uri: str | None = None) -> str:
     """Bootstrap tracking configuration respecting the remote override flag."""
 
-<<<<<<< HEAD
     allow_remote_flag = os.environ.get("MLFLOW_ALLOW_REMOTE", "").strip()
     allow_remote = _coerce_bool_flag(allow_remote_flag)
     return ensure_file_backend(
@@ -260,19 +158,4 @@
     allow_remote = _coerce_bool_flag(allow_remote_flag)
     return ensure_file_backend_decision(
         allow_remote=allow_remote, allow_remote_flag=allow_remote_flag, force=force
-=======
-    allow_remote_env = "MLFLOW_ALLOW_REMOTE"
-    raw_flag = os.environ.get(allow_remote_env)
-    if not raw_flag:
-        legacy_flag = os.environ.get("CODEX_MLFLOW_ALLOW_REMOTE")
-        if legacy_flag is not None:
-            allow_remote_env = "CODEX_MLFLOW_ALLOW_REMOTE"
-            raw_flag = legacy_flag
-    flag_text, allow_remote = _resolve_allow_remote_flag(raw_flag)
-    return ensure_file_backend(
-        allow_remote=allow_remote,
-        force=force,
-        requested_uri=requested_uri,
-        allow_remote_flag=flag_text,
->>>>>>> b4a1dbfe
     )