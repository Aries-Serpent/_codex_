from __future__ import annotations

import logging
import os
import sys
import threading
import time
from collections import OrderedDict
from collections.abc import Mapping as MappingABC
from collections.abc import Sequence as SequenceABC
from datetime import datetime, timezone
from pathlib import Path
from typing import Any, Iterable, List, Optional, Tuple
from uuid import uuid4

<<<<<<< HEAD
from codex_ml.logging.ndjson_logger import (
    DEFAULT_BACKUP_COUNT,
    DEFAULT_MAX_AGE_S,
    DEFAULT_MAX_BYTES,
    NDJSONLogger,
    is_legacy_mode,
)
from codex_ml.tracking.mlflow_guard import bootstrap_offline_tracking_decision
=======
from codex_ml.logging.ndjson_logger import NDJSONLogger, is_legacy_mode
from codex_ml.tracking.mlflow_guard import bootstrap_offline_tracking, last_decision
>>>>>>> b4a1dbfe

DEFAULT_METRIC_SCHEMA_URI = "https://codexml.ai/schemas/run_metrics.schema.json"
SUMMARY_SCHEMA_URI = "https://codexml.ai/schemas/tracking_component.schema.json"
METRICS_MANIFEST_SCHEMA_URI = "https://codexml.ai/schemas/run_metrics_manifest.schema.json"

<<<<<<< HEAD
logger = logging.getLogger(__name__)

_ROTATION_ENV = {
=======
_SUMMARY_ROTATION_ENV = {
>>>>>>> b4a1dbfe
    "CODEX_TRACKING_NDJSON_MAX_BYTES": ("max_bytes", int),
    "CODEX_TRACKING_NDJSON_MAX_AGE_S": ("max_age_s", float),
    "CODEX_TRACKING_NDJSON_BACKUP_COUNT": ("backup_count", int),
}

<<<<<<< HEAD
_SUMMARY_EXTRA_ORDER = (
    "dependencies",
    "tracking_uri",
    "requested_uri",
    "effective_uri",
    "fallback_reason",
    "allow_remote_flag",
    "allow_remote",
    "system_metrics_enabled",
)

_SUMMARY_ROTATORS: dict[Path, "_SummaryRotator"] = {}
_SUMMARY_ROTATOR_LOCK = threading.Lock()

=======
_SUMMARY_LOGGERS: dict[Path, NDJSONLogger] = {}

_SUMMARY_EXTRA_ORDER = (
    "dependencies",
    "requested_uri",
    "effective_uri",
    "tracking_uri",
    "fallback_reason",
    "allow_remote_flag",
    "allow_remote_env",
    "allow_remote",
    "system_metrics_enabled",
)
>>>>>>> b4a1dbfe

logger = logging.getLogger(__name__)


def _jsonify(value: Any) -> Any:
    if isinstance(value, Path):
        return str(value)
    if isinstance(value, MappingABC):
        return {str(k): _jsonify(v) for k, v in value.items()}
    if isinstance(value, SequenceABC) and not isinstance(value, (str, bytes, bytearray)):
        return [_jsonify(v) for v in value]
    if isinstance(value, (str, int, float, bool)) or value is None:
        return value
    return str(value)


def _exc_reason(component: str, exc: Exception) -> str:
    detail = exc.__class__.__name__
    message = str(exc).strip().splitlines()[0]
    if message:
        message = message.replace(":", " ").strip()
        detail = f"{detail}({message})"
    return f"{component}:{detail}"


def _parse_reason(reason: str) -> Tuple[str, str]:
    head, _, tail = reason.partition(":")
    return head or "unknown", tail or ""


def _ordered_payload(
    record: MappingABC[str, Any], canonical_order: SequenceABC[str]
) -> "OrderedDict[str, Any]":
    ordered: "OrderedDict[str, Any]" = OrderedDict()
    for key in canonical_order:
        if key in record:
            ordered[key] = record[key]
    for key in sorted(k for k in record if k not in canonical_order):
        ordered[key] = record[key]
    return ordered


def _normalise_nested(value: Any) -> Any:
    if isinstance(value, MappingABC):
        return {str(k): _normalise_nested(v) for k, v in sorted(value.items())}
    if isinstance(value, SequenceABC) and not isinstance(value, (str, bytes, bytearray)):
        return [_normalise_nested(v) for v in value]
    return value


<<<<<<< HEAD
def _normalise_summary_extra(extra: MappingABC[str, Any]) -> "OrderedDict[str, Any]":
    ordered: "OrderedDict[str, Any]" = OrderedDict()
    for key in _SUMMARY_EXTRA_ORDER:
        if key in extra:
            ordered[key] = _normalise_nested(extra[key])
    for key in sorted(k for k in extra if k not in _SUMMARY_EXTRA_ORDER):
        ordered[key] = _normalise_nested(extra[key])
    return ordered


def _summary_rotation_options() -> dict[str, Any]:
    options: dict[str, Any] = {
        "max_bytes": DEFAULT_MAX_BYTES,
        "max_age_s": DEFAULT_MAX_AGE_S,
        "backup_count": DEFAULT_BACKUP_COUNT,
    }
    for env, (key, caster) in _ROTATION_ENV.items():
=======
def _summary_rotation_kwargs() -> dict[str, Any]:
    options: dict[str, Any] = {}
    for env, (key, caster) in _SUMMARY_ROTATION_ENV.items():
>>>>>>> b4a1dbfe
        raw = os.getenv(env)
        if raw is None:
            continue
        text = str(raw).strip()
        if not text:
            if key in {"max_bytes", "max_age_s"}:
                options[key] = None
            elif key == "backup_count":
                options[key] = 0
            continue
        try:
            options[key] = caster(text)
<<<<<<< HEAD
        except (TypeError, ValueError):  # pragma: no cover - defensive
=======
        except (TypeError, ValueError):  # pragma: no cover - invalid config
>>>>>>> b4a1dbfe
            continue
    return options


<<<<<<< HEAD
class _SummaryRotator:
    def __init__(
        self,
        path: Path,
        *,
        max_bytes: int | None,
        max_age_s: float | int | None,
        backup_count: int,
    ) -> None:
        self.path = path
        self.max_bytes = self._coerce_threshold(max_bytes)
        self.max_age_s = self._coerce_age(max_age_s)
        self.backup_count = max(0, int(backup_count))
        self._lock = threading.Lock()
        self._rollover_ts = time.time()

    def append(self, payload: str) -> None:
        data = (payload + "\n").encode("utf-8")
        with self._lock:
            self.path.parent.mkdir(parents=True, exist_ok=True)
            self._rotate_if_needed(len(data))
            fd = os.open(self.path, os.O_WRONLY | os.O_CREAT | os.O_APPEND, 0o644)
            try:
                os.write(fd, data)
            finally:
                os.close(fd)
            self._rollover_ts = time.time()

    def _rotate_if_needed(self, incoming_bytes: int) -> None:
        if not self.path.exists():
            self._rollover_ts = time.time()
            return

        if self.max_age_s is not None and self.max_age_s >= 0:
            if time.time() - self._rollover_ts >= self.max_age_s:
                try:
                    size = self.path.stat().st_size
                except FileNotFoundError:
                    size = 0
                if size > 0:
                    self._rotate()
                    return

        if self.max_bytes is None:
            return

        try:
            size = self.path.stat().st_size
        except FileNotFoundError:
            return
        if size + incoming_bytes <= self.max_bytes:
            return
        self._rotate()

    def _rotate(self) -> None:
        if self.backup_count <= 0:
            try:
                self.path.unlink()
            except FileNotFoundError:
                pass
            self._rollover_ts = time.time()
            return

        oldest = self.path.with_name(f"{self.path.name}.{self.backup_count}")
        if oldest.exists():
            oldest.unlink()

        for idx in range(self.backup_count - 1, 0, -1):
            src = self.path.with_name(f"{self.path.name}.{idx}")
            if src.exists():
                src.rename(self.path.with_name(f"{self.path.name}.{idx + 1}"))

        if self.path.exists():
            self.path.rename(self.path.with_name(f"{self.path.name}.1"))
        self._rollover_ts = time.time()

    @staticmethod
    def _coerce_threshold(value: int | None) -> int | None:
        if value is None:
            return None
        try:
            numeric = int(value)
        except (TypeError, ValueError):  # pragma: no cover - defensive
            return None
        return numeric if numeric > 0 else None

    @staticmethod
    def _coerce_age(value: float | int | None) -> float | None:
        if value is None:
            return None
        try:
            numeric = float(value)
        except (TypeError, ValueError):  # pragma: no cover - defensive
            return None
        return numeric if numeric >= 0 else None


def _summary_rotator_for(path: Path) -> _SummaryRotator:
    resolved = path.resolve()
    with _SUMMARY_ROTATOR_LOCK:
        rotator = _SUMMARY_ROTATORS.get(resolved)
        if rotator is None:
            options = _summary_rotation_options()
            rotator = _SummaryRotator(
                resolved,
                max_bytes=options.get("max_bytes"),
                max_age_s=options.get("max_age_s"),
                backup_count=options.get("backup_count", DEFAULT_BACKUP_COUNT),
            )
            _SUMMARY_ROTATORS[resolved] = rotator
        return rotator


def _reset_summary_rotation_state_for_tests() -> None:
    with _SUMMARY_ROTATOR_LOCK:
        _SUMMARY_ROTATORS.clear()


def _write_deterministic_json(path: Path, record: MappingABC[str, Any]) -> None:
    payload = json.dumps(record, ensure_ascii=True, separators=(",", ":"))
    rotator = _summary_rotator_for(path)
    rotator.append(payload)
=======
def _summary_logger(path: Path) -> NDJSONLogger:
    logger = _SUMMARY_LOGGERS.get(path)
    if logger is None or getattr(logger, "_closed", False):
        rotation = _summary_rotation_kwargs()
        logger = NDJSONLogger(path, ensure_ascii=True, **rotation)
        _SUMMARY_LOGGERS[path] = logger
    return logger
>>>>>>> b4a1dbfe


def _collect_dependency_flags() -> dict[str, Any]:
    try:
        from codex_ml.monitoring import system_metrics  # type: ignore

        psutil_available = bool(getattr(system_metrics, "HAS_PSUTIL", False))
        nvml_available = bool(getattr(system_metrics, "HAS_NVML", False))
    except Exception:
        psutil_available = False
        nvml_available = False
    return {
        "psutil_available": psutil_available,
        "nvml_available": nvml_available,
    }


def _emit_summary(
    summary_path: Optional[Path],
    component: str,
    status: str,
    *,
    reason: Optional[str] = None,
    extra: Optional[MappingABC[str, Any]] = None,
) -> None:
    if summary_path is None:
        return
    payload = OrderedDict(
        (
            ("$schema", SUMMARY_SCHEMA_URI),
            ("schema_version", "v1"),
            ("timestamp", datetime.now(timezone.utc).isoformat()),
            ("component", component),
            ("status", status),
            ("reason", reason or ""),
        )
    )
    extras = dict(extra or {})
    if extras:
<<<<<<< HEAD
        payload["extra"] = _normalise_summary_extra(extras)
    else:
        payload["extra"] = OrderedDict()
    _write_deterministic_json(summary_path, payload)
=======
        ordered_extra = _ordered_payload(
            _normalise_nested(extras),
            _SUMMARY_EXTRA_ORDER,
        )
        payload["extra"] = ordered_extra
    else:
        payload["extra"] = {}
    logger = _summary_logger(summary_path)
    logger.log(payload)
>>>>>>> b4a1dbfe


class BaseWriter:
    """Simple interface for metric writers."""

    def log(self, row: dict) -> None:  # pragma: no cover - interface
        raise NotImplementedError

    def close(self) -> None:  # pragma: no cover - interface
        pass


class NdjsonWriter(BaseWriter):
    """Append metrics to a local NDJSON file enforcing a standard schema."""

    def __init__(
        self,
        path: str | Path,
        *,
        schema_uri: str = DEFAULT_METRIC_SCHEMA_URI,
        schema_version: str = "v1",
        run_id: str | None = None,
        max_bytes: int | None = None,
        max_age_s: float | None = None,
        backup_count: int | None = None,
        manifest_path: str | Path | None = None,
    ) -> None:
        self.path = Path(path)
        self.path.parent.mkdir(parents=True, exist_ok=True)
        self.schema_uri = schema_uri
        self.schema_version = schema_version
        self._legacy = is_legacy_mode()
        rotation: dict[str, Any] = {}
        if max_bytes is not None:
            rotation["max_bytes"] = max_bytes
        if max_age_s is not None:
            rotation["max_age_s"] = max_age_s
        if backup_count is not None:
            rotation["backup_count"] = backup_count
        self._logger = NDJSONLogger(
            self.path,
            run_id=run_id,
            ensure_ascii=True,
            **rotation,
        )
        if self._legacy:
            self._manifest_logger: NDJSONLogger | None = None
        else:
            manifest_target = (
                Path(manifest_path)
                if manifest_path is not None
                else self.path.with_name("metrics_manifest.ndjson")
            )
            manifest_target.parent.mkdir(parents=True, exist_ok=True)
            self._manifest_logger = NDJSONLogger(
                manifest_target,
                run_id=run_id or getattr(self._logger, "run_id", None),
                ensure_ascii=True,
                **rotation,
            )

    def log(self, row: dict) -> None:
        record = dict(row)
        if not self._legacy:
            iso = datetime.now(timezone.utc).isoformat()
            record.setdefault("timestamp", iso.replace("+00:00", "Z"))
            run_identifier = getattr(self._logger, "run_id", None)
            if run_identifier is not None:
                record.setdefault("run_id", run_identifier)
        required = {"step", "split", "metric", "value", "dataset", "tags"}
        if not self._legacy:
            required |= {"timestamp", "run_id"}
        missing = {key for key in required if key not in record}
        if missing:
            raise ValueError(f"missing keys: {missing}")
        record.setdefault("$schema", self.schema_uri)
        record.setdefault("schema_version", self.schema_version)
        tags = record.get("tags", {})
        record["tags"] = _normalise_nested(_jsonify(tags)) if tags is not None else {}
        dataset_value = record.get("dataset")
        record["dataset"] = None if dataset_value is None else str(dataset_value)
        manifest_entry = None
        if not self._legacy:
            record, manifest_entry = self._prepare_manifest(record)
        ordered = _ordered_payload(
            _normalise_nested(record),
            (
                "$schema",
                "schema_version",
                "timestamp",
                "run_id",
                "step",
                "split",
                "metric",
                "value",
                "dataset",
                "tags",
            ),
        )
        self._logger.log(ordered)
        if manifest_entry is not None and self._manifest_logger is not None:
            manifest_ordered = _ordered_payload(
                _normalise_nested(manifest_entry),
                (
                    "$schema",
                    "schema_version",
                    "timestamp",
                    "run_id",
                    "manifest_id",
                    "metric",
                    "step",
                    "split",
                    "dataset",
                    "descriptor",
                ),
            )
            self._manifest_logger.log(manifest_ordered)

    def _prepare_manifest(
        self, record: dict[str, Any]
    ) -> Tuple[dict[str, Any], Optional[dict[str, Any]]]:
        value = record.get("value")
        scalar_value = self._coerce_scalar(value)
        tags_dict = dict(record.get("tags") or {})
        manifest_entry: Optional[dict[str, Any]] = None
        if scalar_value is None and value not in (None,) and self._manifest_logger is not None:
            manifest_id = f"manifest-{uuid4().hex}"
            tags_dict.setdefault("manifest_id", manifest_id)
            descriptor = self._build_descriptor(value)
            manifest_entry = {
                "$schema": METRICS_MANIFEST_SCHEMA_URI,
                "schema_version": record.get("schema_version", self.schema_version),
                "timestamp": record.get("timestamp"),
                "run_id": record.get("run_id"),
                "manifest_id": manifest_id,
                "metric": record.get("metric"),
                "step": record.get("step"),
                "split": record.get("split"),
                "dataset": record.get("dataset"),
                "descriptor": descriptor,
            }
            record["value"] = None
        else:
            record["value"] = scalar_value if scalar_value is not None else value
        record["tags"] = _normalise_nested(tags_dict)
        return record, manifest_entry

    @staticmethod
    def _coerce_scalar(value: Any) -> Optional[float | int]:
        if isinstance(value, bool):
            return int(value)
        if isinstance(value, (int, float)):
            return float(value)
        return None

    def _build_descriptor(self, value: Any) -> dict[str, Any]:
        descriptor: dict[str, Any] = {
            "type": type(value).__name__ if value is not None else "unknown",
            "version": "v1",
        }
        if isinstance(value, MappingABC):
            payload = {str(k): _jsonify(v) for k, v in value.items()}
            if "path" in payload:
                descriptor["path"] = payload["path"]
            if "shape" in payload:
                descriptor["shape"] = payload["shape"]
            descriptor["payload"] = payload
        elif isinstance(value, SequenceABC) and not isinstance(value, (str, bytes, bytearray)):
            descriptor["shape"] = [len(value)] if hasattr(value, "__len__") else []
            descriptor["payload"] = [_jsonify(v) for v in value]
        else:
            descriptor["payload"] = _jsonify(value)
        return descriptor

    def close(self) -> None:
        if getattr(self, "_manifest_logger", None) is not None:
            try:
                self._manifest_logger.close()
            except Exception:  # pragma: no cover
                pass
        try:
            self._logger.close()
        except Exception:  # pragma: no cover
            pass


class TensorBoardWriter(BaseWriter):
    def __init__(self, logdir: str | Path, *, summary_path: str | Path | None = None) -> None:
        self._disabled_reason: str | None = None
        self._summary_path = Path(summary_path) if summary_path is not None else None
        try:  # optional dependency
            from torch.utils.tensorboard import SummaryWriter  # type: ignore

            self._writer = SummaryWriter(log_dir=str(logdir))
            _emit_summary(
                self._summary_path,
                "tensorboard",
                "enabled",
                extra={"dependencies": _collect_dependency_flags()},
            )
        except Exception as exc:  # pragma: no cover - optional
            logger.debug("TensorBoard writer disabled", exc_info=exc)
            self._writer = None
            self._disabled_reason = _exc_reason("tensorboard", exc)
            _emit_summary(
                self._summary_path,
                "tensorboard",
                "disabled",
                reason=self._disabled_reason,
                extra={"dependencies": _collect_dependency_flags()},
            )

    def log(self, row: dict) -> None:
        if self._writer is None:
            return
        val = row.get("value")
        if isinstance(val, (int, float)):
            tag = f"{row.get('split')}/{row.get('metric')}"
            self._writer.add_scalar(tag, val, row.get("step"))

    def close(self) -> None:
        if self._writer is not None:
            try:
                self._writer.flush()
                self._writer.close()
            except Exception:  # pragma: no cover
                pass

    def status(self) -> Optional[str]:
        return self._disabled_reason


class MLflowWriter(BaseWriter):
    def __init__(
        self,
        uri: str | None,
        exp_name: str,
        run_name: str,
        tags: dict,
        *,
        summary_path: str | Path | None = None,
    ) -> None:
        self._disabled_reason: str | None = None
        self._summary_path = Path(summary_path) if summary_path is not None else None
<<<<<<< HEAD
        guard_decision = bootstrap_offline_tracking_decision()
        default_uri = guard_decision.effective_uri
        provided_uri = (uri or "").strip()
        requested_uri = provided_uri or guard_decision.requested_uri
        target_uri = default_uri
        fallback_reason: Optional[str] = guard_decision.fallback_reason
        if provided_uri:
            if _is_local_mlflow_uri(provided_uri) or guard_decision.allow_remote:
                target_uri = provided_uri
                fallback_reason = fallback_reason if fallback_reason else None
            else:
                logger.warning(
                    "Non-file MLflow URI '%s' provided; falling back to %s",
                    provided_uri,
                    default_uri,
                )
                target_uri = default_uri
                fallback_reason = "non_local_uri"
        summary_extra = {
            "dependencies": _collect_dependency_flags(),
            "tracking_uri": target_uri,
            "requested_uri": requested_uri,
            "effective_uri": target_uri,
            "fallback_reason": fallback_reason or "",
            "allow_remote_flag": guard_decision.allow_remote_flag,
            "allow_remote": guard_decision.allow_remote,
            "system_metrics_enabled": guard_decision.system_metrics_enabled,
        }
=======
        target_uri = bootstrap_offline_tracking(requested_uri=uri)
        decision = last_decision()
        provided_uri = uri or ""
        fallback_reason = ""
        allow_remote_flag = ""
        allow_remote_env = "MLFLOW_ALLOW_REMOTE"
        allow_remote = False
        system_metrics_enabled = False
        if decision is not None:
            provided_uri = decision.requested_uri or provided_uri
            target_uri = decision.effective_uri or target_uri
            fallback_reason = decision.fallback_reason or ""
            allow_remote_flag = decision.allow_remote_flag
            allow_remote_env = decision.allow_remote_env
            allow_remote = decision.allow_remote
            system_metrics_enabled = decision.system_metrics_enabled
        if provided_uri and provided_uri != target_uri and not allow_remote:
            logger.warning(
                "Non-file MLflow URI '%s' provided; falling back to %s", provided_uri, target_uri
            )
>>>>>>> b4a1dbfe
        try:  # optional dependency
            import mlflow  # type: ignore

            mlflow.set_tracking_uri(target_uri)
            mlflow.set_experiment(exp_name)
            self._mlflow = mlflow
            self._run = mlflow.start_run(run_name=run_name)
            if tags:
                mlflow.set_tags(tags)
            _emit_summary(
                self._summary_path,
                "mlflow",
                "enabled",
<<<<<<< HEAD
                extra=summary_extra,
=======
                extra={
                    "dependencies": _collect_dependency_flags(),
                    "tracking_uri": target_uri,
                    "requested_uri": provided_uri,
                    "effective_uri": target_uri,
                    "fallback_reason": fallback_reason,
                    "allow_remote_flag": allow_remote_flag,
                    "allow_remote_env": allow_remote_env,
                    "allow_remote": allow_remote,
                    "system_metrics_enabled": system_metrics_enabled,
                },
>>>>>>> b4a1dbfe
            )
        except Exception as exc:  # pragma: no cover - optional
            self._mlflow = None
            self._run = None
            logger.debug("MLflow writer disabled", exc_info=exc)
            self._disabled_reason = _exc_reason("mlflow", exc)
            _emit_summary(
                self._summary_path,
                "mlflow",
                "disabled",
                reason=self._disabled_reason,
<<<<<<< HEAD
                extra=summary_extra,
=======
                extra={
                    "dependencies": _collect_dependency_flags(),
                    "tracking_uri": target_uri,
                    "requested_uri": provided_uri,
                    "effective_uri": target_uri,
                    "fallback_reason": fallback_reason,
                    "allow_remote_flag": allow_remote_flag,
                    "allow_remote_env": allow_remote_env,
                    "allow_remote": allow_remote,
                    "system_metrics_enabled": system_metrics_enabled,
                },
>>>>>>> b4a1dbfe
            )

    def log(self, row: dict) -> None:
        if self._mlflow is None:
            return
        val = row.get("value")
        if isinstance(val, (int, float)):
            self._mlflow.log_metric(row["metric"], val, step=int(row["step"]))

    def close(self) -> None:
        if self._mlflow is not None:
            try:
                self._mlflow.end_run()
            except Exception:  # pragma: no cover
                pass

    def status(self) -> Optional[str]:
        return self._disabled_reason


class WandbWriter(BaseWriter):
    def __init__(
        self,
        project: str,
        run_name: str,
        tags: dict,
        mode: str = "offline",
        *,
        summary_path: str | Path | None = None,
    ) -> None:
        self._disabled_reason: str | None = None
        self._summary_path = Path(summary_path) if summary_path is not None else None
        try:  # optional dependency
            import wandb  # type: ignore

            self._run = wandb.init(
                project=project,
                name=run_name,
                tags=list(tags.values()),
                mode=mode,
                reinit=True,
            )
            _emit_summary(
                self._summary_path,
                "wandb",
                "enabled",
                extra={
                    "dependencies": _collect_dependency_flags(),
                    "mode": mode,
                },
            )
        except Exception as exc:  # pragma: no cover - optional
            self._run = None
            logger.debug("Weights & Biases writer disabled", exc_info=exc)
            self._disabled_reason = _exc_reason("wandb", exc)
            _emit_summary(
                self._summary_path,
                "wandb",
                "disabled",
                reason=self._disabled_reason,
                extra={
                    "dependencies": _collect_dependency_flags(),
                    "mode": mode,
                },
            )

    def log(self, row: dict) -> None:
        if self._run is None:
            return
        val = row.get("value")
        if isinstance(val, (int, float)):
            tag = f"{row.get('split')}/{row.get('metric')}"
            self._run.log({tag: val, "step": int(row["step"])})

    def close(self) -> None:
        if self._run is not None:
            try:
                self._run.finish()
            except Exception:  # pragma: no cover
                pass

    def status(self) -> Optional[str]:
        return self._disabled_reason


class CompositeWriter(BaseWriter):
    """Dispatch to multiple writers, swallowing individual errors."""

    def __init__(self, writers: Iterable[BaseWriter]) -> None:
        self._writers: List[BaseWriter] = list(writers)
        components: list[Tuple[str, str]] = []
        for writer in self._writers:
            reason: Optional[str]
            status_getter = getattr(writer, "status", None)
            if callable(status_getter):
                try:
                    reason = status_getter()
                except Exception:  # pragma: no cover - defensive
                    reason = getattr(writer, "_disabled_reason", None)
            else:
                reason = getattr(writer, "_disabled_reason", None)
            if reason:
                components.append(_parse_reason(reason))
        self._disabled_components: Tuple[Tuple[str, str], ...] = tuple(components)
        if self._disabled_components:
            summary = "; ".join(
                f"{name} ({detail})" if detail else name
                for name, detail in self._disabled_components
            )
            print(f"[tracking] degraded writers: {summary}", file=sys.stderr)

    def log(self, row: dict) -> None:
        for w in self._writers:
            try:
                w.log(row)
            except Exception as exc:  # pragma: no cover - robustness
                logger.debug("Writer log error", exc_info=exc)

    def close(self) -> None:
        for w in self._writers:
            try:
                w.close()
            except Exception as exc:  # pragma: no cover - robustness
                logger.debug("Writer close error", exc_info=exc)

    @property
    def disabled_components(self) -> Tuple[Tuple[str, str], ...]:
        return self._disabled_components


__all__ = [
    "BaseWriter",
    "NdjsonWriter",
    "TensorBoardWriter",
    "MLflowWriter",
    "WandbWriter",
    "CompositeWriter",
]<|MERGE_RESOLUTION|>--- conflicted
+++ resolved
@@ -13,7 +13,6 @@
 from typing import Any, Iterable, List, Optional, Tuple
 from uuid import uuid4
 
-<<<<<<< HEAD
 from codex_ml.logging.ndjson_logger import (
     DEFAULT_BACKUP_COUNT,
     DEFAULT_MAX_AGE_S,
@@ -22,28 +21,19 @@
     is_legacy_mode,
 )
 from codex_ml.tracking.mlflow_guard import bootstrap_offline_tracking_decision
-=======
-from codex_ml.logging.ndjson_logger import NDJSONLogger, is_legacy_mode
-from codex_ml.tracking.mlflow_guard import bootstrap_offline_tracking, last_decision
->>>>>>> b4a1dbfe
 
 DEFAULT_METRIC_SCHEMA_URI = "https://codexml.ai/schemas/run_metrics.schema.json"
 SUMMARY_SCHEMA_URI = "https://codexml.ai/schemas/tracking_component.schema.json"
 METRICS_MANIFEST_SCHEMA_URI = "https://codexml.ai/schemas/run_metrics_manifest.schema.json"
 
-<<<<<<< HEAD
 logger = logging.getLogger(__name__)
 
 _ROTATION_ENV = {
-=======
-_SUMMARY_ROTATION_ENV = {
->>>>>>> b4a1dbfe
     "CODEX_TRACKING_NDJSON_MAX_BYTES": ("max_bytes", int),
     "CODEX_TRACKING_NDJSON_MAX_AGE_S": ("max_age_s", float),
     "CODEX_TRACKING_NDJSON_BACKUP_COUNT": ("backup_count", int),
 }
 
-<<<<<<< HEAD
 _SUMMARY_EXTRA_ORDER = (
     "dependencies",
     "tracking_uri",
@@ -58,21 +48,6 @@
 _SUMMARY_ROTATORS: dict[Path, "_SummaryRotator"] = {}
 _SUMMARY_ROTATOR_LOCK = threading.Lock()
 
-=======
-_SUMMARY_LOGGERS: dict[Path, NDJSONLogger] = {}
-
-_SUMMARY_EXTRA_ORDER = (
-    "dependencies",
-    "requested_uri",
-    "effective_uri",
-    "tracking_uri",
-    "fallback_reason",
-    "allow_remote_flag",
-    "allow_remote_env",
-    "allow_remote",
-    "system_metrics_enabled",
-)
->>>>>>> b4a1dbfe
 
 logger = logging.getLogger(__name__)
 
@@ -123,7 +98,6 @@
     return value
 
 
-<<<<<<< HEAD
 def _normalise_summary_extra(extra: MappingABC[str, Any]) -> "OrderedDict[str, Any]":
     ordered: "OrderedDict[str, Any]" = OrderedDict()
     for key in _SUMMARY_EXTRA_ORDER:
@@ -141,11 +115,6 @@
         "backup_count": DEFAULT_BACKUP_COUNT,
     }
     for env, (key, caster) in _ROTATION_ENV.items():
-=======
-def _summary_rotation_kwargs() -> dict[str, Any]:
-    options: dict[str, Any] = {}
-    for env, (key, caster) in _SUMMARY_ROTATION_ENV.items():
->>>>>>> b4a1dbfe
         raw = os.getenv(env)
         if raw is None:
             continue
@@ -158,16 +127,11 @@
             continue
         try:
             options[key] = caster(text)
-<<<<<<< HEAD
         except (TypeError, ValueError):  # pragma: no cover - defensive
-=======
-        except (TypeError, ValueError):  # pragma: no cover - invalid config
->>>>>>> b4a1dbfe
             continue
     return options
 
 
-<<<<<<< HEAD
 class _SummaryRotator:
     def __init__(
         self,
@@ -290,15 +254,6 @@
     payload = json.dumps(record, ensure_ascii=True, separators=(",", ":"))
     rotator = _summary_rotator_for(path)
     rotator.append(payload)
-=======
-def _summary_logger(path: Path) -> NDJSONLogger:
-    logger = _SUMMARY_LOGGERS.get(path)
-    if logger is None or getattr(logger, "_closed", False):
-        rotation = _summary_rotation_kwargs()
-        logger = NDJSONLogger(path, ensure_ascii=True, **rotation)
-        _SUMMARY_LOGGERS[path] = logger
-    return logger
->>>>>>> b4a1dbfe
 
 
 def _collect_dependency_flags() -> dict[str, Any]:
@@ -338,22 +293,10 @@
     )
     extras = dict(extra or {})
     if extras:
-<<<<<<< HEAD
         payload["extra"] = _normalise_summary_extra(extras)
     else:
         payload["extra"] = OrderedDict()
     _write_deterministic_json(summary_path, payload)
-=======
-        ordered_extra = _ordered_payload(
-            _normalise_nested(extras),
-            _SUMMARY_EXTRA_ORDER,
-        )
-        payload["extra"] = ordered_extra
-    else:
-        payload["extra"] = {}
-    logger = _summary_logger(summary_path)
-    logger.log(payload)
->>>>>>> b4a1dbfe
 
 
 class BaseWriter:
@@ -598,7 +541,6 @@
     ) -> None:
         self._disabled_reason: str | None = None
         self._summary_path = Path(summary_path) if summary_path is not None else None
-<<<<<<< HEAD
         guard_decision = bootstrap_offline_tracking_decision()
         default_uri = guard_decision.effective_uri
         provided_uri = (uri or "").strip()
@@ -627,28 +569,6 @@
             "allow_remote": guard_decision.allow_remote,
             "system_metrics_enabled": guard_decision.system_metrics_enabled,
         }
-=======
-        target_uri = bootstrap_offline_tracking(requested_uri=uri)
-        decision = last_decision()
-        provided_uri = uri or ""
-        fallback_reason = ""
-        allow_remote_flag = ""
-        allow_remote_env = "MLFLOW_ALLOW_REMOTE"
-        allow_remote = False
-        system_metrics_enabled = False
-        if decision is not None:
-            provided_uri = decision.requested_uri or provided_uri
-            target_uri = decision.effective_uri or target_uri
-            fallback_reason = decision.fallback_reason or ""
-            allow_remote_flag = decision.allow_remote_flag
-            allow_remote_env = decision.allow_remote_env
-            allow_remote = decision.allow_remote
-            system_metrics_enabled = decision.system_metrics_enabled
-        if provided_uri and provided_uri != target_uri and not allow_remote:
-            logger.warning(
-                "Non-file MLflow URI '%s' provided; falling back to %s", provided_uri, target_uri
-            )
->>>>>>> b4a1dbfe
         try:  # optional dependency
             import mlflow  # type: ignore
 
@@ -662,21 +582,7 @@
                 self._summary_path,
                 "mlflow",
                 "enabled",
-<<<<<<< HEAD
                 extra=summary_extra,
-=======
-                extra={
-                    "dependencies": _collect_dependency_flags(),
-                    "tracking_uri": target_uri,
-                    "requested_uri": provided_uri,
-                    "effective_uri": target_uri,
-                    "fallback_reason": fallback_reason,
-                    "allow_remote_flag": allow_remote_flag,
-                    "allow_remote_env": allow_remote_env,
-                    "allow_remote": allow_remote,
-                    "system_metrics_enabled": system_metrics_enabled,
-                },
->>>>>>> b4a1dbfe
             )
         except Exception as exc:  # pragma: no cover - optional
             self._mlflow = None
@@ -688,21 +594,7 @@
                 "mlflow",
                 "disabled",
                 reason=self._disabled_reason,
-<<<<<<< HEAD
                 extra=summary_extra,
-=======
-                extra={
-                    "dependencies": _collect_dependency_flags(),
-                    "tracking_uri": target_uri,
-                    "requested_uri": provided_uri,
-                    "effective_uri": target_uri,
-                    "fallback_reason": fallback_reason,
-                    "allow_remote_flag": allow_remote_flag,
-                    "allow_remote_env": allow_remote_env,
-                    "allow_remote": allow_remote,
-                    "system_metrics_enabled": system_metrics_enabled,
-                },
->>>>>>> b4a1dbfe
             )
 
     def log(self, row: dict) -> None:
