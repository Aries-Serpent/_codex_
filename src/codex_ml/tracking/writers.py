from __future__ import annotations

<<<<<<< HEAD
import json
from collections.abc import Mapping as MappingABC
from collections.abc import Sequence as SequenceABC
=======
>>>>>>> 639d529e
from pathlib import Path
from typing import Any, Iterable, List

DEFAULT_METRIC_SCHEMA_URI = "https://codexml.ai/schemas/run_metrics.schema.json"


def _jsonify(value: Any) -> Any:
    if isinstance(value, Path):
        return str(value)
    if isinstance(value, MappingABC):
        return {str(k): _jsonify(v) for k, v in value.items()}
    if isinstance(value, SequenceABC) and not isinstance(value, (str, bytes, bytearray)):
        return [_jsonify(v) for v in value]
    if isinstance(value, (str, int, float, bool)) or value is None:
        return value
    return str(value)

from codex_ml.logging.ndjson_logger import NDJSONLogger, timestamped_record


class BaseWriter:
    """Simple interface for metric writers."""

    def log(self, row: dict) -> None:  # pragma: no cover - interface
        raise NotImplementedError

    def close(self) -> None:  # pragma: no cover - interface
        pass


class NdjsonWriter(BaseWriter):
    """Append metrics to a local NDJSON file enforcing a standard schema."""

    def __init__(
        self,
        path: str | Path,
        *,
        schema_uri: str = DEFAULT_METRIC_SCHEMA_URI,
        schema_version: str = "v1",
    ) -> None:
        self.path = Path(path)
<<<<<<< HEAD
        self.path.parent.mkdir(parents=True, exist_ok=True)
        self.schema_uri = schema_uri
=======
>>>>>>> 639d529e
        self.schema_version = schema_version
        self._logger = NDJSONLogger(self.path)

    def log(self, row: dict) -> None:
        required = {"timestamp", "run_id", "step", "split", "metric", "value", "dataset", "tags"}
        missing = required - row.keys()
        if missing:
            raise ValueError(f"missing keys: {missing}")
<<<<<<< HEAD
        record = dict(row)
        record.setdefault("$schema", self.schema_uri)
        record.setdefault("schema_version", self.schema_version)
        record["tags"] = _jsonify(record.get("tags", {}))
        record["dataset"] = (
            record.get("dataset") if record.get("dataset") is None else str(record.get("dataset"))
        )
        with self.path.open("a", encoding="utf-8") as fh:
            fh.write(json.dumps(_jsonify(record), ensure_ascii=True) + "\n")
=======
        rec = timestamped_record(**row)
        rec["schema"] = self.schema_version
        self._logger.log(rec)
>>>>>>> 639d529e


class TensorBoardWriter(BaseWriter):
    def __init__(self, logdir: str | Path) -> None:
        try:  # optional dependency
            from torch.utils.tensorboard import SummaryWriter  # type: ignore

            self._writer = SummaryWriter(log_dir=str(logdir))
        except Exception as exc:  # pragma: no cover - optional
            print(f"[tb] disabled: {exc}")
            self._writer = None

    def log(self, row: dict) -> None:
        if self._writer is None:
            return
        val = row.get("value")
        if isinstance(val, (int, float)):
            tag = f"{row.get('split')}/{row.get('metric')}"
            self._writer.add_scalar(tag, val, row.get("step"))

    def close(self) -> None:
        if self._writer is not None:
            try:
                self._writer.flush()
                self._writer.close()
            except Exception:  # pragma: no cover
                pass


class MLflowWriter(BaseWriter):
    def __init__(self, uri: str, exp_name: str, run_name: str, tags: dict) -> None:
        try:  # optional dependency
            import mlflow  # type: ignore

            mlflow.set_tracking_uri(uri)
            mlflow.set_experiment(exp_name)
            self._mlflow = mlflow
            self._run = mlflow.start_run(run_name=run_name)
            if tags:
                mlflow.set_tags(tags)
        except Exception as exc:  # pragma: no cover - optional
            print(f"[mlflow] disabled: {exc}")
            self._mlflow = None
            self._run = None

    def log(self, row: dict) -> None:
        if self._mlflow is None:
            return
        val = row.get("value")
        if isinstance(val, (int, float)):
            self._mlflow.log_metric(row["metric"], val, step=int(row["step"]))

    def close(self) -> None:
        if self._mlflow is not None:
            try:
                self._mlflow.end_run()
            except Exception:  # pragma: no cover
                pass


class WandbWriter(BaseWriter):
    def __init__(self, project: str, run_name: str, tags: dict, mode: str = "offline") -> None:
        try:  # optional dependency
            import wandb  # type: ignore

            self._run = wandb.init(
                project=project,
                name=run_name,
                tags=list(tags.values()),
                mode=mode,
                reinit=True,
            )
        except Exception as exc:  # pragma: no cover - optional
            print(f"[wandb] disabled: {exc}")
            self._run = None

    def log(self, row: dict) -> None:
        if self._run is None:
            return
        val = row.get("value")
        if isinstance(val, (int, float)):
            tag = f"{row.get('split')}/{row.get('metric')}"
            self._run.log({tag: val, "step": int(row["step"])})

    def close(self) -> None:
        if self._run is not None:
            try:
                self._run.finish()
            except Exception:  # pragma: no cover
                pass


class CompositeWriter(BaseWriter):
    """Dispatch to multiple writers, swallowing individual errors."""

    def __init__(self, writers: Iterable[BaseWriter]) -> None:
        self._writers: List[BaseWriter] = list(writers)

    def log(self, row: dict) -> None:
        for w in self._writers:
            try:
                w.log(row)
            except Exception as exc:  # pragma: no cover - robustness
                print(f"[writer] log error: {exc}")

    def close(self) -> None:
        for w in self._writers:
            try:
                w.close()
            except Exception as exc:  # pragma: no cover - robustness
                print(f"[writer] close error: {exc}")


__all__ = [
    "BaseWriter",
    "NdjsonWriter",
    "TensorBoardWriter",
    "MLflowWriter",
    "WandbWriter",
    "CompositeWriter",
]<|MERGE_RESOLUTION|>--- conflicted
+++ resolved
@@ -1,11 +1,8 @@
 from __future__ import annotations
 
-<<<<<<< HEAD
 import json
 from collections.abc import Mapping as MappingABC
 from collections.abc import Sequence as SequenceABC
-=======
->>>>>>> 639d529e
 from pathlib import Path
 from typing import Any, Iterable, List
 
@@ -47,11 +44,8 @@
         schema_version: str = "v1",
     ) -> None:
         self.path = Path(path)
-<<<<<<< HEAD
         self.path.parent.mkdir(parents=True, exist_ok=True)
         self.schema_uri = schema_uri
-=======
->>>>>>> 639d529e
         self.schema_version = schema_version
         self._logger = NDJSONLogger(self.path)
 
@@ -60,7 +54,6 @@
         missing = required - row.keys()
         if missing:
             raise ValueError(f"missing keys: {missing}")
-<<<<<<< HEAD
         record = dict(row)
         record.setdefault("$schema", self.schema_uri)
         record.setdefault("schema_version", self.schema_version)
@@ -70,11 +63,6 @@
         )
         with self.path.open("a", encoding="utf-8") as fh:
             fh.write(json.dumps(_jsonify(record), ensure_ascii=True) + "\n")
-=======
-        rec = timestamped_record(**row)
-        rec["schema"] = self.schema_version
-        self._logger.log(rec)
->>>>>>> 639d529e
 
 
 class TensorBoardWriter(BaseWriter):
