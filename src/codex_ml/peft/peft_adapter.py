from __future__ import annotations

"""LoRA integration for Codex models.

When the optional ``peft`` package is available, this helper wraps a model with
low-rank adapters. Configuration can be supplied either via a dictionary or
keyword arguments (``r``, ``lora_alpha``, ``lora_dropout`` and ``bias``). If
``peft`` is not installed, the function returns the model unchanged after
attaching the merged configuration for inspection.
"""

try:  # optional dependency
    from peft import LoraConfig, get_peft_model
except Exception:  # pragma: no cover - peft not installed
    LoraConfig = None  # type: ignore
    get_peft_model = None  # type: ignore


DEFAULT_CFG: dict = {
    "r": 8,
    "lora_alpha": 16,
    "lora_dropout": 0.05,
    "bias": "none",
}


def apply_lora(model, cfg: dict | None = None, **overrides):
    """Attach LoRA adapters via :mod:`peft` when available.

    Parameters
    ----------
    model:
        The base model to wrap with LoRA adapters.
    cfg:
        Optional configuration mapping passed to :class:`peft.LoraConfig`.
    **overrides:
        Additional hyper-parameters (e.g. ``r``, ``lora_alpha``) that override
        both the defaults and ``cfg`` values.
    """

<<<<<<< HEAD
    merged = {**DEFAULT_CFG, **(cfg or {}), **overrides}

    if get_peft_model is None:
=======
    merged = {"r": 8, "lora_alpha": 16, "lora_dropout": 0.05, "bias": "none"}
    if cfg:
        merged.update(cfg)
    if overrides:
        merged.update(overrides)

    task_type = merged.get("task_type", "CAUSAL_LM")
    config_data = merged.copy()
    config_data.pop("task_type", None)

    if get_peft_model is None or LoraConfig is None:  # pragma: no cover
>>>>>>> 074b8a3c
        setattr(model, "peft_config", merged)
        return model

    try:
        config = LoraConfig(task_type=task_type, **config_data)
        adapted = get_peft_model(model, config)
        setattr(adapted, "peft_config", merged)
        return adapted
<<<<<<< HEAD
    except Exception:
=======
    except Exception:  # pragma: no cover
>>>>>>> 074b8a3c
        setattr(model, "peft_config", merged)
        return model<|MERGE_RESOLUTION|>--- conflicted
+++ resolved
@@ -38,23 +38,9 @@
         both the defaults and ``cfg`` values.
     """
 
-<<<<<<< HEAD
     merged = {**DEFAULT_CFG, **(cfg or {}), **overrides}
 
     if get_peft_model is None:
-=======
-    merged = {"r": 8, "lora_alpha": 16, "lora_dropout": 0.05, "bias": "none"}
-    if cfg:
-        merged.update(cfg)
-    if overrides:
-        merged.update(overrides)
-
-    task_type = merged.get("task_type", "CAUSAL_LM")
-    config_data = merged.copy()
-    config_data.pop("task_type", None)
-
-    if get_peft_model is None or LoraConfig is None:  # pragma: no cover
->>>>>>> 074b8a3c
         setattr(model, "peft_config", merged)
         return model
 
@@ -63,10 +49,6 @@
         adapted = get_peft_model(model, config)
         setattr(adapted, "peft_config", merged)
         return adapted
-<<<<<<< HEAD
     except Exception:
-=======
-    except Exception:  # pragma: no cover
->>>>>>> 074b8a3c
         setattr(model, "peft_config", merged)
         return model