from __future__ import annotations

"""LoRA integration for Codex models.

When the optional ``peft`` package is available, this helper wraps a model with
low-rank adapters. Configuration can be supplied either via a dictionary or
keyword arguments (``r``, ``lora_alpha``, ``lora_dropout`` and ``bias``). If
``peft`` is not installed, the function returns the model unchanged after
attaching the merged configuration for inspection.
"""

try:  # optional dependency
    from peft import LoraConfig, get_peft_model
except Exception:  # pragma: no cover - peft not installed
    LoraConfig = None  # type: ignore
    get_peft_model = None  # type: ignore


DEFAULT_CFG: dict = {
    "r": 8,
    "lora_alpha": 16,
    "lora_dropout": 0.05,
    "bias": "none",
}


def apply_lora(model, cfg: dict | None = None, **overrides):
    """Apply LoRA adapters via ``peft`` when available.

    Args:
        model: The base model to wrap.
        cfg: Optional configuration dictionary.
        **overrides: Keyword arguments that override configuration values.

    Returns:
        The adapted model or the original model if ``peft`` is unavailable.
        In all cases, the merged configuration is attached to the returned
        model under ``peft_config`` for inspection.
    """

    merged = {**DEFAULT_CFG, **(cfg or {}), **overrides}
    setattr(model, "peft_config", merged)

<<<<<<< HEAD
def apply_lora(model, cfg: dict | None = None, **overrides):
    """Attach LoRA adapters via :mod:`peft` when available.

    Parameters
    ----------
    model:
        The base model to wrap with LoRA adapters.
    cfg:
        Optional configuration mapping passed to :class:`peft.LoraConfig`.
    **overrides:
        Additional hyper-parameters (e.g. ``r``, ``lora_alpha``) that override
        both the defaults and ``cfg`` values.
    """

    merged = {"r": 8, "lora_alpha": 16, "lora_dropout": 0.05, "bias": "none"}
    if cfg:
        merged.update(cfg)
    if overrides:
        merged.update(overrides)

    task_type = merged.get("task_type", "CAUSAL_LM")
    config_data = merged.copy()
    config_data.pop("task_type", None)

    if get_peft_model is None or LoraConfig is None:  # pragma: no cover
        setattr(model, "peft_config", merged)
        return model

    try:
        config = LoraConfig(task_type=task_type, **config_data)
        adapted = get_peft_model(model, config)
        setattr(adapted, "peft_config", merged)
        return adapted
    except Exception:  # pragma: no cover
        setattr(model, "peft_config", merged)
=======
    if get_peft_model is None:
        return model

    try:
        config = LoraConfig(task_type="CAUSAL_LM", **merged)
        adapted = get_peft_model(model, config)
        setattr(adapted, "peft_config", merged)
        return adapted
    except Exception:
>>>>>>> 1266fdb8
        return model<|MERGE_RESOLUTION|>--- conflicted
+++ resolved
@@ -41,7 +41,6 @@
     merged = {**DEFAULT_CFG, **(cfg or {}), **overrides}
     setattr(model, "peft_config", merged)
 
-<<<<<<< HEAD
 def apply_lora(model, cfg: dict | None = None, **overrides):
     """Attach LoRA adapters via :mod:`peft` when available.
 
@@ -77,15 +76,4 @@
         return adapted
     except Exception:  # pragma: no cover
         setattr(model, "peft_config", merged)
-=======
-    if get_peft_model is None:
-        return model
-
-    try:
-        config = LoraConfig(task_type="CAUSAL_LM", **merged)
-        adapted = get_peft_model(model, config)
-        setattr(adapted, "peft_config", merged)
-        return adapted
-    except Exception:
->>>>>>> 1266fdb8
         return model