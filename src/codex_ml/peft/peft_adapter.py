from __future__ import annotations

<<<<<<< HEAD
"""Lightweight helper around optional ``peft`` LoRA utilities."""

try:  # optional dependency
    from peft import LoraConfig, get_peft_model
except Exception:  # pragma: no cover - ``peft`` not installed
    LoraConfig = None
    get_peft_model = None
=======
"""LoRA integration for Codex models.
>>>>>>> 3d249d39

When the optional ``peft`` package is available, this helper wraps a model with
low-rank adapters. Configuration can be supplied either via a dictionary or
keyword arguments (``r``, ``lora_alpha``, ``lora_dropout`` and ``bias``). If
``peft`` is not installed, the function returns the model unchanged after
attaching the merged configuration for inspection.
"""

<<<<<<< HEAD
def apply_lora(model, cfg: dict | None = None):
    """Attach LoRA adapters via ``peft`` when available.
=======
try:  # optional dependency
    from peft import LoraConfig, get_peft_model
except Exception:  # pragma: no cover - peft not installed
    LoraConfig = None  # type: ignore
    get_peft_model = None  # type: ignore


DEFAULT_CFG: dict = {
    "r": 8,
    "lora_alpha": 16,
    "lora_dropout": 0.05,
    "bias": "none",
}


def apply_lora(model, cfg: dict | None = None, **overrides):
    """Apply LoRA adapters via ``peft`` when available.

    Args:
        model: The base model to wrap.
        cfg: Optional configuration dictionary.
        **overrides: Keyword arguments that override configuration values.

    Returns:
        The adapted model or the original model if ``peft`` is unavailable.
        In all cases, the merged configuration is attached to the returned
        model under ``peft_config`` for inspection.
    """

    merged = {**DEFAULT_CFG, **(cfg or {}), **overrides}
    setattr(model, "peft_config", merged)

def apply_lora(model, cfg: dict | None = None, **overrides):
    """Attach LoRA adapters via :mod:`peft` when available.
>>>>>>> 3d249d39

    Parameters
    ----------
    model:
<<<<<<< HEAD
        The model to which LoRA adapters should be attached.
    cfg:
        Optional dictionary of hyper-parameters. Supported keys mirror those of
        :class:`peft.LoraConfig` such as ``r``, ``lora_alpha``, ``lora_dropout``,
        ``bias``, ``target_modules``, ``modules_to_save`` and
        ``init_lora_weights``.

    Returns
    -------
    The model wrapped with LoRA adapters when ``peft`` is installed.  If the
    dependency is missing or configuration fails, the original model is returned
    unchanged but will expose a ``peft_config`` attribute for introspection.
    """

    if get_peft_model is None:
        # ``peft`` not installed – surface config for callers to inspect
        setattr(model, "peft_config", cfg or {})
        return model

    defaults = {
        "r": 8,
        "lora_alpha": 16,
        "lora_dropout": 0.05,
        "bias": "none",
    }
    params = {**defaults, **(cfg or {})}

    try:
        config = LoraConfig(task_type="CAUSAL_LM", **params)
        model = get_peft_model(model, config)
        setattr(model, "peft_config", params)
        return model
    except Exception:
        # As a graceful fallback ensure the returned object exposes ``peft_config``
        setattr(model, "peft_config", params)
=======
        The base model to wrap with LoRA adapters.
    cfg:
        Optional configuration mapping passed to :class:`peft.LoraConfig`.
    **overrides:
        Additional hyper-parameters (e.g. ``r``, ``lora_alpha``) that override
        both the defaults and ``cfg`` values.
    """

    merged = {"r": 8, "lora_alpha": 16, "lora_dropout": 0.05, "bias": "none"}
    if cfg:
        merged.update(cfg)
    if overrides:
        merged.update(overrides)

    task_type = merged.get("task_type", "CAUSAL_LM")
    config_data = merged.copy()
    config_data.pop("task_type", None)

    if get_peft_model is None or LoraConfig is None:  # pragma: no cover
        setattr(model, "peft_config", merged)
        return model

    try:
        config = LoraConfig(task_type=task_type, **config_data)
        adapted = get_peft_model(model, config)
        setattr(adapted, "peft_config", merged)
        return adapted
    except Exception:  # pragma: no cover
        setattr(model, "peft_config", merged)
>>>>>>> 3d249d39
        return model<|MERGE_RESOLUTION|>--- conflicted
+++ resolved
@@ -1,132 +1,116 @@
 from __future__ import annotations
 
-<<<<<<< HEAD
-"""Lightweight helper around optional ``peft`` LoRA utilities."""
+"""LoRA integration for Codex models.
 
-try:  # optional dependency
-    from peft import LoraConfig, get_peft_model
-except Exception:  # pragma: no cover - ``peft`` not installed
-    LoraConfig = None
-    get_peft_model = None
-=======
-"""LoRA integration for Codex models.
->>>>>>> 3d249d39
+This module provides a lightweight, optional integration with the `peft` package
+to apply Low-Rank Adaptation (LoRA) adapters to models.
 
-When the optional ``peft`` package is available, this helper wraps a model with
-low-rank adapters. Configuration can be supplied either via a dictionary or
-keyword arguments (``r``, ``lora_alpha``, ``lora_dropout`` and ``bias``). If
-``peft`` is not installed, the function returns the model unchanged after
-attaching the merged configuration for inspection.
+Features combined from both branches:
+- Optional import of `peft` with graceful fallbacks when unavailable.
+- Unified defaults with the ability to pass a configuration mapping and/or
+  keyword overrides (e.g., r, lora_alpha, lora_dropout, bias, target_modules).
+- Attaches the merged configuration to the returned model under `peft_config`
+  for inspection regardless of whether adaptation was applied.
+- Robust error handling: if adaptation fails, returns the original model with
+  `peft_config` set.
+
+Usage:
+    adapted = apply_lora(model, {"r": 16, "lora_alpha": 32}, target_modules=["q_proj"])
+    # or with overrides
+    adapted = apply_lora(model, lora_dropout=0.1, bias="none")
+
+If `peft` is not installed, the function returns the original model unchanged
+after attaching the merged configuration for inspection.
 """
 
-<<<<<<< HEAD
-def apply_lora(model, cfg: dict | None = None):
-    """Attach LoRA adapters via ``peft`` when available.
-=======
-try:  # optional dependency
-    from peft import LoraConfig, get_peft_model
-except Exception:  # pragma: no cover - peft not installed
+from typing import Any, Dict, Optional
+
+# Optional dependency: peft
+try:  # pragma: no cover - optional dependency
+    from peft import LoraConfig, get_peft_model  # type: ignore
+except Exception:  # pragma: no cover - `peft` not installed
     LoraConfig = None  # type: ignore
     get_peft_model = None  # type: ignore
 
+__all__ = ["apply_lora", "LoraConfig", "get_peft_model", "DEFAULT_CFG"]
 
-DEFAULT_CFG: dict = {
+# Baseline defaults; can be overridden via cfg or kwargs
+DEFAULT_CFG: Dict[str, Any] = {
     "r": 8,
     "lora_alpha": 16,
     "lora_dropout": 0.05,
     "bias": "none",
+    # task_type is handled specially; kept out of defaults to avoid surprising LoraConfig kwargs
+    # "task_type": "CAUSAL_LM",
 }
 
 
-def apply_lora(model, cfg: dict | None = None, **overrides):
-    """Apply LoRA adapters via ``peft`` when available.
-
-    Args:
-        model: The base model to wrap.
-        cfg: Optional configuration dictionary.
-        **overrides: Keyword arguments that override configuration values.
-
-    Returns:
-        The adapted model or the original model if ``peft`` is unavailable.
-        In all cases, the merged configuration is attached to the returned
-        model under ``peft_config`` for inspection.
-    """
-
-    merged = {**DEFAULT_CFG, **(cfg or {}), **overrides}
-    setattr(model, "peft_config", merged)
-
-def apply_lora(model, cfg: dict | None = None, **overrides):
-    """Attach LoRA adapters via :mod:`peft` when available.
->>>>>>> 3d249d39
+def apply_lora(model: Any, cfg: Optional[Dict[str, Any]] = None, /, **overrides: Any) -> Any:
+    """Attach LoRA adapters via `peft` when available.
 
     Parameters
     ----------
     model:
-<<<<<<< HEAD
-        The model to which LoRA adapters should be attached.
+        The base model to wrap with LoRA adapters.
     cfg:
-        Optional dictionary of hyper-parameters. Supported keys mirror those of
-        :class:`peft.LoraConfig` such as ``r``, ``lora_alpha``, ``lora_dropout``,
-        ``bias``, ``target_modules``, ``modules_to_save`` and
-        ``init_lora_weights``.
+        Optional configuration mapping. Supported keys mirror those of
+        `peft.LoraConfig`, such as:
+          - r, lora_alpha, lora_dropout, bias
+          - target_modules, modules_to_save, init_lora_weights, etc.
+          - task_type (default: "CAUSAL_LM")
+    **overrides:
+        Keyword arguments that override both the defaults and `cfg` values.
 
     Returns
     -------
-    The model wrapped with LoRA adapters when ``peft`` is installed.  If the
-    dependency is missing or configuration fails, the original model is returned
-    unchanged but will expose a ``peft_config`` attribute for introspection.
+    Any
+        The adapted model when `peft` is installed and adaptation succeeds.
+        If the dependency is missing or configuration fails, the original model
+        is returned unchanged, but will expose a `peft_config` attribute for
+        introspection.
+
+    Notes
+    -----
+    - The effective configuration (defaults merged with `cfg` and `overrides`)
+      is attached to the returned object under `peft_config` for diagnostics.
+    - The `task_type` value (if present) is used to initialize `LoraConfig` and
+      is preserved in the attached `peft_config`.
     """
-
-    if get_peft_model is None:
-        # ``peft`` not installed – surface config for callers to inspect
-        setattr(model, "peft_config", cfg or {})
-        return model
-
-    defaults = {
-        "r": 8,
-        "lora_alpha": 16,
-        "lora_dropout": 0.05,
-        "bias": "none",
-    }
-    params = {**defaults, **(cfg or {})}
-
-    try:
-        config = LoraConfig(task_type="CAUSAL_LM", **params)
-        model = get_peft_model(model, config)
-        setattr(model, "peft_config", params)
-        return model
-    except Exception:
-        # As a graceful fallback ensure the returned object exposes ``peft_config``
-        setattr(model, "peft_config", params)
-=======
-        The base model to wrap with LoRA adapters.
-    cfg:
-        Optional configuration mapping passed to :class:`peft.LoraConfig`.
-    **overrides:
-        Additional hyper-parameters (e.g. ``r``, ``lora_alpha``) that override
-        both the defaults and ``cfg`` values.
-    """
-
-    merged = {"r": 8, "lora_alpha": 16, "lora_dropout": 0.05, "bias": "none"}
+    # Merge defaults + provided config + explicit overrides
+    merged: Dict[str, Any] = dict(DEFAULT_CFG)
     if cfg:
         merged.update(cfg)
     if overrides:
         merged.update(overrides)
 
+    # task_type is a top-level parameter for LoraConfig
     task_type = merged.get("task_type", "CAUSAL_LM")
-    config_data = merged.copy()
-    config_data.pop("task_type", None)
 
+    # If peft is not available, annotate and return original model
     if get_peft_model is None or LoraConfig is None:  # pragma: no cover
-        setattr(model, "peft_config", merged)
+        try:
+            setattr(model, "peft_config", dict(merged))
+        except Exception:
+            # Silently ignore attribute setting failures
+            pass
         return model
 
+    # Build kwargs for LoraConfig without duplicating task_type
+    config_kwargs = dict(merged)
+    config_kwargs.pop("task_type", None)
+
     try:
-        config = LoraConfig(task_type=task_type, **config_data)
+        config = LoraConfig(task_type=task_type, **config_kwargs)  # type: ignore[call-arg]
         adapted = get_peft_model(model, config)
-        setattr(adapted, "peft_config", merged)
+        try:
+            setattr(adapted, "peft_config", dict(merged))
+        except Exception:
+            pass
         return adapted
-    except Exception:  # pragma: no cover
-        setattr(model, "peft_config", merged)
->>>>>>> 3d249d39
+    except Exception:  # pragma: no cover - defensive fallback
+        # If adaptation fails for any reason, return original model with config attached
+        try:
+            setattr(model, "peft_config", dict(merged))
+        except Exception:
+            pass
         return model