"""Tokenizer registry and helpers."""

from __future__ import annotations

import os
from collections.abc import Mapping, Sequence
from pathlib import Path
from typing import Any, Callable, Hashable

from codex_ml.registry.base import Registry

<<<<<<< HEAD
tokenizer_registry = Registry("tokenizer")
_TOKENIZER_PLUGINS_LOADED = False


def _register_tokenizer_from_plugin(
    name: str,
    obj: Callable[..., Any] | None = None,
    *,
    override: bool = False,
):
    return tokenizer_registry.register(
        name,
        obj,
        override=override,
        source="entry_point",
    )


def init_tokenizer_plugins(*, force: bool = False) -> int:
    """Discover external tokenizers via entry points."""

    global _TOKENIZER_PLUGINS_LOADED

    if force:
        _TOKENIZER_PLUGINS_LOADED = False

    if _TOKENIZER_PLUGINS_LOADED:
        return 0

    try:
        from codex_ml.plugins import load_plugins
    except Exception:
        _TOKENIZER_PLUGINS_LOADED = True
        return 0

    try:
        return load_plugins("codex_ml.tokenizers", register=_register_tokenizer_from_plugin)
    finally:
        _TOKENIZER_PLUGINS_LOADED = True


def _ensure_tokenizer_plugins_loaded() -> None:
    if not _TOKENIZER_PLUGINS_LOADED:
        init_tokenizer_plugins()
=======
from .token_cache import GLOBAL_TOKEN_LRU, cache_key, is_cache_disabled

tokenizer_registry = Registry("tokenizer", entry_point_group="codex_ml.tokenizers")
>>>>>>> 6ec067a1


def _repo_root() -> Path:
    current = Path(__file__).resolve()
    for parent in current.parents:
        if (parent / "pyproject.toml").is_file():
            return parent

    fallback_index = min(3, len(current.parents) - 1)
    return current.parents[fallback_index]


def _resolve_tokenizer_target(
    alias: str,
    kwargs: dict[str, Any],
    *,
    default_remote: str,
    default_subdir: str,
    specific_env: str | None = None,
) -> str:
    provided = kwargs.get("name_or_path")
    if provided:
        candidate = Path(str(provided)).expanduser()
        if candidate.exists():
            return str(candidate)
        raise FileNotFoundError(
            f"Tokenizer assets for '{alias}' expected at {candidate}. Provide a valid path or use the generic 'hf' tokenizer "
            "with `local_files_only=false` to download resources."
        )

    if specific_env:
        env_value = os.environ.get(specific_env)
        if env_value:
            env_path = Path(env_value).expanduser()
            if env_path.exists():
                return str(env_path)
            raise FileNotFoundError(
                f"Environment variable {specific_env} points to {env_path}, but no tokenizer files were found."
            )

    offline_root = os.environ.get("CODEX_ML_OFFLINE_MODELS_DIR") or os.environ.get(
        "CODEX_ML_OFFLINE_TOKENIZERS_DIR"
    )
    candidates = []
    if offline_root:
        candidates.append(Path(offline_root).expanduser() / default_subdir)
    candidates.append(_repo_root() / "artifacts" / "models" / default_subdir)

    checked = []
    for candidate in candidates:
        checked.append(str(candidate))
        if candidate.exists():
            return str(candidate)

    raise FileNotFoundError(
        f"Tokenizer assets for '{alias}' not found. Checked: {', '.join(checked) if checked else '<no candidates>'}. "
        "Provide `name_or_path` or set CODEX_ML_OFFLINE_MODELS_DIR / CODEX_ML_OFFLINE_TOKENIZERS_DIR."
    )


@tokenizer_registry.register("hf")
def _build_hf_tokenizer(**kwargs: Any):
    from codex_ml.tokenization.hf_tokenizer import HFTokenizerAdapter

    name_or_path = kwargs.pop("name_or_path", None)
    return HFTokenizerAdapter.load(name_or_path, **kwargs)


@tokenizer_registry.register("whitespace")
def _build_whitespace_tokenizer(**kwargs: Any):
    from codex_ml.tokenization.adapter import WhitespaceTokenizer

    if kwargs:
        raise TypeError("whitespace tokenizer does not accept configuration parameters")
    return WhitespaceTokenizer()


@tokenizer_registry.register("gpt2-offline")
def _build_offline_gpt2_tokenizer(**kwargs: Any):
    from codex_ml.tokenization.hf_tokenizer import HFTokenizerAdapter

    resolved = _resolve_tokenizer_target(
        "gpt2-offline",
        kwargs,
        default_remote="gpt2",
        default_subdir="gpt2",
        specific_env="CODEX_ML_GPT2_TOKENIZER_PATH",
    )
    local_kwargs = dict(kwargs)
    local_kwargs["name_or_path"] = resolved
    return HFTokenizerAdapter.load(**local_kwargs)


@tokenizer_registry.register("tiny-vocab")
def _build_tiny_vocab_tokenizer(**kwargs: Any):
    from codex_ml.tokenization.offline_vocab import TinyVocabTokenizer

    vocab: Mapping[str, int] | None = kwargs.get("vocab")
    path = kwargs.get("path")
    if vocab:
        unk_token = kwargs.get("unk_token", "<unk>")
        return TinyVocabTokenizer(vocab, unk_token=unk_token)
    if path:
        return TinyVocabTokenizer.from_vocab_file(path)
    raise ValueError("Provide either `vocab` mapping or `path` to build tiny-vocab tokenizer")


@tokenizer_registry.register("tinyllama-offline")
def _build_offline_tinyllama_tokenizer(**kwargs: Any):
    from codex_ml.tokenization.hf_tokenizer import HFTokenizerAdapter

    resolved = _resolve_tokenizer_target(
        "tinyllama-offline",
        kwargs,
        default_remote="TinyLlama/TinyLlama-1.1B-Chat-v1.0",
        default_subdir="tinyllama",
        specific_env="CODEX_ML_TINYLLAMA_TOKENIZER_PATH",
    )
    local_kwargs = dict(kwargs)
    local_kwargs["name_or_path"] = resolved
    return HFTokenizerAdapter.load(**local_kwargs)


def register_tokenizer(
    name: str,
    obj: Callable[..., Any] | None = None,
    *,
    override: bool = False,
):
    """Register a tokenizer factory under ``name``."""

    return tokenizer_registry.register(name, obj, override=override)


def get_tokenizer(name: str, **kwargs: Any):
    """Instantiate a tokenizer using the registered factory."""

    _ensure_tokenizer_plugins_loaded()
    factory = tokenizer_registry.get(name)
    if callable(factory):
        return factory(**kwargs)
    if kwargs:
        raise TypeError(f"Tokenizer '{name}' does not accept keyword arguments")
    return factory


def list_tokenizers() -> list[str]:
    _ensure_tokenizer_plugins_loaded()
    return tokenizer_registry.list()


def _normalize_sequence(value: Sequence[Any]) -> list[Any]:
    normalized: list[Any] = []
    for item in value:
        if isinstance(item, Sequence) and not isinstance(item, (str, bytes, bytearray)):
            normalized.append(_normalize_sequence(item))
            continue
        try:
            normalized.append(int(item))
        except (TypeError, ValueError):
            normalized.append(item)
    return normalized


def _freeze_mapping(data: Mapping[str, Any]) -> dict[str, Any]:
    frozen: dict[str, Any] = {}
    for key, value in data.items():
        if isinstance(value, Sequence) and not isinstance(value, (str, bytes, bytearray)):
            frozen[key] = tuple(_normalize_sequence(value))
        else:
            frozen[key] = value
    return frozen


def _clone_mapping(data: Mapping[str, Any]) -> dict[str, Any]:
    cloned: dict[str, Any] = {}
    for key, value in data.items():
        if isinstance(value, tuple):
            cloned[key] = [item for item in value]
        else:
            cloned[key] = value
    return cloned


def _call_tokenizer(
    tokenizer: Any,
    text: str,
    *,
    padding: bool | str | None,
    truncation: bool | None,
    max_length: int | None,
    add_special_tokens: bool | None,
) -> Mapping[str, Any]:
    kwargs: dict[str, Any] = {}
    if padding is not None:
        kwargs["padding"] = padding
    if truncation is not None:
        kwargs["truncation"] = truncation
    if max_length is not None:
        kwargs["max_length"] = max_length
    if add_special_tokens is not None:
        kwargs["add_special_tokens"] = add_special_tokens
    kwargs.setdefault("return_attention_mask", True)
    try:
        encoding = tokenizer(text, **kwargs)
    except TypeError:
        encode_plus = getattr(tokenizer, "encode_plus", None)
        if callable(encode_plus):
            encoding = encode_plus(text, **kwargs)
        else:
            encode_fn = getattr(tokenizer, "encode", None)
            if callable(encode_fn):
                ids = encode_fn(
                    text, **{k: v for k, v in kwargs.items() if k != "return_attention_mask"}
                )
                if not isinstance(ids, Sequence):
                    raise TypeError("tokenizer.encode must return a sequence of token ids")
                normalized_ids = _normalize_sequence(ids)
                attention_mask = [1] * len(normalized_ids)
                return {"input_ids": normalized_ids, "attention_mask": attention_mask}
            raise
    if isinstance(encoding, Mapping):
        return dict(encoding)
    raise TypeError("Tokenizer call must return a mapping of features")


def encode_cached(
    tokenizer: Any,
    text: str,
    *,
    padding: bool | str | None = False,
    truncation: bool | None = False,
    max_length: int | None = None,
    add_special_tokens: bool | None = True,
) -> dict[str, Any]:
    """LRU-cached wrapper around tokenizer encodings."""

    identifier: Hashable
    for attr in ("cache_identifier", "name_or_path", "_name_or_path", "identifier"):
        value = getattr(tokenizer, attr, None)
        if value is not None:
            identifier = value  # type: ignore[assignment]
            break
    else:
        identifier = id(tokenizer)
    key = (identifier,) + cache_key(text, padding, truncation, max_length, add_special_tokens)

    if not is_cache_disabled() and GLOBAL_TOKEN_LRU.maxsize > 0:
        cached = GLOBAL_TOKEN_LRU.get(key)
        if cached is not None:
            return _clone_mapping(cached)

    encoding = _call_tokenizer(
        tokenizer,
        text,
        padding=padding,
        truncation=truncation,
        max_length=max_length,
        add_special_tokens=add_special_tokens,
    )
    frozen = _freeze_mapping(encoding)

    if not is_cache_disabled() and GLOBAL_TOKEN_LRU.maxsize > 0:
        GLOBAL_TOKEN_LRU.put(key, frozen)
    return _clone_mapping(frozen)


__all__ = [
    "tokenizer_registry",
    "register_tokenizer",
    "get_tokenizer",
    "list_tokenizers",
<<<<<<< HEAD
    "init_tokenizer_plugins",
=======
    "encode_cached",
>>>>>>> 6ec067a1
]<|MERGE_RESOLUTION|>--- conflicted
+++ resolved
@@ -9,7 +9,6 @@
 
 from codex_ml.registry.base import Registry
 
-<<<<<<< HEAD
 tokenizer_registry = Registry("tokenizer")
 _TOKENIZER_PLUGINS_LOADED = False
 
@@ -54,11 +53,6 @@
 def _ensure_tokenizer_plugins_loaded() -> None:
     if not _TOKENIZER_PLUGINS_LOADED:
         init_tokenizer_plugins()
-=======
-from .token_cache import GLOBAL_TOKEN_LRU, cache_key, is_cache_disabled
-
-tokenizer_registry = Registry("tokenizer", entry_point_group="codex_ml.tokenizers")
->>>>>>> 6ec067a1
 
 
 def _repo_root() -> Path:
@@ -331,9 +325,6 @@
     "register_tokenizer",
     "get_tokenizer",
     "list_tokenizers",
-<<<<<<< HEAD
     "init_tokenizer_plugins",
-=======
     "encode_cached",
->>>>>>> 6ec067a1
 ]