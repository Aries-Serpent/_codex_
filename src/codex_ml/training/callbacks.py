--- conflicted
+++ resolved
@@ -14,23 +14,11 @@
 
 
 class EarlyStopping:
-<<<<<<< HEAD
     """Signal training halt when a monitored metric plateaus."""
 
     def __init__(self, patience: int = 3, min_delta: float = 0.0):
         self.patience, self.min_delta = patience, min_delta
         self.best = None
-=======
-    """Simple metric-based early stopping utility."""
-
-    def __init__(self, patience: int = 3, min_delta: float = 0.0, mode: str = "min"):
-        self.patience = patience
-        self.min_delta = min_delta
-        if mode not in {"min", "max"}:
-            raise ValueError("mode must be 'min' or 'max'")
-        self.mode = mode
-        self.best: float | None = None
->>>>>>> d537c228
         self.bad = 0
 
     def step(self, metric: float) -> bool:
