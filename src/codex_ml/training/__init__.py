--- conflicted
+++ resolved
@@ -108,14 +108,11 @@
         }
     )
     safety: SafetySettings = field(default_factory=SafetySettings)
-<<<<<<< HEAD
     num_workers: int = 0
     pin_memory: bool = False
-=======
     padding: bool | str = True
     truncation: bool = True
     max_length: int | None = None
->>>>>>> 6ec067a1
 
 
 _OPTIONAL_TELEMETRY_MODULES = ("psutil", "pynvml", "wandb", "mlflow")
@@ -1046,14 +1043,9 @@
     train_kwargs.setdefault("warmup_steps", cfg.scheduler.warmup_steps)
     train_kwargs.setdefault("weight_decay", cfg.optimizer.weight_decay)
     train_kwargs.setdefault("seed", cfg.seed)
-<<<<<<< HEAD
     train_kwargs.setdefault("mlflow_enable", bool(cfg.mlflow_enable))
     if cfg.mlflow_tracking_uri and "mlflow_tracking_uri" not in train_kwargs:
         train_kwargs["mlflow_tracking_uri"] = cfg.mlflow_tracking_uri
-=======
-    if data_collator is not None:
-        train_kwargs.setdefault("collate_fn", data_collator)
->>>>>>> 6ec067a1
 
     train_kwargs["lr"] = float(train_kwargs["lr"])
     train_kwargs["batch_size"] = int(train_kwargs["batch_size"])
