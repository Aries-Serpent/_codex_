--- conflicted
+++ resolved
@@ -1,65 +1,3 @@
-<<<<<<< HEAD
-from __future__ import annotations
-
-import contextlib
-import importlib.util
-import json
-import logging
-import math
-import types
-from dataclasses import dataclass, field
-from pathlib import Path
-from time import perf_counter
-from typing import Any, Dict, List, Mapping, Optional, Tuple
-
-from codex_ml.data.jsonl_loader import load_jsonl
-from codex_ml.data.split_utils import split_dataset
-from codex_ml.logging.file_logger import FileLogger
-from codex_ml.logging.run_metadata import log_run_metadata
-from codex_ml.metrics.evaluator import batch_metrics
-from codex_ml.models.utils.peft import apply_lora_if_available
-from codex_ml.registry.tokenizers import encode_cached
-from codex_ml.safety import (
-    SafetyConfig,
-    SafetyFilters,
-    SafetyViolation,
-    sanitize_prompt,
-)
-from codex_ml.training.dataloader_utils import make_generator, seed_worker
-from codex_ml.training.eval import evaluate
-from codex_ml.training.unified_training import (
-    UnifiedTrainingConfig,
-    run_unified_training,
-)
-from codex_ml.utils.checkpointing import load_training_checkpoint, save_checkpoint
-from codex_ml.utils.error_log import log_error
-from codex_ml.utils.hf_pinning import load_from_pretrained
-from codex_ml.utils.hf_revision import get_hf_revision
-from codex_ml.utils.provenance import export_environment
-from codex_ml.utils.seeding import set_reproducible
-from codex_ml.utils.train_helpers import maybe_autocast
-
-logger = logging.getLogger(__name__)
-
-try:  # pragma: no cover - optional dependency in tests
-    from omegaconf import DictConfig, OmegaConf  # type: ignore
-except Exception as exc:  # pragma: no cover - OmegaConf optional
-    logger.debug("OmegaConf unavailable: %s", exc)
-    DictConfig = None  # type: ignore[assignment]
-    OmegaConf = None  # type: ignore[assignment]
-
-try:  # pragma: no cover - guard should never raise fatally
-    from codex_ml.tracking.mlflow_guard import (
-        bootstrap_offline_tracking as _ensure_mlflow_file_backend,
-    )
-except Exception:  # pragma: no cover - guard import optional
-    _ensure_mlflow_file_backend = None
-else:
-    try:
-        _ensure_mlflow_file_backend()
-    except Exception:  # pragma: no cover - best-effort
-        logger.debug("MLflow guard initialization failed", exc_info=True)
-=======
 """Training package public surface."""
 
 from __future__ import annotations
@@ -76,7 +14,6 @@
     run_functional_training as _legacy_run_functional_training,
 )
 from .unified_training import UnifiedTrainingConfig, run_unified_training  # re-export
->>>>>>> 1b36073f
 
 __all__ = [
     "SafetySettings",
@@ -86,1494 +23,15 @@
     "UnifiedTrainingConfig",
     "run_functional_training",
     "run_unified_training",
-<<<<<<< HEAD
-=======
     "run_functional_training",
     "TrainingRunConfig",
     "SafetySettings",
     "OptimizerSettings",
     "SchedulerSettings",
->>>>>>> 1b36073f
     "build_dataloader",
 ]
 
 
-<<<<<<< HEAD
-@dataclass
-class SafetySettings:
-    enabled: bool = True
-    policy_path: Optional[str] = None
-    bypass: bool = False
-
-
-@dataclass
-class OptimizerSettings:
-    name: str = "adamw_torch"
-    weight_decay: float = 0.01
-    betas: Tuple[float, float] = (0.9, 0.999)
-    eps: float = 1e-8
-
-
-@dataclass
-class SchedulerSettings:
-    name: str = "linear"
-    warmup_steps: int = 0
-    num_cycles: float = 1.0
-
-
-@dataclass
-class TrainingRunConfig:
-    seed: int = 42
-    deterministic: bool = True
-    model: Any = "minilm"
-    learning_rate: float = 0.0003
-    batch_size: int = 32
-    max_epochs: int = 5
-    scheduler: SchedulerSettings = field(default_factory=SchedulerSettings)
-    warmup_steps: int = 0
-    gradient_accumulation: int = 1
-    eval_every_epochs: int = 1
-    tensorboard: bool = True
-    mlflow_enable: bool = False
-    mlflow_tracking_uri: Optional[str] = None
-    amp_enable: bool = False
-    amp_dtype: Optional[str] = None
-    grad_clip_norm: Optional[float] = None
-    lora_enable: bool = False
-    lora_r: int = 8
-    lora_alpha: int = 16
-    lora_dropout: float = 0.05
-    output_dir: str = "runs/default"
-    checkpoint_dir: Optional[str] = None
-    checkpoint_every_n_steps: int = 100
-    resume_from: Optional[str] = None
-    keep_last_n: Optional[int] = 5
-    metrics_out: str = ".codex/metrics.ndjson"
-    log_dir: str = "logs"
-    log_formats: Tuple[str, ...] = ("ndjson",)
-    log_system_metrics: bool = False
-    system_metrics_interval: float = 60.0
-    system_metrics_path: Optional[str] = None
-    optimizer: OptimizerSettings = field(default_factory=OptimizerSettings)
-    dataset: Dict[str, Any] = field(
-        default_factory=lambda: {
-            "train_path": "data/train_samples.jsonl",
-            "eval_path": None,
-            "format": "jsonl",
-            "train_texts": [],
-            "eval_texts": [],
-        }
-    )
-    safety: SafetySettings = field(default_factory=SafetySettings)
-    num_workers: int = 0
-    pin_memory: bool = False
-    padding: bool | str = True
-    truncation: bool = True
-    max_length: int | None = None
-
-
-_OPTIONAL_TELEMETRY_MODULES = ("psutil", "pynvml", "wandb", "mlflow")
-
-
-def _collect_system_metrics(enabled: bool) -> Dict[str, float]:
-    if not enabled:
-        return {}
-    try:
-        from codex_ml.utils.system_metrics import collect_metrics
-    except Exception:  # pragma: no cover - optional dependency chain missing
-        logger.debug("system metrics collector unavailable", exc_info=True)
-        return {}
-    try:
-        return collect_metrics()
-    except Exception:  # pragma: no cover - runtime errors best effort
-        logger.debug("system metrics collection failed", exc_info=True)
-        return {}
-
-
-def _log_optional_dependencies() -> list[str]:
-    missing: list[str] = []
-    for name in _OPTIONAL_TELEMETRY_MODULES:
-        if importlib.util.find_spec(name) is None:
-            missing.append(name)
-    if missing:
-        logger.warning(
-            "[telemetry] Optional packages not installed: %s",
-            ", ".join(sorted(set(missing))),
-        )
-    return missing
-
-
-def _listify_texts(value: Any) -> List[str]:
-    if value is None:
-        return []
-    if isinstance(value, str):
-        return [value]
-    try:
-        return [str(item) for item in list(value)]
-    except TypeError:
-        return [str(value)]
-
-
-def _load_texts(path: str | None, fmt: str = "text") -> List[str]:
-    if not path:
-        return []
-    target = Path(path)
-    if not target.exists():
-        return []
-    fmt_lower = fmt.lower()
-    texts: List[str] = []
-    if fmt_lower == "jsonl":
-        for line in target.read_text(encoding="utf-8").splitlines():
-            line = line.strip()
-            if not line:
-                continue
-            try:
-                item = json.loads(line)
-            except json.JSONDecodeError:
-                texts.append(line)
-                continue
-            if isinstance(item, dict) and "text" in item:
-                texts.append(str(item["text"]))
-            elif isinstance(item, str):
-                texts.append(item)
-            else:
-                texts.append(line if isinstance(item, (int, float)) else json.dumps(item))
-        return texts
-    for line in target.read_text(encoding="utf-8").splitlines():
-        line = line.strip()
-        if line:
-            texts.append(line)
-    return texts
-
-
-def _coerce_safety(raw: Any, default: Optional[SafetySettings] = None) -> SafetySettings:
-    base = default or SafetySettings()
-    if isinstance(raw, SafetySettings):
-        return raw
-    if not isinstance(raw, Mapping):
-        return SafetySettings(base.enabled, base.policy_path, base.bypass)
-    policy = raw.get("policy_path") or raw.get("policy")
-    policy_path = str(policy) if policy not in (None, "") else base.policy_path
-    return SafetySettings(
-        enabled=bool(raw.get("enabled", base.enabled)),
-        policy_path=policy_path,
-        bypass=bool(raw.get("bypass", base.bypass)),
-    )
-
-
-def _normalize_config(raw: Mapping[str, Any]) -> Dict[str, Any]:
-    if DictConfig is not None and isinstance(raw, DictConfig):  # type: ignore[arg-type]
-        container = OmegaConf.to_container(raw, resolve=True)  # type: ignore[union-attr]
-        if isinstance(container, dict):
-            return container
-        raise TypeError("DictConfig did not resolve to a mapping container")
-    if isinstance(raw, Mapping):
-        return dict(raw)
-    raise TypeError("config must be a mapping or DictConfig")
-
-
-def _merge_dataset_config(dataset: Dict[str, Any], mapping: Mapping[str, Any]) -> None:
-    dataset.update({k: v for k, v in mapping.items() if v is not None})
-    if "texts" in mapping:
-        dataset["train_texts"] = _listify_texts(mapping["texts"])
-    if "train_texts" in mapping:
-        dataset["train_texts"] = _listify_texts(mapping["train_texts"])
-    if "val_texts" in mapping:
-        dataset["eval_texts"] = _listify_texts(mapping["val_texts"])
-    if "eval_texts" in mapping:
-        dataset["eval_texts"] = _listify_texts(mapping["eval_texts"])
-
-
-def _maybe_resolve_container(value: Any) -> Any:
-    """Resolve DictConfig objects into plain Python containers when possible."""
-
-    if DictConfig is not None and isinstance(value, DictConfig):  # type: ignore[arg-type]
-        resolved = OmegaConf.to_container(value, resolve=True)  # type: ignore[union-attr]
-        return resolved
-    return value
-
-
-def _coerce_optimizer(raw: Any, default: OptimizerSettings) -> OptimizerSettings:
-    if isinstance(raw, OptimizerSettings):
-        return raw
-    if isinstance(raw, Mapping):
-        name = str(raw.get("name", default.name) or default.name)
-        weight_decay = float(raw.get("weight_decay", default.weight_decay))
-        betas_val = raw.get("betas", default.betas)
-        beta1, beta2 = default.betas
-        if isinstance(betas_val, (list, tuple)) and len(betas_val) >= 2:
-            try:
-                beta1 = float(betas_val[0])
-                beta2 = float(betas_val[1])
-            except (TypeError, ValueError):
-                beta1, beta2 = default.betas
-        eps = float(raw.get("eps", default.eps))
-        return OptimizerSettings(
-            name=name, weight_decay=weight_decay, betas=(beta1, beta2), eps=eps
-        )
-    if isinstance(raw, str) and raw:
-        return OptimizerSettings(
-            name=raw,
-            weight_decay=default.weight_decay,
-            betas=default.betas,
-            eps=default.eps,
-        )
-    return OptimizerSettings(default.name, default.weight_decay, default.betas, default.eps)
-
-
-def _coerce_scheduler(raw: Any, default: SchedulerSettings) -> SchedulerSettings:
-    if isinstance(raw, SchedulerSettings):
-        return raw
-    if isinstance(raw, Mapping):
-        name = str(raw.get("name", default.name) or default.name)
-        warmup_val = raw.get("warmup_steps", raw.get("warmup", default.warmup_steps))
-        num_cycles_val = raw.get("num_cycles", default.num_cycles)
-        try:
-            warmup_steps = int(warmup_val) if warmup_val is not None else default.warmup_steps
-        except (TypeError, ValueError):
-            warmup_steps = default.warmup_steps
-        try:
-            num_cycles = float(num_cycles_val) if num_cycles_val is not None else default.num_cycles
-        except (TypeError, ValueError):
-            num_cycles = default.num_cycles
-        return SchedulerSettings(name=name, warmup_steps=warmup_steps, num_cycles=num_cycles)
-    if isinstance(raw, str) and raw:
-        return SchedulerSettings(
-            name=raw, warmup_steps=default.warmup_steps, num_cycles=default.num_cycles
-        )
-    return SchedulerSettings(default.name, default.warmup_steps, default.num_cycles)
-
-
-def _coerce_model_entry(value: Any, default: Any) -> Any:
-    entry = value if value is not None else default
-    entry = _maybe_resolve_container(entry)
-    if isinstance(entry, Mapping):
-        return dict(entry)
-    if isinstance(entry, str):
-        return entry
-    return str(entry)
-
-
-def _model_name_from_value(value: Any, default: str = "MiniLM") -> str:
-    entry = _maybe_resolve_container(value)
-    if isinstance(entry, Mapping):
-        candidate = entry.get("name")
-        if isinstance(candidate, str) and candidate:
-            return candidate
-    if isinstance(entry, str) and entry:
-        return entry
-    return default
-
-
-def _normalize_model_config(value: Any, fallback_name: str = "MiniLM") -> Dict[str, Any]:
-    entry = _maybe_resolve_container(value)
-    if isinstance(entry, Mapping):
-        cfg = dict(entry)
-    elif isinstance(entry, str) and entry:
-        cfg = {"name": entry}
-    else:
-        cfg = {}
-    name = cfg.get("name")
-    if not isinstance(name, str) or not name:
-        cfg["name"] = fallback_name or "MiniLM"
-    return cfg
-
-
-def _find_latest_checkpoint(directory: Path) -> Optional[Path]:
-    """Return the most recent checkpoint file within ``directory`` if present."""
-
-    if not directory.exists():
-        return None
-
-    marker = directory / "last"
-    with contextlib.suppress(Exception):
-        text = marker.read_text(encoding="utf-8").strip()
-        if text:
-            target = Path(text)
-            if not target.is_absolute():
-                target = directory / text
-            if target.exists():
-                return target
-
-    step_candidates = sorted(
-        {
-            candidate
-            for pattern in ("step*.ptz", "step*.pt")
-            for candidate in directory.glob(pattern)
-            if candidate.is_file()
-        },
-        key=lambda path: path.stat().st_mtime,
-    )
-    if step_candidates:
-        return step_candidates[-1]
-
-    generic = sorted(
-        {
-            candidate
-            for pattern in ("*.ptz", "*.pt")
-            for candidate in directory.glob(pattern)
-            if candidate.is_file()
-        },
-        key=lambda path: path.stat().st_mtime,
-    )
-    if generic:
-        return generic[-1]
-
-    return None
-
-
-def _checkpoint_sidecars(path: Path) -> tuple[Path, ...]:
-    meta = path.with_suffix(".meta.json")
-    return (meta,)
-
-
-def _prune_checkpoint_files(directory: Path, pattern: str, keep_last: Optional[int]) -> None:
-    if keep_last is None or keep_last <= 0:
-        return
-    candidates = [p for p in directory.glob(pattern) if p.is_file()]
-    if len(candidates) <= keep_last:
-        return
-    candidates.sort(key=lambda item: item.stat().st_mtime)
-    for stale in candidates[:-keep_last]:
-        with contextlib.suppress(FileNotFoundError):
-            stale.unlink()
-        for sidecar in _checkpoint_sidecars(stale):
-            with contextlib.suppress(FileNotFoundError):
-                sidecar.unlink()
-
-
-def _resolve_system_metrics_path(cfg: TrainingRunConfig, base_dir: Path) -> Optional[Path]:
-    path_value = getattr(cfg, "system_metrics_path", None)
-    if isinstance(path_value, str) and path_value.strip():
-        target = Path(path_value.strip())
-        if not target.is_absolute():
-            return base_dir / target
-        return target
-    return base_dir / "system_metrics.ndjson"
-
-
-def _start_system_metrics_logger(path: Path, interval: float):
-    try:
-        from codex_ml.monitoring.system_metrics import SystemMetricsLogger
-    except Exception:
-        return None
-
-    try:
-        logger = SystemMetricsLogger(path, interval=max(0.5, float(interval)))
-    except Exception:
-        return None
-
-    try:
-        logger.start()
-    except Exception:
-        return None
-    return logger
-
-
-def _stop_system_metrics_logger(logger: Any) -> None:
-    if logger is None:
-        return
-    stopper = getattr(logger, "stop", None)
-    if callable(stopper):
-        try:
-            stopper()
-        except Exception:
-            pass
-
-
-def _coerce_config(raw: Mapping[str, Any]) -> TrainingRunConfig:
-    mapping = _normalize_config(raw)
-    base = TrainingRunConfig()
-
-    dataset_cfg = dict(base.dataset)
-    dataset_cfg["train_texts"] = list(dataset_cfg.get("train_texts", []))
-    dataset_cfg["eval_texts"] = list(dataset_cfg.get("eval_texts", []))
-
-    maybe_dataset = mapping.get("dataset", {})
-    if isinstance(maybe_dataset, Mapping):
-        _merge_dataset_config(dataset_cfg, maybe_dataset)
-
-    training_section = mapping.get("training", {})
-    if isinstance(training_section, Mapping):
-        _merge_dataset_config(dataset_cfg, training_section)
-        nested_dataset = training_section.get("dataset")
-        if isinstance(nested_dataset, Mapping):
-            _merge_dataset_config(dataset_cfg, nested_dataset)
-    else:
-        training_section = {}
-
-    safety_mapping: Any = mapping.get("safety")
-    if isinstance(training_section, Mapping) and training_section.get("safety") is not None:
-        safety_mapping = training_section.get("safety")
-    safety_cfg = _coerce_safety(safety_mapping, base.safety)
-
-    def _scalar(default: Any, *keys: str) -> Any:
-        for key in keys:
-            if key in mapping and mapping[key] is not None:
-                return mapping[key]
-        if isinstance(training_section, Mapping):
-            for key in keys:
-                if key in training_section and training_section[key] is not None:
-                    return training_section[key]
-        return default
-
-    def _coerce_bool_value(raw: Any, default: bool) -> bool:
-        if isinstance(raw, bool):
-            return raw
-        if raw is None:
-            return default
-        if isinstance(raw, str):
-            lowered = raw.strip().lower()
-            if lowered in {"true", "1", "yes", "y", "on"}:
-                return True
-            if lowered in {"false", "0", "no", "n", "off"}:
-                return False
-        try:
-            return bool(int(raw))  # type: ignore[arg-type]
-        except Exception:
-            return bool(raw)
-
-    checkpoint_dir = _scalar(None, "checkpoint_dir")
-    checkpoint_every_value: Any = _scalar(
-        base.checkpoint_every_n_steps, "checkpoint_every_n_steps", "save_every"
-    )
-    checkpoint_section: Mapping[str, Any] | None = None
-    maybe_checkpoint = mapping.get("checkpoint")
-    if isinstance(maybe_checkpoint, Mapping):
-        checkpoint_section = maybe_checkpoint
-    if isinstance(training_section, Mapping):
-        if checkpoint_dir is None:
-            checkpoint_dir = training_section.get("checkpoint_dir")
-        nested_checkpoint = training_section.get("checkpoint")
-        if isinstance(nested_checkpoint, Mapping):
-            checkpoint_section = nested_checkpoint
-    if isinstance(checkpoint_section, Mapping):
-        if checkpoint_dir is None and checkpoint_section.get("dir") is not None:
-            checkpoint_dir = checkpoint_section.get("dir")
-        if checkpoint_section.get("every_n_steps") is not None:
-            checkpoint_every_value = checkpoint_section.get("every_n_steps")
-
-    tensorboard_value = _scalar(base.tensorboard, "tensorboard")
-    mlflow_value = _scalar(base.mlflow_enable, "mlflow_enable")
-    mlflow_uri_value = _scalar(base.mlflow_tracking_uri, "mlflow_tracking_uri", "mlflow_uri")
-
-    amp_raw = _scalar(base.amp_enable, "amp_enable", "amp")
-    amp_enable = _coerce_bool_value(amp_raw, base.amp_enable)
-    amp_dtype_raw = _scalar(base.amp_dtype, "amp_dtype")
-    amp_dtype_value = str(amp_dtype_raw) if amp_dtype_raw not in (None, "") else None
-    grad_clip_raw = _scalar(base.grad_clip_norm, "grad_clip_norm", "max_grad_norm")
-    try:
-        grad_clip_value = float(grad_clip_raw) if grad_clip_raw is not None else None
-    except (TypeError, ValueError):
-        grad_clip_value = base.grad_clip_norm
-
-    eval_every_raw = _scalar(base.eval_every_epochs, "eval_every_epochs", "eval_every")
-    try:
-        eval_every_value = int(eval_every_raw)
-    except (TypeError, ValueError):
-        eval_every_value = base.eval_every_epochs
-
-    metrics_out_raw = _scalar(base.metrics_out, "metrics_out", "metrics_path")
-    metrics_out_value = (
-        str(metrics_out_raw) if metrics_out_raw not in (None, "") else base.metrics_out
-    )
-
-    lora_enable = _coerce_bool_value(_scalar(None, "lora_enable"), base.lora_enable)
-    lora_r_value = base.lora_r
-    lora_alpha_value = base.lora_alpha
-    lora_dropout_value = base.lora_dropout
-
-    raw_lora_r = _scalar(None, "lora_r")
-    if raw_lora_r is not None:
-        try:
-            lora_r_value = int(raw_lora_r)
-        except (TypeError, ValueError):
-            lora_r_value = base.lora_r
-
-    raw_lora_alpha = _scalar(None, "lora_alpha")
-    if raw_lora_alpha is not None:
-        try:
-            lora_alpha_value = int(raw_lora_alpha)
-        except (TypeError, ValueError):
-            lora_alpha_value = base.lora_alpha
-
-    raw_lora_dropout = _scalar(None, "lora_dropout")
-    if raw_lora_dropout is not None:
-        try:
-            lora_dropout_value = float(raw_lora_dropout)
-        except (TypeError, ValueError):
-            lora_dropout_value = base.lora_dropout
-
-    lora_section: Mapping[str, Any] | None = None
-    maybe_lora = mapping.get("lora")
-    if isinstance(maybe_lora, Mapping):
-        lora_section = maybe_lora
-    if isinstance(training_section, Mapping):
-        nested_lora = training_section.get("lora")
-        if isinstance(nested_lora, Mapping):
-            lora_section = nested_lora
-    if isinstance(lora_section, Mapping):
-        if lora_section.get("enable") is not None:
-            lora_enable = _coerce_bool_value(lora_section.get("enable"), lora_enable)
-        if lora_section.get("r") is not None:
-            try:
-                lora_r_value = int(lora_section.get("r"))
-            except (TypeError, ValueError):
-                lora_r_value = base.lora_r
-        if lora_section.get("alpha") is not None:
-            try:
-                lora_alpha_value = int(lora_section.get("alpha"))
-            except (TypeError, ValueError):
-                lora_alpha_value = base.lora_alpha
-        if lora_section.get("dropout") is not None:
-            try:
-                lora_dropout_value = float(lora_section.get("dropout"))
-            except (TypeError, ValueError):
-                lora_dropout_value = base.lora_dropout
-
-    model_value = _coerce_model_entry(_scalar(base.model, "model"), base.model)
-
-    optimizer_raw = _scalar(base.optimizer, "optimizer")
-    scheduler_raw = _scalar(base.scheduler, "scheduler")
-    warmup_override = _scalar(None, "warmup_steps")
-
-    optimizer_cfg = _coerce_optimizer(optimizer_raw, base.optimizer)
-    scheduler_cfg = _coerce_scheduler(scheduler_raw, base.scheduler)
-    if warmup_override is not None:
-        try:
-            warmup_value = int(warmup_override)
-            scheduler_cfg = SchedulerSettings(
-                name=scheduler_cfg.name,
-                warmup_steps=warmup_value,
-                num_cycles=scheduler_cfg.num_cycles,
-            )
-        except (TypeError, ValueError):
-            warmup_value = scheduler_cfg.warmup_steps
-    else:
-        warmup_value = scheduler_cfg.warmup_steps
-
-    log_system_metrics = _coerce_bool_value(
-        _scalar(base.log_system_metrics, "log_system_metrics", "system_metrics_logging"),
-        base.log_system_metrics,
-    )
-
-    sys_interval_raw = _scalar(base.system_metrics_interval, "system_metrics_interval")
-    try:
-        system_metrics_interval = float(sys_interval_raw)
-    except (TypeError, ValueError):
-        system_metrics_interval = base.system_metrics_interval
-
-    sys_path_raw = _scalar(base.system_metrics_path, "system_metrics_path")
-    system_metrics_path = None
-    if isinstance(sys_path_raw, str) and sys_path_raw.strip():
-        system_metrics_path = sys_path_raw.strip()
-
-    keep_last_raw = _scalar(base.keep_last_n, "keep_last_n", "keep_last")
-    try:
-        keep_last_n = int(keep_last_raw) if keep_last_raw is not None else base.keep_last_n
-    except (TypeError, ValueError):
-        keep_last_n = base.keep_last_n
-    if keep_last_n is not None and keep_last_n <= 0:
-        keep_last_n = None
-
-    return TrainingRunConfig(
-        seed=int(_scalar(base.seed, "seed")),
-        model=model_value,
-        learning_rate=float(_scalar(base.learning_rate, "learning_rate", "lr")),
-        batch_size=int(_scalar(base.batch_size, "batch_size")),
-        max_epochs=int(_scalar(base.max_epochs, "max_epochs", "epochs")),
-        scheduler=scheduler_cfg,
-        warmup_steps=int(warmup_value),
-        gradient_accumulation=int(
-            _scalar(base.gradient_accumulation, "gradient_accumulation", "grad_accum")
-        ),
-        tensorboard=(
-            tensorboard_value if isinstance(tensorboard_value, bool) else bool(tensorboard_value)
-        ),
-        mlflow_enable=(mlflow_value if isinstance(mlflow_value, bool) else bool(mlflow_value)),
-        mlflow_tracking_uri=(str(mlflow_uri_value) if mlflow_uri_value not in (None, "") else None),
-        amp_enable=amp_enable,
-        amp_dtype=amp_dtype_value,
-        grad_clip_norm=grad_clip_value,
-        eval_every_epochs=int(eval_every_value),
-        lora_enable=lora_enable,
-        lora_r=int(lora_r_value),
-        lora_alpha=int(lora_alpha_value),
-        lora_dropout=float(lora_dropout_value),
-        output_dir=str(_scalar(base.output_dir, "output_dir")),
-        checkpoint_dir=str(checkpoint_dir) if checkpoint_dir else None,
-        checkpoint_every_n_steps=int(checkpoint_every_value),
-        metrics_out=str(metrics_out_value),
-        log_system_metrics=log_system_metrics,
-        system_metrics_interval=system_metrics_interval,
-        system_metrics_path=system_metrics_path,
-        optimizer=optimizer_cfg,
-        dataset=dataset_cfg,
-        safety=safety_cfg,
-        keep_last_n=keep_last_n,
-    )
-
-
-def run_functional_training(
-    config: Mapping[str, Any] | TrainingRunConfig, *, resume: bool = False
-) -> Dict[str, Any]:
-    """Run the Codex functional training loop with optional resume support."""
-
-    missing_optional = _log_optional_dependencies()
-    normalized_mapping: Dict[str, Any] | None = None
-    training_mapping: Mapping[str, Any] | None = None
-    if isinstance(config, TrainingRunConfig):
-        cfg = config
-    else:
-        normalized_mapping = _normalize_config(config)
-        cfg = _coerce_config(normalized_mapping)
-        maybe_training = normalized_mapping.get("training") if normalized_mapping else None
-        if isinstance(maybe_training, Mapping):
-            training_mapping = maybe_training
-
-    deterministic_flag = bool(getattr(cfg, "deterministic", True))
-    set_reproducible(cfg.seed, deterministic=deterministic_flag)
-
-    dataset_cfg = cfg.dataset or {}
-    dataset_format = str(dataset_cfg.get("format", "text")).lower()
-    val_fraction = float(
-        dataset_cfg.get("val_fraction") or dataset_cfg.get("validation_fraction") or 0.0
-    )
-    split_ratio = dataset_cfg.get("split_ratio") or dataset_cfg.get("split_ratios")
-
-    train_texts = _listify_texts(dataset_cfg.get("train_texts"))
-    if not train_texts:
-        train_texts = _listify_texts(dataset_cfg.get("texts"))
-
-    val_texts = _listify_texts(dataset_cfg.get("eval_texts"))
-    if not val_texts:
-        val_texts = _listify_texts(dataset_cfg.get("val_texts"))
-
-    train_path = dataset_cfg.get("train_path")
-    eval_path = dataset_cfg.get("eval_path")
-
-    if split_ratio:
-        if dataset_format != "jsonl":
-            raise ValueError("dataset.split_ratio currently supports only JSONL datasets")
-        base_source = (
-            dataset_cfg.get("dataset_path")
-            or dataset_cfg.get("path")
-            or dataset_cfg.get("data_path")
-            or train_path
-        )
-        if not base_source:
-            raise ValueError("dataset.split_ratio requires a dataset 'path' or 'train_path'")
-        try:
-            ratios_tuple = tuple(float(x) for x in split_ratio)
-        except TypeError as exc:  # pragma: no cover - invalid ratio specification
-            raise ValueError("dataset.split_ratio must be an iterable of three floats") from exc
-        split_paths = split_dataset(base_source, ratios_tuple, seed=cfg.seed)
-        dataset_cfg["train_path"] = str(split_paths.train)
-        dataset_cfg.setdefault("eval_path", str(split_paths.val))
-        dataset_cfg.setdefault("test_path", str(split_paths.test))
-        train_path = dataset_cfg["train_path"]
-        eval_path = dataset_cfg.get("eval_path")
-
-    if train_path:
-        if dataset_format == "jsonl":
-            auto_train, auto_val = load_jsonl(
-                train_path,
-                seed=cfg.seed,
-                val_fraction=val_fraction,
-            )
-            if auto_train:
-                train_texts.extend(auto_train)
-            else:
-                train_texts.extend(_load_texts(train_path, "jsonl"))
-            if not val_texts and not eval_path and auto_val:
-                val_texts.extend(auto_val)
-        else:
-            train_texts.extend(_load_texts(train_path, dataset_format))
-
-    if eval_path:
-        if dataset_format == "jsonl":
-            _, eval_auto = load_jsonl(eval_path, seed=cfg.seed, val_fraction=0.0)
-            if eval_auto:
-                val_texts.extend(eval_auto)
-            else:
-                val_texts.extend(_load_texts(eval_path, "jsonl"))
-        else:
-            val_texts.extend(_load_texts(eval_path, dataset_format))
-
-    if not train_texts:
-        ctx = {"path": dataset_cfg.get("train_path"), "texts": len(train_texts)}
-        log_error("train.dataset", "training dataset is empty or missing", json.dumps(ctx))
-        raise ValueError("training dataset is empty or missing")
-
-    raw_safety = cfg.safety
-    safety_cfg = (
-        raw_safety
-        if isinstance(raw_safety, SafetySettings)
-        else _coerce_safety(raw_safety, SafetySettings())
-    )
-    prompt_safety = SafetyConfig()
-    safety_filters: SafetyFilters | None = None
-
-    def _apply_safety(texts: List[str], stage: str) -> List[str]:
-        nonlocal safety_filters
-        if not texts:
-            return []
-        sanitized_items: List[str] = []
-        for raw_text in texts:
-            prompt_entry = sanitize_prompt(raw_text, prompt_safety)
-            sanitized_text = prompt_entry.get("text", raw_text)
-            if safety_cfg.enabled:
-                safety_filters = safety_filters or SafetyFilters.from_policy_file(
-                    safety_cfg.policy_path
-                )
-                try:
-                    sanitized_text = safety_filters.enforce(
-                        sanitized_text, stage=stage, bypass=safety_cfg.bypass
-                    )
-                except SafetyViolation as exc:
-                    match_ids: list[str] = []
-                    for match in exc.decision.matches:
-                        if isinstance(match, dict):
-                            rule_id = match.get("rule_id")
-                        else:
-                            rule_id = getattr(match, "rule_id", None)
-                        if rule_id:
-                            match_ids.append(rule_id)
-                    context = json.dumps(
-                        {
-                            "stage": stage,
-                            "matches": match_ids,
-                            "policy": safety_cfg.policy_path,
-                        }
-                    )
-                    log_error("train.safety", str(exc), context)
-                    raise
-            sanitized_items.append(sanitized_text)
-        return sanitized_items
-
-    train_texts = _apply_safety(train_texts, "prompt")
-    if val_texts:
-        val_texts = _apply_safety(val_texts, "eval")
-
-    output_dir = Path(cfg.output_dir)
-    output_dir.mkdir(parents=True, exist_ok=True)
-    provenance_summary = export_environment(
-        output_dir / "provenance",
-        seed=cfg.seed,
-        command="train",
-        extras={"resume": bool(resume)},
-    )
-
-    checkpoint_candidate = (
-        Path(cfg.checkpoint_dir) if cfg.checkpoint_dir else output_dir / "checkpoints"
-    )
-    if checkpoint_candidate.suffix:
-        checkpoint_dir = checkpoint_candidate.parent
-    else:
-        checkpoint_dir = checkpoint_candidate
-    checkpoint_dir.mkdir(parents=True, exist_ok=True)
-
-    try:
-        from datasets import Dataset  # type: ignore
-        from transformers import AutoTokenizer  # type: ignore
-    except Exception as exc:  # pragma: no cover - optional dependencies
-        if isinstance(exc, ImportError):
-            for module_name in ("datasets", "transformers"):
-                if module_name not in missing_optional:
-                    missing_optional.append(module_name)
-        try:
-            import torch
-            from torch.utils.data import DataLoader
-        except Exception:
-            tokens = sum(len(text.split()) for text in train_texts)
-            metrics = [
-                {"epoch": epoch, "tokens": tokens, "loss": round(1.0 / (epoch + 1), 4)}
-                for epoch in range(max(cfg.max_epochs, 1))
-            ]
-            return {"metrics": metrics, "checkpoint_dir": None, "resumed_from": None}
-
-        pad_token = "<pad>"
-        unk_token = "<unk>"
-
-        def _encode_texts(
-            texts: List[str], vocab: Dict[str, int], *, update: bool
-        ) -> List[List[int]]:
-            encoded: List[List[int]] = []
-            for text in texts:
-                pieces = [piece for piece in text.split() if piece]
-                if not pieces:
-                    pieces = [unk_token]
-                indices: List[int] = []
-                for piece in pieces:
-                    if update:
-                        if piece not in vocab:
-                            vocab[piece] = len(vocab)
-                        indices.append(vocab[piece])
-                    else:
-                        indices.append(vocab.get(piece, vocab[unk_token]))
-                encoded.append(indices if indices else [vocab[unk_token]])
-            return encoded
-
-        vocab: Dict[str, int] = {pad_token: 0, unk_token: 1}
-        train_sequences = _encode_texts(train_texts, vocab, update=True)
-        val_sequences: List[List[int]] = []
-        if val_texts:
-            val_sequences = _encode_texts(val_texts, vocab, update=False)
-
-        def _prepare_dataset(sequences: List[List[int]]) -> Dict[str, Any]:
-            if not sequences:
-                return {
-                    "input_ids": torch.empty((0, 0), dtype=torch.long),
-                    "attention_mask": torch.empty((0, 0), dtype=torch.long),
-                    "labels": torch.empty((0, 0), dtype=torch.long),
-                }
-            max_len = max(len(seq) for seq in sequences)
-            input_ids: List[List[int]] = []
-            attention: List[List[int]] = []
-            labels: List[List[int]] = []
-            for seq in sequences:
-                padded = seq + [vocab[pad_token]] * (max_len - len(seq))
-                mask = [1] * len(seq) + [0] * (max_len - len(seq))
-                label_row = [tok if mask[idx] else -100 for idx, tok in enumerate(padded)]
-                input_ids.append(padded)
-                attention.append(mask)
-                labels.append(label_row)
-            return {
-                "input_ids": torch.tensor(input_ids, dtype=torch.long),
-                "attention_mask": torch.tensor(attention, dtype=torch.long),
-                "labels": torch.tensor(labels, dtype=torch.long),
-            }
-
-        class _TinyLanguageModel(torch.nn.Module):
-            def __init__(self, vocab_size: int, hidden_size: int = 32) -> None:
-                super().__init__()
-                self.embed = torch.nn.Embedding(vocab_size, hidden_size)
-                self.lm_head = torch.nn.Linear(hidden_size, vocab_size)
-                self.loss_fn = torch.nn.CrossEntropyLoss(ignore_index=-100)
-
-            def forward(
-                self,
-                input_ids: torch.Tensor,
-                attention_mask: Optional[torch.Tensor] = None,
-                labels: Optional[torch.Tensor] = None,
-            ) -> Any:
-                logits = self.lm_head(self.embed(input_ids))
-                loss: Optional[torch.Tensor] = None
-                if labels is not None:
-                    loss = self.loss_fn(logits.view(-1, logits.size(-1)), labels.view(-1))
-                output = types.SimpleNamespace(logits=logits)
-                if loss is not None:
-                    output.loss = loss
-                return output
-
-        train_data = _prepare_dataset(train_sequences)
-        val_data = _prepare_dataset(val_sequences) if val_sequences else None
-
-        class _DictDataset(torch.utils.data.Dataset):
-            def __init__(self, mapping: Dict[str, torch.Tensor]) -> None:
-                self._mapping = mapping
-
-            def __len__(self) -> int:
-                if not self._mapping:
-                    return 0
-                first = next(iter(self._mapping.values()))
-                return int(first.shape[0]) if hasattr(first, "shape") else 0
-
-            def __getitem__(self, index: int) -> Dict[str, torch.Tensor]:
-                return {key: value[index] for key, value in self._mapping.items()}
-
-        train_dataset = _DictDataset(train_data)
-        val_dataset = _DictDataset(val_data) if val_data else None
-
-        batch_size = max(int(cfg.batch_size), 1)
-        train_loader = DataLoader(train_dataset, batch_size=batch_size, shuffle=True)
-        val_loader = DataLoader(val_dataset, batch_size=batch_size) if val_dataset else None
-
-        device = torch.device("cuda" if torch.cuda.is_available() else "cpu")
-        model = _TinyLanguageModel(len(vocab)).to(device)
-        optimizer = torch.optim.Adam(model.parameters(), lr=float(cfg.learning_rate))
-
-        metrics: List[Dict[str, Any]] = []
-        grad_accum = max(int(cfg.gradient_accumulation), 1)
-        eval_every = max(int(cfg.eval_every_epochs), 1)
-
-        log_formats = tuple(getattr(cfg, "log_formats", ("ndjson",)))
-        metrics_target = Path(cfg.metrics_out)
-        metrics_root = metrics_target.parent if str(metrics_target.parent) else Path(".")
-        logger = FileLogger(
-            root=metrics_root,
-            formats=log_formats,
-            filename_stem=metrics_target.stem,
-        )
-
-        def _safe_len(obj: Any) -> int | None:
-            try:
-                return int(len(obj))  # type: ignore[arg-type]
-            except Exception:
-                return None
-
-        metadata_extras: Dict[str, Any] = {"log_formats": list(log_formats)}
-        if isinstance(provenance_summary, Mapping):
-            fingerprint = provenance_summary.get("hardware_fingerprint")
-        else:
-            fingerprint = None
-        if fingerprint:
-            metadata_extras["hardware_fingerprint"] = str(fingerprint)
-
-        metadata_logger: Any = logger
-        if "csv" in log_formats:
-            ndjson_target = logger.paths().get("ndjson")
-
-            class _NdjsonOnlyLogger:
-                def __init__(self, target: Path) -> None:
-                    self._target = target
-
-                def log(self, row: Mapping[str, object]) -> None:
-                    with self._target.open("a", encoding="utf-8") as handle:
-                        handle.write(json.dumps(dict(row), ensure_ascii=False) + "\n")
-
-            metadata_logger = (
-                _NdjsonOnlyLogger(ndjson_target) if ndjson_target is not None else None
-            )
-
-        if metadata_logger is not None:
-            log_run_metadata(
-                metadata_logger,
-                seed=cfg.seed,
-                deterministic=deterministic_flag,
-                resume=bool(resume or cfg.resume_from),
-                dataset_format=dataset_format,
-                dataset_source=(
-                    dataset_cfg.get("train_path")
-                    or dataset_cfg.get("path")
-                    or dataset_cfg.get("data_path")
-                ),
-                train_examples=_safe_len(train_dataset),
-                eval_examples=_safe_len(val_dataset) if val_dataset is not None else 0,
-                missing_optional=missing_optional,
-                extras=metadata_extras,
-            )
-        num_epochs = max(int(cfg.max_epochs), 1)
-        num_batches = len(train_loader)
-        system_logger = None
-        system_metrics_base = checkpoint_dir if checkpoint_dir is not None else output_dir
-        if getattr(cfg, "log_system_metrics", False):
-            target = _resolve_system_metrics_path(cfg, system_metrics_base)
-            if target is not None:
-                system_logger = _start_system_metrics_logger(
-                    target, float(getattr(cfg, "system_metrics_interval", 60.0))
-                )
-        try:
-            for epoch in range(num_epochs):
-                model.train()
-                optimizer.zero_grad()
-                total_loss = 0.0
-                seen_batches = 0
-                t0 = perf_counter()
-                for step, batch in enumerate(train_loader):
-                    prepared = {k: v.to(device) for k, v in batch.items()}
-                    outputs = model(**prepared)
-                    raw_loss = getattr(outputs, "loss", None)
-                    if raw_loss is None:
-                        continue
-                    loss = raw_loss / grad_accum
-                    loss.backward()
-                    if (step + 1) % grad_accum == 0 or (step + 1) == num_batches:
-                        optimizer.step()
-                        optimizer.zero_grad()
-                    total_loss += float(raw_loss.detach().cpu())
-                    seen_batches += 1
-                elapsed = perf_counter() - t0
-                avg_loss = total_loss / max(seen_batches, 1)
-                train_rec = {
-                    "epoch": epoch + 1,
-                    "train_loss": avg_loss,
-                    "train_time_s": round(elapsed, 4),
-                }
-                logger.log({"phase": "train", **train_rec})
-                metrics.append(train_rec)
-
-                if val_loader is not None and (epoch + 1) % eval_every == 0:
-                    eval_metrics = evaluate(
-                        model,
-                        val_loader,
-                        loss_fn=lambda outputs, _: getattr(
-                            outputs, "loss", torch.tensor(0.0, device=device)
-                        ),
-                        device=device,
-                        metrics_fn=batch_metrics,
-                    )
-                    eval_rec = {"epoch": epoch + 1, **eval_metrics}
-                    logger.log({"phase": "eval", **eval_rec})
-                    metrics.append(eval_rec)
-
-                if checkpoint_dir is not None:
-                    ckpt_path = checkpoint_dir / f"epoch-{epoch + 1:04d}.ptz"
-                    save_checkpoint(
-                        ckpt_path,
-                        model,
-                        optimizer,
-                        None,
-                        epoch + 1,
-                        {},
-                    )
-                    _prune_checkpoint_files(checkpoint_dir, "epoch-*.pt*", cfg.keep_last_n)
-        finally:
-            _stop_system_metrics_logger(system_logger)
-
-        return {"metrics": metrics, "checkpoint_dir": None, "resumed_from": None}
-
-    import numpy as np  # type: ignore
-
-    from codex_ml.models.registry import get_model
-    from training.functional_training import TrainCfg, run_custom_trainer
-
-    def _lookup(*keys: str, default: Any = None) -> Any:
-        for key in keys:
-            if (
-                isinstance(training_mapping, Mapping)
-                and key in training_mapping
-                and training_mapping[key] is not None
-            ):
-                return _maybe_resolve_container(training_mapping[key])
-            if (
-                normalized_mapping is not None
-                and key in normalized_mapping
-                and normalized_mapping[key] is not None
-            ):
-                return _maybe_resolve_container(normalized_mapping[key])
-        return default
-
-    model_entry = _lookup("model", default=cfg.model)
-    fallback_name = _model_name_from_value(cfg.model)
-    model_cfg = _normalize_model_config(model_entry, fallback_name)
-
-    tokenizer_name = str(
-        model_cfg.get("pretrained_model_name_or_path")
-        or model_cfg.get("tokenizer_name")
-        or model_cfg.get("name")
-        or "sshleifer/tiny-gpt2"
-    )
-    tokenizer = load_from_pretrained(
-        AutoTokenizer,
-        tokenizer_name,
-        revision=get_hf_revision(),
-    )
-    if getattr(tokenizer, "pad_token", None) is None:
-        tokenizer.pad_token = tokenizer.eos_token
-
-    pad_token_id = getattr(tokenizer, "pad_token_id", None)
-    if pad_token_id is None:
-        raise RuntimeError("Tokenizer must expose a pad_token_id after pad token assignment")
-
-    try:  # pragma: no cover - optional collator dependency
-        from transformers import DataCollatorWithPadding  # type: ignore
-
-        data_collator = DataCollatorWithPadding(tokenizer=tokenizer)
-    except Exception as exc:  # pragma: no cover - optional path
-        logger.debug("DataCollatorWithPadding unavailable: %s", exc)
-        data_collator = None
-
-    def _normalize_feature(seq: Any) -> list[int]:
-        if isinstance(seq, (str, bytes, bytearray)):
-            raise TypeError("Token sequences must be iterable containers of integers")
-        if isinstance(seq, Mapping):
-            raise TypeError("Nested mappings are not supported in tokenizer encodings")
-        try:
-            iterator = list(seq)  # type: ignore[arg-type]
-        except TypeError as err:
-            raise TypeError("Tokenizer encodings must be sequences") from err
-        normalized: list[int] = []
-        for item in iterator:
-            try:
-                normalized.append(int(item))
-            except (TypeError, ValueError):
-                normalized.append(item)
-        return normalized
-
-    def _pad_sequence(items: list[int], pad_value: int, target: int) -> list[int]:
-        if len(items) >= target:
-            return items[:target]
-        padded = list(items)
-        padded.extend([pad_value] * (target - len(items)))
-        return padded
-
-    def _collect_encodings(texts: List[str]) -> tuple[list[dict[str, list[int]]], int]:
-        encodings: list[dict[str, list[int]]] = []
-        longest = 0
-        for raw in texts:
-            encoding = encode_cached(
-                tokenizer,
-                raw,
-                padding=cfg.padding,
-                truncation=cfg.truncation,
-                max_length=cfg.max_length,
-            )
-            features: dict[str, list[int]] = {}
-            for key, value in encoding.items():
-                if isinstance(value, (list, tuple)):
-                    features[key] = _normalize_feature(value)
-            ids = features.get("input_ids", [])
-            if "attention_mask" not in features:
-                features["attention_mask"] = [1] * len(ids)
-            longest = max(longest, len(ids))
-            encodings.append(features)
-        return encodings, longest
-
-    def _build_dataset(texts: List[str]) -> Dataset | None:
-        if not texts:
-            empty = {
-                "input_ids": np.zeros((0, 0), dtype=np.int64),
-                "attention_mask": np.zeros((0, 0), dtype=np.int64),
-                "labels": np.zeros((0, 0), dtype=np.int64),
-            }
-            return Dataset.from_dict(empty)
-
-        encodings, observed_max = _collect_encodings(texts)
-        if not encodings:
-            empty = {
-                "input_ids": np.zeros((0, 0), dtype=np.int64),
-                "attention_mask": np.zeros((0, 0), dtype=np.int64),
-                "labels": np.zeros((0, 0), dtype=np.int64),
-            }
-            return Dataset.from_dict(empty)
-
-        use_manual_padding = data_collator is None or bool(cfg.padding)
-        pad_to = (
-            cfg.max_length
-            if cfg.max_length is not None
-            else (observed_max if use_manual_padding else None)
-        )
-
-        if pad_to is None:
-            records: list[dict[str, Any]] = []
-            for record in encodings:
-                ids = list(record.get("input_ids", []))
-                mask = list(record.get("attention_mask", [1] * len(ids)))
-                labels = [token if attn else -100 for token, attn in zip(ids, mask)]
-                payload = {k: list(v) for k, v in record.items()}
-                payload["input_ids"] = ids
-                payload["attention_mask"] = mask
-                payload["labels"] = labels
-                records.append(payload)
-            return Dataset.from_list(records)
-
-        features: dict[str, list[list[int]]] = {}
-        labels: list[list[int]] = []
-        for record in encodings:
-            ids = list(record.get("input_ids", []))
-            mask = list(record.get("attention_mask", [1] * len(ids)))
-            ids = _pad_sequence(ids, int(pad_token_id), int(pad_to))
-            mask = _pad_sequence(mask, 0, int(pad_to))
-            labels.append([token if attn else -100 for token, attn in zip(ids, mask)])
-            features.setdefault("input_ids", []).append(ids)
-            features.setdefault("attention_mask", []).append(mask)
-            for key, value in record.items():
-                if key in {"input_ids", "attention_mask"}:
-                    continue
-                seq = list(value)
-                features.setdefault(key, []).append(_pad_sequence(seq, 0, int(pad_to)))
-
-        arrays = {k: np.array(v, dtype=np.int64) for k, v in features.items()}
-        arrays["labels"] = np.array(labels, dtype=np.int64)
-        return Dataset.from_dict(arrays)
-
-    train_ds = _build_dataset(list(train_texts))
-
-    val_ds = _build_dataset(list(val_texts)) if val_texts else None
-
-    model = get_model(model_cfg.get("name", fallback_name), model_cfg)
-
-    train_kwargs: Dict[str, Any] = {}
-    for field_name in TrainCfg.__dataclass_fields__:
-        value = _lookup(field_name)
-        if value is not None:
-            train_kwargs[field_name] = value
-
-    train_kwargs.setdefault("lr", cfg.learning_rate)
-    train_kwargs.setdefault("batch_size", cfg.batch_size)
-    train_kwargs.setdefault("epochs", cfg.max_epochs)
-    train_kwargs.setdefault("grad_accum", cfg.gradient_accumulation)
-    train_kwargs.setdefault("save_every", cfg.checkpoint_every_n_steps)
-    train_kwargs.setdefault("warmup_steps", cfg.scheduler.warmup_steps)
-    train_kwargs.setdefault("weight_decay", cfg.optimizer.weight_decay)
-    train_kwargs.setdefault("seed", cfg.seed)
-    train_kwargs.setdefault("mlflow_enable", bool(cfg.mlflow_enable))
-    train_kwargs.setdefault("log_system_metrics", bool(cfg.log_system_metrics))
-    if cfg.mlflow_tracking_uri and "mlflow_tracking_uri" not in train_kwargs:
-        train_kwargs["mlflow_tracking_uri"] = cfg.mlflow_tracking_uri
-
-    train_kwargs["lr"] = float(train_kwargs["lr"])
-    train_kwargs["batch_size"] = int(train_kwargs["batch_size"])
-    train_kwargs["epochs"] = int(train_kwargs["epochs"])
-    train_kwargs["grad_accum"] = int(train_kwargs["grad_accum"])
-    train_kwargs["save_every"] = int(train_kwargs["save_every"])
-    train_kwargs["warmup_steps"] = int(train_kwargs["warmup_steps"])
-    train_kwargs["weight_decay"] = float(train_kwargs["weight_decay"])
-    train_kwargs["seed"] = int(train_kwargs["seed"])
-    if train_kwargs.get("keep_last") is not None:
-        try:
-            train_kwargs["keep_last"] = int(train_kwargs["keep_last"])
-        except (TypeError, ValueError):
-            train_kwargs.pop("keep_last", None)
-    train_kwargs["log_system_metrics"] = bool(train_kwargs.get("log_system_metrics", False))
-
-    if cfg.grad_clip_norm is not None and "max_grad_norm" not in train_kwargs:
-        try:
-            train_kwargs["max_grad_norm"] = float(cfg.grad_clip_norm)
-        except (TypeError, ValueError):
-            pass
-
-    if cfg.amp_enable and "dtype" not in train_kwargs:
-        dtype_override: Optional[str]
-        if isinstance(cfg.amp_dtype, str):
-            lower = cfg.amp_dtype.strip().lower()
-        else:
-            lower = ""
-        if lower in {"bf16", "bfloat16"}:
-            dtype_override = "bf16"
-        elif lower in {"fp16", "float16", "half"}:
-            dtype_override = "fp16"
-        else:
-            dtype_override = "fp16"
-        train_kwargs.setdefault("dtype", dtype_override)
-
-    train_kwargs["checkpoint_dir"] = str(checkpoint_dir)
-    if cfg.resume_from and "resume_from" not in train_kwargs:
-        train_kwargs["resume_from"] = str(cfg.resume_from)
-
-    lora_cfg = _lookup("lora")
-    if isinstance(lora_cfg, Mapping):
-        if "enable" in lora_cfg:
-            train_kwargs["use_lora"] = bool(lora_cfg["enable"])
-        if lora_cfg.get("r") is not None:
-            train_kwargs["lora_r"] = int(lora_cfg["r"])
-        if lora_cfg.get("alpha") is not None:
-            train_kwargs["lora_alpha"] = int(lora_cfg["alpha"])
-        if lora_cfg.get("dropout") is not None:
-            train_kwargs["lora_dropout"] = float(lora_cfg["dropout"])
-
-    lora_from_kwargs = bool(train_kwargs.get("use_lora"))
-    if cfg.lora_enable and not lora_from_kwargs:
-        model = apply_lora_if_available(
-            model,
-            r=cfg.lora_r,
-            alpha=cfg.lora_alpha,
-            dropout=cfg.lora_dropout,
-        )
-        train_kwargs.pop("use_lora", None)
-
-    if cfg.lora_enable or lora_from_kwargs:
-        train_kwargs.setdefault("lora_r", int(cfg.lora_r))
-        train_kwargs.setdefault("lora_alpha", int(cfg.lora_alpha))
-        train_kwargs.setdefault("lora_dropout", float(cfg.lora_dropout))
-
-    keep_last_override = train_kwargs.pop("keep_last_n", None)
-
-    if getattr(cfg, "log_system_metrics", False):
-        train_kwargs.setdefault("log_system_metrics", True)
-        interval = getattr(cfg, "system_metrics_interval", 60.0)
-        try:
-            train_kwargs.setdefault("system_metrics_interval", float(interval))
-        except (TypeError, ValueError):
-            pass
-        system_path = getattr(cfg, "system_metrics_path", None)
-        if isinstance(system_path, str) and system_path.strip():
-            train_kwargs.setdefault("system_metrics_path", system_path.strip())
-
-    keep_last = keep_last_override
-    if keep_last is None:
-        keep_last = getattr(cfg, "keep_last_n", None)
-    try:
-        parsed_keep_last = int(keep_last) if keep_last is not None else None
-    except (TypeError, ValueError):
-        parsed_keep_last = None
-    if parsed_keep_last is not None and parsed_keep_last <= 0:
-        parsed_keep_last = None
-    if parsed_keep_last is not None:
-        train_kwargs.setdefault("keep_last", parsed_keep_last)
-
-    resume_path: Optional[Path] = None
-    if resume:
-        resume_value = train_kwargs.get("resume_from")
-        if resume_value:
-            candidate = Path(str(resume_value))
-            if candidate.is_dir():
-                resume_path = _find_latest_checkpoint(candidate)
-            elif candidate.exists():
-                resume_path = candidate
-        if resume_path is None:
-            resume_path = _find_latest_checkpoint(checkpoint_dir)
-        if resume_path is not None:
-            train_kwargs["resume_from"] = str(resume_path)
-            with contextlib.suppress(Exception):
-                load_training_checkpoint(str(resume_path))
-
-    train_cfg = TrainCfg(**train_kwargs)
-    result = run_custom_trainer(model, tokenizer, train_ds, val_ds, train_cfg)
-    if val_ds is not None and isinstance(result, dict):
-        eval_batch_raw = (
-            train_kwargs.get("eval_batch_size") or train_kwargs.get("batch_size") or cfg.batch_size
-        )
-        try:
-            eval_batch_size = int(eval_batch_raw)
-        except (TypeError, ValueError):
-            eval_batch_size = int(cfg.batch_size)
-        eval_metrics = _evaluate_model(model, val_ds, batch_size=eval_batch_size, cfg=cfg)
-        if eval_metrics:
-            result.setdefault("metrics", {}).update(eval_metrics)
-    if missing_optional:
-        logger.info(
-            "[telemetry] Optional packages not installed: %s",
-            ", ".join(missing_optional),
-        )
-    else:
-        logger.info("[telemetry] All optional monitoring dependencies available.")
-    return result
-
-
-def build_dataloader(dataset: Any, cfg: TrainingRunConfig | Mapping[str, Any]) -> Any:
-    """Create a reproducible ``DataLoader`` when PyTorch is present.
-
-    Returns ``iter(dataset)`` when torch is unavailable which keeps unit tests
-    and minimal CPU environments operational albeit without shuffling.
-    """
-
-    try:
-        from torch.utils.data import DataLoader
-    except Exception:  # pragma: no cover - torch optional dependency
-        return iter(dataset)
-
-    def _lookup(key: str, default: Any) -> Any:
-        if isinstance(cfg, Mapping):
-            return cfg.get(key, default)
-        return getattr(cfg, key, default)
-
-    batch_size = int(_lookup("batch_size", 8))
-    shuffle = bool(_lookup("shuffle", True))
-    num_workers = int(_lookup("num_workers", 0))
-    pin_memory = bool(_lookup("pin_memory", False))
-    generator = make_generator(_lookup("seed", 42))
-
-    return DataLoader(
-        dataset,
-        batch_size=batch_size,
-        shuffle=shuffle,
-        num_workers=num_workers,
-        pin_memory=pin_memory,
-        worker_init_fn=seed_worker,
-        generator=generator,
-    )
-
-
-def _evaluate_model(
-    model: Any,
-    dataset: Any,
-    *,
-    batch_size: int = 8,
-    cfg: Optional[TrainingRunConfig] = None,
-) -> Dict[str, float]:
-    """Evaluate ``model`` on ``dataset`` returning validation loss/perplexity."""
-
-    try:
-        from torch.utils.data import DataLoader
-    except Exception:  # pragma: no cover - torch optional
-        return {}
-
-    try:
-        if len(dataset) == 0:  # type: ignore[arg-type]
-            return {}
-    except Exception:  # pragma: no cover - len may not be defined
-        pass
-
-    torch_dataset = dataset
-    if hasattr(dataset, "with_format"):
-        try:
-            formatted = dataset.with_format("torch")
-            if formatted is not None:
-                torch_dataset = formatted
-        except Exception:  # pragma: no cover - fallback to raw dataset
-            pass
-
-    loader = DataLoader(torch_dataset, batch_size=batch_size)
-
-    device = getattr(model, "device", None)
-    if device is None and hasattr(model, "parameters"):
-        try:
-            first_param = next(model.parameters())  # type: ignore[attr-defined]
-        except StopIteration:
-            first_param = None
-        except Exception:  # pragma: no cover - non-module models
-            first_param = None
-        if first_param is not None:
-            device = getattr(first_param, "device", None)
-
-    autocast_enabled = bool(getattr(cfg, "amp_enable", False))
-    autocast_dtype = getattr(cfg, "amp_dtype", None)
-
-    class _EvalWrapper:
-        def __init__(self, base):
-            self._base = base
-
-        @property
-        def training(self) -> bool:
-            return bool(getattr(self._base, "training", False))
-
-        def eval(self):
-            if hasattr(self._base, "eval"):
-                self._base.eval()
-            return self
-
-        def train(self, mode: bool = True):
-            if hasattr(self._base, "train"):
-                self._base.train(mode)
-            return self
-
-        def __call__(self, *args, **kwargs):
-            with maybe_autocast(enabled=autocast_enabled, dtype=autocast_dtype):
-                return self._base(*args, **kwargs)
-
-    def _loss_selector(outputs, _batch):
-        if isinstance(outputs, dict):
-            return outputs.get("loss")
-        return getattr(outputs, "loss", None)
-
-    device_arg = device if device is not None else "cpu"
-    metrics = evaluate(
-        _EvalWrapper(model),
-        loader,
-        loss_fn=_loss_selector,
-        device=device_arg,
-        metrics_fn=batch_metrics,
-    )
-
-    if not metrics:
-        return {}
-
-    result: Dict[str, float] = {}
-    if "eval_loss" in metrics:
-        result["val_loss"] = float(metrics["eval_loss"])
-    if "perplexity" in metrics:
-        result["val_perplexity"] = float(metrics["perplexity"])
-    elif "val_loss" in result:
-        try:
-            result["val_perplexity"] = float(math.exp(result["val_loss"]))
-        except OverflowError:
-            result["val_perplexity"] = float("inf")
-    if "token_accuracy" in metrics:
-        result["val_token_accuracy"] = float(metrics["token_accuracy"])
-    if "exact_match" in metrics:
-        result["val_exact_match"] = float(metrics["exact_match"])
-    if "f1" in metrics:
-        result["val_f1"] = float(metrics["f1"])
-
-    try:
-        result.setdefault("num_batches", float(len(loader)))
-    except TypeError:
-        pass
-
-    return result
-=======
 def run_functional_training(
     *args: Any,
     **kwargs: Any,
@@ -1591,5 +49,4 @@
         DeprecationWarning,
         stacklevel=2,
     )
-    return _legacy_run_functional_training(*args, **kwargs)
->>>>>>> 1b36073f
+    return _legacy_run_functional_training(*args, **kwargs)