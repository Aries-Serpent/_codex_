--- conflicted
+++ resolved
@@ -117,11 +117,8 @@
     log_dir: str = "logs"
     log_formats: Tuple[str, ...] = ("ndjson",)
     log_system_metrics: bool = False
-<<<<<<< HEAD
     system_metrics_interval: float = 60.0
     system_metrics_path: Optional[str] = None
-=======
->>>>>>> af9d89ef
     optimizer: OptimizerSettings = field(default_factory=OptimizerSettings)
     dataset: Dict[str, Any] = field(
         default_factory=lambda: {
@@ -364,19 +361,6 @@
             if target.exists():
                 return target
 
-<<<<<<< HEAD
-    step_candidates = [
-        p for p in directory.glob("step*.pt*") if p.is_file() and not p.name.endswith(".meta.json")
-    ]
-    step_candidates.sort(key=lambda item: item.stat().st_mtime)
-    if step_candidates:
-        return step_candidates[-1]
-
-    generic = [
-        p for p in directory.glob("*.pt*") if p.is_file() and not p.name.endswith(".meta.json")
-    ]
-    generic.sort(key=lambda item: item.stat().st_mtime)
-=======
     step_candidates = sorted(
         {
             candidate
@@ -398,7 +382,6 @@
         },
         key=lambda path: path.stat().st_mtime,
     )
->>>>>>> af9d89ef
     if generic:
         return generic[-1]
 
@@ -986,7 +969,6 @@
         )
         num_epochs = max(int(cfg.max_epochs), 1)
         num_batches = len(train_loader)
-<<<<<<< HEAD
         system_logger = None
         system_metrics_base = checkpoint_dir if checkpoint_dir is not None else output_dir
         if getattr(cfg, "log_system_metrics", False):
@@ -1052,62 +1034,6 @@
                     _prune_checkpoint_files(checkpoint_dir, "epoch-*.pt*", cfg.keep_last_n)
         finally:
             _stop_system_metrics_logger(system_logger)
-=======
-        for epoch in range(num_epochs):
-            model.train()
-            optimizer.zero_grad()
-            total_loss = 0.0
-            seen_batches = 0
-            t0 = perf_counter()
-            for step, batch in enumerate(train_loader):
-                prepared = {k: v.to(device) for k, v in batch.items()}
-                outputs = model(**prepared)
-                raw_loss = getattr(outputs, "loss", None)
-                if raw_loss is None:
-                    continue
-                loss = raw_loss / grad_accum
-                loss.backward()
-                if (step + 1) % grad_accum == 0 or (step + 1) == num_batches:
-                    optimizer.step()
-                    optimizer.zero_grad()
-                total_loss += float(raw_loss.detach().cpu())
-                seen_batches += 1
-            elapsed = perf_counter() - t0
-            avg_loss = total_loss / max(seen_batches, 1)
-            train_rec = {
-                "epoch": epoch + 1,
-                "train_loss": avg_loss,
-                "train_time_s": round(elapsed, 4),
-            }
-            sys_metrics_train = _collect_system_metrics(
-                bool(getattr(cfg, "log_system_metrics", False))
-            )
-            if sys_metrics_train:
-                train_rec.update({f"sys_{key}": value for key, value in sys_metrics_train.items()})
-            logger.log({"phase": "train", **train_rec})
-            metrics.append(train_rec)
-
-            if val_loader is not None and (epoch + 1) % eval_every == 0:
-                eval_metrics = evaluate(
-                    model,
-                    val_loader,
-                    loss_fn=lambda outputs, _: getattr(
-                        outputs, "loss", torch.tensor(0.0, device=device)
-                    ),
-                    device=device,
-                    metrics_fn=batch_metrics,
-                )
-                eval_rec = {"epoch": epoch + 1, **eval_metrics}
-                eval_sys_metrics = _collect_system_metrics(
-                    bool(getattr(cfg, "log_system_metrics", False))
-                )
-                if eval_sys_metrics:
-                    eval_rec.update(
-                        {f"sys_{key}": value for key, value in eval_sys_metrics.items()}
-                    )
-                logger.log({"phase": "eval", **eval_rec})
-                metrics.append(eval_rec)
->>>>>>> af9d89ef
 
         return {"metrics": metrics, "checkpoint_dir": None, "resumed_from": None}
 
