--- conflicted
+++ resolved
@@ -59,9 +59,6 @@
     items = apply_safety_filter(
         items, filter_enabled, lambda t: sanitize_prompt(t, SafetyConfig()).get("text", t)
     )
-<<<<<<< HEAD
-    data_hash = hashlib.sha256("".join(items).encode("utf-8")).hexdigest()
-=======
 
     # Stable checksum over individual items to detect any content change
     def _checksum(seq: Iterable[str]) -> str:
@@ -73,20 +70,13 @@
     checksum = _checksum(items)
 
     # Try cache
->>>>>>> cfa233bc
     if cache_path is not None:
         p = Path(cache_path)
         if p.exists():
             try:
-<<<<<<< HEAD
-                data = json.loads(p.read_text())
-                if data.get("data_hash") == data_hash:
-                    return data["train"], data["val"]
-=======
                 data = json.loads(p.read_text(encoding="utf-8"))
                 if data.get("checksum") == checksum:
                     return list(data["train"]), list(data["val"])
->>>>>>> cfa233bc
             except Exception:
                 # Ignore malformed cache and recompute
                 pass
@@ -101,15 +91,10 @@
     # Persist cache
     if cache_path is not None:
         try:
-<<<<<<< HEAD
-            Path(cache_path).write_text(
-                json.dumps({"train": train, "val": val, "data_hash": data_hash})
-=======
             Path(cache_path).parent.mkdir(parents=True, exist_ok=True)
             Path(cache_path).write_text(
                 json.dumps({"train": train, "val": val, "checksum": checksum}, ensure_ascii=False),
                 encoding="utf-8",
->>>>>>> cfa233bc
             )
         except Exception:
             # Best-effort cache only
