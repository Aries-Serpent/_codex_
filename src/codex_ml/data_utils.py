--- conflicted
+++ resolved
@@ -54,13 +54,7 @@
         items = load_dataset(Path(texts))
     else:
         items = list(texts)
-<<<<<<< HEAD
     from codex_ml.safety import SafetyConfig, sanitize_prompt
-
-=======
-
-    # Apply safety filter with sanitization mapping
->>>>>>> 52cf6178
     items = apply_safety_filter(
         items, filter_enabled, lambda t: sanitize_prompt(t, SafetyConfig()).get("text", t)
     )
