"""Dataset utilities for splitting and streaming text corpora.

This module provides helper functions to split an iterable of strings into
train and validation subsets deterministically and to stream text from a
file in chunks.  These utilities decouple data handling from the training
engine and ease reproducible experiments.
"""

from __future__ import annotations

import hashlib
import json
import random
from pathlib import Path
from typing import Iterable, Iterator, Tuple, Union

from codex_ml.safety import SafetyConfig, sanitize_prompt


def split_dataset(
    texts: Union[Iterable[str], str, Path],
    train_ratio: float = 0.9,
    seed: int = 0,
    cache_path: str | Path | None = None,
    *,
    filter_enabled: bool = True,
) -> Tuple[list[str], list[str]]:
    """Split ``texts`` into train and validation lists deterministically.

    ``texts`` may be an iterable of strings or a path to a dataset file
    supported by :func:`codex_ml.data.loader.load_dataset`.

    The split can optionally be cached to ``cache_path`` so repeated calls avoid
    recomputing the shuffle.  When ``cache_path`` exists it is loaded and
    returned as-is.
    """
    from codex_ml.data.loader import apply_safety_filter, load_dataset

    if isinstance(texts, (str, Path)):
        items = load_dataset(Path(texts))
    else:
        items = list(texts)
    items = apply_safety_filter(
        items, filter_enabled, lambda t: sanitize_prompt(t, SafetyConfig()).get("text", t)
    )
<<<<<<< HEAD
    def _checksum(seq: Iterable[str]) -> str:
        h = hashlib.sha256()
        for item in seq:
            h.update(item.encode("utf-8"))
        return h.hexdigest()

    checksum = _checksum(items)
=======
    data_hash = hashlib.sha256("".join(items).encode("utf-8")).hexdigest()
>>>>>>> 88523155
    if cache_path is not None:
        p = Path(cache_path)
        if p.exists():
            try:
                data = json.loads(p.read_text())
<<<<<<< HEAD
                if data.get("checksum") == checksum:
=======
                if data.get("data_hash") == data_hash:
>>>>>>> 88523155
                    return data["train"], data["val"]
            except Exception:
                pass
    rng = random.Random(seed)
    rng.shuffle(items)
    split = int(len(items) * train_ratio)
    train, val = items[:split], items[split:]
    if cache_path is not None:
        try:
            Path(cache_path).write_text(
<<<<<<< HEAD
                json.dumps({"train": train, "val": val, "checksum": checksum})
=======
                json.dumps({"train": train, "val": val, "data_hash": data_hash})
>>>>>>> 88523155
            )
        except Exception:
            pass
    return train, val


def stream_texts(
    path: str | Path, chunk_size: int = 4096, encoding: str = "utf-8"
) -> Iterator[str]:
    """Stream text from ``path`` in chunks of size ``chunk_size``.

    Args:
        path: Path to a text file.
        chunk_size: Number of characters per yielded chunk.
        encoding: Text encoding to use when reading.

    Yields:
        Chunks of the file as strings.
    """
    p = Path(path)
    with p.open("r", encoding=encoding) as f:
        while True:
            chunk = f.read(chunk_size)
            if not chunk:
                break
            yield chunk<|MERGE_RESOLUTION|>--- conflicted
+++ resolved
@@ -2,7 +2,7 @@
 
 This module provides helper functions to split an iterable of strings into
 train and validation subsets deterministically and to stream text from a
-file in chunks.  These utilities decouple data handling from the training
+file in chunks. These utilities decouple data handling from the training
 engine and ease reproducible experiments.
 """
 
@@ -25,25 +25,42 @@
     *,
     filter_enabled: bool = True,
 ) -> Tuple[list[str], list[str]]:
-    """Split ``texts`` into train and validation lists deterministically.
+    """Split texts into train and validation lists deterministically.
 
-    ``texts`` may be an iterable of strings or a path to a dataset file
-    supported by :func:`codex_ml.data.loader.load_dataset`.
+    Parameters
+    ----------
+    texts : Iterable[str] | str | Path
+        An iterable of strings, or a path to a dataset file supported by
+        codex_ml.data.loader.load_dataset.
+    train_ratio : float, default=0.9
+        Fraction of items placed in the training set.
+    seed : int, default=0
+        Random seed for deterministic shuffling.
+    cache_path : str | Path | None, default=None
+        When provided, cache the computed split to this path and reuse it
+        on subsequent calls when inputs match.
+    filter_enabled : bool, default=True
+        If True, apply the safety filter prior to splitting.
 
-    The split can optionally be cached to ``cache_path`` so repeated calls avoid
-    recomputing the shuffle.  When ``cache_path`` exists it is loaded and
-    returned as-is.
+    Returns
+    -------
+    (list[str], list[str])
+        Train and validation lists.
     """
     from codex_ml.data.loader import apply_safety_filter, load_dataset
 
+    # Load items
     if isinstance(texts, (str, Path)):
         items = load_dataset(Path(texts))
     else:
         items = list(texts)
+
+    # Apply safety filter with sanitization mapping
     items = apply_safety_filter(
         items, filter_enabled, lambda t: sanitize_prompt(t, SafetyConfig()).get("text", t)
     )
-<<<<<<< HEAD
+
+    # Stable checksum over individual items to detect any content change
     def _checksum(seq: Iterable[str]) -> str:
         h = hashlib.sha256()
         for item in seq:
@@ -51,51 +68,56 @@
         return h.hexdigest()
 
     checksum = _checksum(items)
-=======
-    data_hash = hashlib.sha256("".join(items).encode("utf-8")).hexdigest()
->>>>>>> 88523155
+
+    # Try cache
     if cache_path is not None:
         p = Path(cache_path)
         if p.exists():
             try:
-                data = json.loads(p.read_text())
-<<<<<<< HEAD
+                data = json.loads(p.read_text(encoding="utf-8"))
                 if data.get("checksum") == checksum:
-=======
-                if data.get("data_hash") == data_hash:
->>>>>>> 88523155
-                    return data["train"], data["val"]
+                    return list(data["train"]), list(data["val"])
             except Exception:
+                # Ignore malformed cache and recompute
                 pass
+
+    # Deterministic shuffle and split
     rng = random.Random(seed)
-    rng.shuffle(items)
-    split = int(len(items) * train_ratio)
-    train, val = items[:split], items[split:]
+    items_shuffled = list(items)
+    rng.shuffle(items_shuffled)
+    split_idx = int(len(items_shuffled) * float(train_ratio))
+    train, val = items_shuffled[:split_idx], items_shuffled[split_idx:]
+
+    # Persist cache
     if cache_path is not None:
         try:
+            Path(cache_path).parent.mkdir(parents=True, exist_ok=True)
             Path(cache_path).write_text(
-<<<<<<< HEAD
-                json.dumps({"train": train, "val": val, "checksum": checksum})
-=======
-                json.dumps({"train": train, "val": val, "data_hash": data_hash})
->>>>>>> 88523155
+                json.dumps({"train": train, "val": val, "checksum": checksum}, ensure_ascii=False),
+                encoding="utf-8",
             )
         except Exception:
+            # Best-effort cache only
             pass
+
     return train, val
 
 
-def stream_texts(
-    path: str | Path, chunk_size: int = 4096, encoding: str = "utf-8"
-) -> Iterator[str]:
-    """Stream text from ``path`` in chunks of size ``chunk_size``.
+def stream_texts(path: str | Path, chunk_size: int = 4096, encoding: str = "utf-8") -> Iterator[str]:
+    """Stream text from path in chunks of size chunk_size.
 
-    Args:
-        path: Path to a text file.
-        chunk_size: Number of characters per yielded chunk.
-        encoding: Text encoding to use when reading.
+    Parameters
+    ----------
+    path : str | Path
+        Path to a text file.
+    chunk_size : int, default=4096
+        Number of characters per yielded chunk.
+    encoding : str, default="utf-8"
+        Text encoding used for reading.
 
-    Yields:
+    Yields
+    ------
+    str
         Chunks of the file as strings.
     """
     p = Path(path)
