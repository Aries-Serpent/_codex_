--- conflicted
+++ resolved
@@ -58,14 +58,11 @@
         items = load_dataset(Path(texts))
     else:
         items = list(texts)
-    from codex_ml.safety import SafetyConfig, sanitize_prompt
 
+    # Apply safety filter with sanitization mapping
     items = apply_safety_filter(
         items, filter_enabled, lambda t: sanitize_prompt(t, SafetyConfig()).get("text", t)
     )
-<<<<<<< HEAD
-    dataset_hash = hashlib.sha256(json.dumps(items, sort_keys=True).encode()).hexdigest()
-=======
 
     # Stable checksum over individual items to detect any content change
     def _checksum(seq: Iterable[str]) -> str:
@@ -79,24 +76,18 @@
         try:
             Path(checksum_path).write_text(checksum, encoding="utf-8")
         except Exception:
+            # best-effort provenance output
             pass
 
     # Try cache (support legacy keys for backward compatibility)
->>>>>>> aa545d1e
     if cache_path is not None:
         p = Path(cache_path)
         if p.exists():
             try:
-<<<<<<< HEAD
-                data = json.loads(p.read_text())
-                if data.get("sha256") == dataset_hash:
-                    return data["train"], data["val"]
-=======
                 data = json.loads(p.read_text(encoding="utf-8"))
                 cached_sig = data.get("checksum") or data.get("sha256") or data.get("data_hash")
                 if cached_sig == checksum:
                     return list(data["train"]), list(data["val"])
->>>>>>> aa545d1e
             except Exception:
                 # Ignore malformed cache and recompute
                 pass
@@ -111,15 +102,10 @@
     # Persist cache
     if cache_path is not None:
         try:
-<<<<<<< HEAD
-            Path(cache_path).write_text(
-                json.dumps({"train": train, "val": val, "sha256": dataset_hash})
-=======
             Path(cache_path).parent.mkdir(parents=True, exist_ok=True)
             Path(cache_path).write_text(
                 json.dumps({"train": train, "val": val, "checksum": checksum}, ensure_ascii=False),
                 encoding="utf-8",
->>>>>>> aa545d1e
             )
         except Exception:
             # Best-effort cache only
