--- conflicted
+++ resolved
@@ -305,13 +305,8 @@
         _write_json(ep_dir / "rng.json", _rng_dump())
         _write_json(ep_dir / "system.json", env)
         if config is not None:
-<<<<<<< HEAD
             try:  # prefer YAML
                 import yaml  # type: ignore[import-untyped]
-=======
-            try:
-                import yaml  # type: ignore
->>>>>>> 9f1fd2c2
 
                 (ep_dir / "config.yaml").write_text(yaml.dump(config), encoding="utf-8")
             except Exception:
