"""Checkpointing & Resuming Utilities (PyTorch-first, framework-aware).

Standard layout:
  output/checkpoints/epoch-{n}/
    - state.pt (torch) or state.pkl (fallback)
    - meta.json (epoch, metrics)
    - config.yaml/json
    - rng.json
Symlinks/markers:
  output/checkpoints/last -> latest epoch dir
  output/checkpoints/best -> best snapshot(s) tracked in best.json

CLI flags to integrate in a trainer:
  --checkpoint-dir (default output/checkpoints)
  --resume-from PATH
  --keep-last N
  --keep-best K
"""

from __future__ import annotations

import contextlib
import hashlib
import io
import json
import pickle
import platform
import random
import shutil
import subprocess
<<<<<<< HEAD
=======
import sys
>>>>>>> aa545d1e
from pathlib import Path
from typing import Any, Dict, Optional

from codex_ml.monitoring.codex_logging import _codex_sample_system
from codex_ml.utils.provenance import _git_commit

# Prefer provenance utilities when available
try:
    from codex_ml.utils.provenance import environment_summary as _prov_env_summary  # type: ignore
except Exception:  # pragma: no cover - provenance optional
    _prov_env_summary = None  # type: ignore[assignment]

try:
    from codex_ml.utils.provenance import _git_commit as _prov_git_commit  # type: ignore
except Exception:  # pragma: no cover - provenance optional
    _prov_git_commit = None  # type: ignore[assignment]

try:  # pragma: no cover - optional torch dependency
    import torch

    TORCH_AVAILABLE = True
except Exception:  # pragma: no cover - torch missing
    TORCH_AVAILABLE = False

try:  # pragma: no cover - optional numpy dependency
    import numpy as np

    NUMPY_AVAILABLE = True
except Exception:  # pragma: no cover - numpy missing
    NUMPY_AVAILABLE = False


def _write_checksum_manifest(path: Path) -> None:
    """Write SHA256 checksum and size for path into checksums.json."""
    meta = {
        "file": path.name,
        "sha256": hashlib.sha256(path.read_bytes()).hexdigest(),
        "bytes": path.stat().st_size,
    }
    (path.parent / "checksums.json").write_text(json.dumps(meta), encoding="utf-8")


def _verify_checksum_manifest(directory: Path) -> None:
    """Verify checksum manifest in directory if present."""
    manifest = directory / "checksums.json"
    if not manifest.exists():
        return
    data = json.loads(manifest.read_text(encoding="utf-8"))
    target = directory / data.get("file", "")
    if not target.exists():
        raise RuntimeError("checkpoint file missing during checksum verify")
    sha = hashlib.sha256(target.read_bytes()).hexdigest()
    if sha != data.get("sha256") or target.stat().st_size != data.get("bytes"):
        raise RuntimeError("checkpoint checksum mismatch")


<<<<<<< HEAD
def _git_commit() -> Optional[str]:
    """Return current Git commit hash if available."""
    try:
        p = Path(__file__).resolve()
        for parent in [p] + list(p.parents):
            if (parent / ".git").exists():
                return (
                    subprocess.check_output(["git", "rev-parse", "HEAD"], cwd=parent)
                    .decode()
                    .strip()
                )
        # Fallback to current working directory
        return subprocess.check_output(["git", "rev-parse", "HEAD"]).decode().strip()
=======
def _fallback_git_commit() -> Optional[str]:
    """Return current Git commit hash if available (fallback to subprocess)."""
    try:
        repo_root = Path(__file__).resolve().parents[3]
        return subprocess.check_output(["git", "rev-parse", "HEAD"], cwd=repo_root, text=True).strip()
>>>>>>> aa545d1e
    except Exception:
        return None


<<<<<<< HEAD
def _env_summary() -> Dict[str, Optional[str]]:
    """Collect minimal environment information."""
    info: Dict[str, Optional[str]] = {
        "python": platform.python_version(),
        "platform": platform.platform(),
    }
    if TORCH_AVAILABLE:
        info["torch"] = getattr(torch, "__version__", None)
        info["cuda"] = torch.version.cuda if torch.cuda.is_available() else None  # type: ignore[attr-defined]
    if NUMPY_AVAILABLE:
        info["numpy"] = getattr(np, "__version__", None)  # type: ignore[name-defined]
    return info


def save_checkpoint(
    path: str, model, optimizer, scheduler, epoch: int, extra: Dict[str, Any] | None = None
):
    """Save PyTorch checkpoint with integrity and provenance metadata."""
=======
def _safe_git_commit() -> Optional[str]:
    """Try provenance _git_commit then fallback to subprocess."""
    try:
        if callable(_prov_git_commit):  # type: ignore[truthy-bool]
            return _prov_git_commit()  # type: ignore[misc]
    except Exception:
        pass
    return _fallback_git_commit()


def _minimal_env_summary() -> Dict[str, Optional[str]]:
    """Collect minimal environment information (lightweight, no heavy deps)."""
    info: Dict[str, Optional[str]] = {
        "python": sys.version,
        "platform": platform.platform(),
    }
    if TORCH_AVAILABLE:
        try:
            info["torch"] = getattr(torch, "__version__", None)
            info["cuda"] = (
                torch.version.cuda if hasattr(torch, "version") and torch.cuda.is_available() else None  # type: ignore[attr-defined]
            )
        except Exception:
            info["torch"] = getattr(torch, "__version__", None) if hasattr(torch, "__version__") else None
    if NUMPY_AVAILABLE:
        try:
            info["numpy"] = getattr(np, "__version__", None)
        except Exception:
            info["numpy"] = None
    gc = _safe_git_commit()
    if gc:
        info["git_commit"] = gc
    return info


def _safe_environment_summary() -> Dict[str, Any]:
    """Attempt to collect rich environment summary; fallback to minimal if needed."""
    try:
        if callable(_prov_env_summary):  # type: ignore[truthy-bool]
            env = _prov_env_summary()  # type: ignore[misc]
            if isinstance(env, dict):
                # Ensure git_commit present if known
                gc = env.get("git_commit") or _safe_git_commit()
                if gc:
                    env.setdefault("git_commit", gc)
                return env
    except Exception:
        pass
    # Fallback to minimal snapshot
    return _minimal_env_summary()


def save_checkpoint(
    path: str, model, optimizer, scheduler, epoch: int, extra: Dict[str, Any] | None = None
):
    """Save PyTorch checkpoint with integrity and provenance information."""
>>>>>>> aa545d1e
    p = Path(path)
    p.parent.mkdir(parents=True, exist_ok=True)
    if not TORCH_AVAILABLE:
        raise RuntimeError("torch is required to save checkpoints")
<<<<<<< HEAD
    meta = {
        "model": model.state_dict(),
        "optimizer": optimizer.state_dict() if optimizer else None,
        "scheduler": scheduler.state_dict() if scheduler else None,
        "epoch": epoch,
        "extra": (extra or {}).copy(),
    }
    meta["extra"].setdefault("git_hash", _git_commit())
    meta["extra"].setdefault("env", _env_summary())
    torch.save(meta, p)
    # Write integrity metadata
    _write_checksum_manifest(p)


def load_checkpoint(path: str, model, optimizer=None, scheduler=None, map_location="cpu"):
    """Load PyTorch checkpoint with integrity verification."""
    verify_ckpt_integrity(path)
    if not TORCH_AVAILABLE:
        raise RuntimeError("torch is required to load checkpoints")
    # torch.load 'weights_only' is newer; attempt then fallback for older torch.
    if hasattr(torch.serialization, "add_safe_globals"):
        try:  # type: ignore[attr-defined]
            torch.serialization.add_safe_globals([torch.torch_version.TorchVersion])
        except Exception:  # pragma: no cover - best effort
            pass
=======
    env = _safe_environment_summary()
    payload_extra = dict(extra or {})
    # Provide rich environment summary and git commit for reproducibility
    payload_extra.setdefault("system", env)
    if env.get("git_commit"):
        payload_extra.setdefault("git_commit", env["git_commit"])
    torch.save(
        {
            "model": model.state_dict(),
            "optimizer": optimizer.state_dict() if optimizer else None,
            "scheduler": scheduler.state_dict() if scheduler else None,
            "epoch": epoch,
            "extra": payload_extra,
        },
        p,
    )
    # Write integrity and provenance metadata
    _write_checksum_manifest(p)
    # Persist provenance alongside the checkpoint for reproducibility (best effort)
>>>>>>> aa545d1e
    try:
        sidecar = {"epoch": epoch, "git_commit": env.get("git_commit"), "system": env}
        p.with_suffix(".meta.json").write_text(
            json.dumps(sidecar, indent=2, sort_keys=True), encoding="utf-8"
        )
    except Exception:
        pass


def verify_ckpt_integrity(path: str) -> None:
    """Verify checkpoint integrity using checksums.json when present."""
    p = Path(path)
    meta_p = p.parent / "checksums.json"
    if not meta_p.exists():
        return
    meta = json.loads(meta_p.read_text(encoding="utf-8"))
    if meta.get("file") != p.name:
        return
    sha = hashlib.sha256(p.read_bytes()).hexdigest()
    if sha != meta.get("sha256"):
        raise RuntimeError(f"Checkpoint checksum mismatch for {p.name}")


def build_payload_bytes(
    model: Any,
    optimizer: Any | None = None,
    scheduler: Any | None = None,
    scaler: Any | None = None,
    *,
    rng_state: bool = False,
) -> bytes:
    """Serialize training state to bytes for atomic checkpoint writes."""
    if not TORCH_AVAILABLE:  # pragma: no cover - torch optional
        raise RuntimeError("torch is required to build checkpoint payloads")
    state: Dict[str, Any] = {
        "model": model.state_dict() if model is not None else None,
        "optimizer": optimizer.state_dict() if optimizer is not None else None,
        "scheduler": (
            scheduler.state_dict()
            if scheduler is not None and hasattr(scheduler, "state_dict")
            else None
        ),
    }
    if scaler is not None and hasattr(scaler, "state_dict"):
        state["scaler"] = scaler.state_dict()
    if rng_state:
        state["rng"] = _rng_dump()
    buf = io.BytesIO()
    torch.save(state, buf)
    return buf.getvalue()


def load_payload(
    path: str,
    model: Any,
    optimizer: Any | None = None,
    scheduler: Any | None = None,
    scaler: Any | None = None,
) -> Dict[str, Any]:
    """Load training state from path into provided objects."""
    if not TORCH_AVAILABLE:
        raise RuntimeError("torch is required to load checkpoints")
    state: Dict[str, Any] = torch.load(path, map_location="cpu")
    if model is not None and state.get("model") is not None:
        model.load_state_dict(state["model"])
    if optimizer is not None and state.get("optimizer"):
        optimizer.load_state_dict(state["optimizer"])
    if scheduler is not None and state.get("scheduler"):
        with contextlib.suppress(Exception):
            scheduler.load_state_dict(state["scheduler"])
    if scaler is not None and state.get("scaler"):
        with contextlib.suppress(Exception):
            scaler.load_state_dict(state["scaler"])
    if state.get("rng"):
        _rng_load(state["rng"])
    return state


def _write_json(path: Path, data: Dict[str, Any]) -> None:
    path.write_text(json.dumps(data, indent=2, sort_keys=True), encoding="utf-8")


def _read_json(path: Path) -> Dict[str, Any]:
    return json.loads(path.read_text(encoding="utf-8"))


def _rng_dump() -> Dict[str, Any]:
    py_state = random.getstate()
    state: Dict[str, Any] = {"python": [py_state[0], list(py_state[1]), py_state[2]]}
    if NUMPY_AVAILABLE:  # pragma: no branch
<<<<<<< HEAD
        np_state: Any = np.random.get_state()
=======
        np_state = np.random.get_state()  # type: ignore[no-untyped-call]
>>>>>>> aa545d1e
        state["numpy"] = [
            np_state[0],  # type: ignore[index]
            np_state[1].tolist(),  # type: ignore[index]
            np_state[2],  # type: ignore[index]
            np_state[3],  # type: ignore[index]
            np_state[4],  # type: ignore[index]
        ]
    if TORCH_AVAILABLE:
        state["torch"] = {"cpu": torch.random.get_rng_state().tolist()}
        if hasattr(torch, "cuda") and torch.cuda.is_available():  # pragma: no cover - cuda optional
            state["torch"]["cuda"] = [s.tolist() for s in torch.cuda.get_rng_state_all()]
    return state


def _rng_load(state: Dict[str, Any]) -> None:
    if "python" in state:
        py_state = state["python"]
        random.setstate((py_state[0], tuple(py_state[1]), py_state[2]))
    if NUMPY_AVAILABLE and "numpy" in state:
        np_state = state["numpy"]
        np.random.set_state(
            (
                np_state[0],
                np.array(np_state[1], dtype=np.uint32),
                np_state[2],
                np_state[3],
                np_state[4],
            )
        )
    if TORCH_AVAILABLE and "torch" in state:
        torch.random.set_rng_state(torch.tensor(state["torch"]["cpu"], dtype=torch.uint8))
        if (
            "cuda" in state["torch"] and hasattr(torch, "cuda") and torch.cuda.is_available()
        ):  # pragma: no cover
            torch.cuda.set_rng_state_all(
                [torch.tensor(s, dtype=torch.uint8) for s in state["torch"]["cuda"]]
            )


def dump_rng_state() -> Dict[str, Any]:
    """Public wrapper around internal RNG snapshot."""
    return _rng_dump()


def load_rng_state(state: Dict[str, Any]) -> None:
    """Restore RNG state saved by dump_rng_state."""
    _rng_load(state)


def set_seed(seed: int, out_dir: Optional[Path | str] = None) -> Dict[str, int]:
    """Set RNG seeds across libraries and optionally persist seeds.json."""
    random.seed(seed)
    seeds: Dict[str, int] = {"python": seed}
    if NUMPY_AVAILABLE:
        np.random.seed(seed)
        seeds["numpy"] = seed
    if TORCH_AVAILABLE:
        torch.manual_seed(seed)
        if hasattr(torch, "cuda") and torch.cuda.is_available():  # pragma: no cover - cuda optional
            torch.cuda.manual_seed_all(seed)
        seeds["torch"] = seed
    if out_dir is not None:
        path = Path(out_dir) / "seeds.json"
        path.parent.mkdir(parents=True, exist_ok=True)
        _write_json(path, seeds)
    return seeds


class CheckpointManager:
    """Manage training checkpoints with retention and resume support."""

    def __init__(self, root: Path, keep_last: int = 5, keep_best: int = 1) -> None:
        self.root = Path(root)
        self.keep_last = int(keep_last)
        self.keep_best = int(keep_best)
        self.root.mkdir(parents=True, exist_ok=True)

    # ------------------------------------------------------------------
    # Save
    # ------------------------------------------------------------------
    def save(
        self,
        epoch: int,
        model: Any | None = None,
        optimizer: Any | None = None,
        scheduler: Any | None = None,
        tokenizer: Any | None = None,
        *,
        config: Optional[Dict[str, Any]] = None,
        metrics: Optional[Dict[str, Any]] = None,
    ) -> Path:
        ep_dir = self.root / f"epoch-{epoch}"
        ep_dir.mkdir(parents=True, exist_ok=True)

<<<<<<< HEAD
        _write_json(
            ep_dir / "meta.json",
            {
                "epoch": epoch,
                "metrics": metrics or {},
                "git_hash": _git_commit(),
                "env": _env_summary(),
            },
=======
        env = _safe_environment_summary()
        _write_json(
            ep_dir / "meta.json",
            {"epoch": epoch, "metrics": metrics or {}, "git_commit": env.get("git_commit")},
>>>>>>> aa545d1e
        )
        _write_json(ep_dir / "rng.json", _rng_dump())
        _write_json(ep_dir / "system.json", env)
        if config is not None:
            try:  # prefer YAML
                import yaml  # type: ignore[import-untyped]

                (ep_dir / "config.yaml").write_text(yaml.dump(config), encoding="utf-8")
            except Exception:
                _write_json(ep_dir / "config.json", config)

        state: Dict[str, Any] = {"model": None, "optimizer": None, "scheduler": None}
        if TORCH_AVAILABLE and model is not None:
            state["model"] = model.state_dict()
            if optimizer is not None:
                state["optimizer"] = optimizer.state_dict()
            if scheduler is not None and hasattr(scheduler, "state_dict"):
                state["scheduler"] = scheduler.state_dict()
            torch.save(state, ep_dir / "state.pt")
        else:  # pragma: no cover - fallback path
            state = {
                "model": getattr(model, "__dict__", None),
                "optimizer": getattr(optimizer, "state_dict", lambda: None)(),
                "scheduler": getattr(scheduler, "state_dict", lambda: None)(),
            }
            with open(ep_dir / "state.pkl", "wb") as fh:
                pickle.dump(state, fh)

        if tokenizer is not None:  # pragma: no cover
            with contextlib.suppress(Exception):
                if hasattr(tokenizer, "save_pretrained"):
                    tokenizer.save_pretrained(str(ep_dir / "tokenizer"))
                else:
                    with open(ep_dir / "tokenizer.pkl", "wb") as fh:
                        pickle.dump(tokenizer, fh)

        state_file = ep_dir / ("state.pt" if (ep_dir / "state.pt").exists() else "state.pkl")
        _write_checksum_manifest(state_file)

        # last marker
        (self.root / "last").write_text(str(ep_dir), encoding="utf-8")

        # best tracking
        if metrics:
            best_file = self.root / "best.json"
            best: list[Dict[str, Any]] = []
            if best_file.exists():
                best = _read_json(best_file).get("items", [])
            entry = {"epoch": epoch, "metrics": metrics or {}, "path": str(ep_dir)}
            best.append(entry)

            def keyfn(x: Dict[str, Any]) -> tuple:
                m = x.get("metrics", {})
                if "val_loss" in m:
                    return (0, m["val_loss"])  # lower is better
                if "score" in m:
                    return (1, -m["score"])  # higher is better
                return (2, -x["epoch"])  # fallback to latest

            best.sort(key=keyfn)
            _write_json(best_file, {"items": best[: max(1, self.keep_best)]})

        self.apply_retention()
        return ep_dir

    # ------------------------------------------------------------------
    # Resume
    # ------------------------------------------------------------------
    def resume_from(
        self,
        path: Path,
        model: Any | None = None,
        optimizer: Any | None = None,
        scheduler: Any | None = None,
    ) -> Dict[str, Any]:
        path = Path(path)
        if not path.exists():  # pragma: no cover
            raise FileNotFoundError(f"resume path not found: {path}")

        _verify_checksum_manifest(path)
        state = None
        if (path / "state.pt").exists() and TORCH_AVAILABLE:
            state = torch.load(path / "state.pt", map_location="cpu")
            if model is not None and state.get("model") is not None:
                self._verify_state_dict(model.state_dict(), state["model"])
                model.load_state_dict(state["model"])
            if optimizer is not None and state.get("optimizer") is not None:
                self._verify_optimizer_state(optimizer, state["optimizer"])
                try:
                    optimizer.load_state_dict(state["optimizer"])
                except Exception as exc:  # pragma: no cover
                    raise ValueError(f"optimizer state load failed: {exc}") from exc
            if scheduler is not None and state.get("scheduler") is not None:
                with contextlib.suppress(Exception):
                    scheduler.load_state_dict(state["scheduler"])
        elif (path / "state.pkl").exists():  # pragma: no cover
            with open(path / "state.pkl", "rb") as fh:
                state = pickle.load(fh)
            if (
                model is not None
                and hasattr(model, "load_state_dict")
                and state.get("model") is not None
            ):
                with contextlib.suppress(Exception):
                    model.load_state_dict(state["model"])
        else:  # pragma: no cover
            raise RuntimeError(f"no compatible state file found under: {path}")

        rng_path = path / "rng.json"
        if rng_path.exists():
            try:
                rng_state = _read_json(rng_path)
                _rng_load(rng_state)
            except Exception as exc:  # pragma: no cover
                raise RuntimeError(f"failed to restore RNG state: {exc}") from exc

        meta = _read_json(path / "meta.json") if (path / "meta.json").exists() else {}
        return {"meta": meta, "state": bool(state)}

    # ------------------------------------------------------------------
    # Retention
    # ------------------------------------------------------------------
    def apply_retention(self) -> None:
        entries = [p for p in self.root.glob("epoch-*") if p.is_dir()]
        entries.sort(key=lambda p: int(p.name.split("-")[-1]), reverse=True)
        keep = {e.name for e in entries[: max(1, self.keep_last)]}
        best_file = self.root / "best.json"
        if best_file.exists():
            for item in _read_json(best_file).get("items", []):
                keep.add(Path(item["path"]).name)
        for e in entries:
            if e.name not in keep:
                with contextlib.suppress(Exception):
                    shutil.rmtree(e)

    # ------------------------------------------------------------------
    # Verification
    # ------------------------------------------------------------------
    def _verify_state_dict(
        self, model_sd: Dict[str, Any], loaded_sd: Dict[str, Any]
    ) -> None:  # pragma: no cover
        missing, unexpected, mismatched = [], [], []
        for k, v in model_sd.items():
            if k not in loaded_sd:
                missing.append(k)
            else:
                lv = loaded_sd[k]
                if (
                    hasattr(v, "shape")
                    and hasattr(lv, "shape")
                    and tuple(v.shape) != tuple(lv.shape)
                ):
                    mismatched.append((k, tuple(v.shape), tuple(lv.shape)))
        for k in loaded_sd.keys():
            if k not in model_sd:
                unexpected.append(k)
        if missing or unexpected or mismatched:
            msgs = []
            if missing:
                msgs.append(f"missing: {missing[:10]}{' ...' if len(missing) > 10 else ''}")
            if unexpected:
                msgs.append(
                    f"unexpected: {unexpected[:10]}{' ...' if len(unexpected) > 10 else ''}"
                )
            if mismatched:
                msgs.append(f"mismatched: {mismatched[:5]}{' ...' if len(mismatched) > 5 else ''}")
            raise ValueError("state_dict verification failed: " + "; ".join(msgs))


__all__ = [
    "CheckpointManager",
    "save_checkpoint",
    "verify_ckpt_integrity",
    "build_payload_bytes",
    "load_payload",
    "dump_rng_state",
    "load_rng_state",
    "set_seed",
]<|MERGE_RESOLUTION|>--- conflicted
+++ resolved
@@ -28,15 +28,11 @@
 import random
 import shutil
 import subprocess
-<<<<<<< HEAD
-=======
 import sys
->>>>>>> aa545d1e
 from pathlib import Path
 from typing import Any, Dict, Optional
 
 from codex_ml.monitoring.codex_logging import _codex_sample_system
-from codex_ml.utils.provenance import _git_commit
 
 # Prefer provenance utilities when available
 try:
@@ -88,51 +84,15 @@
         raise RuntimeError("checkpoint checksum mismatch")
 
 
-<<<<<<< HEAD
-def _git_commit() -> Optional[str]:
-    """Return current Git commit hash if available."""
-    try:
-        p = Path(__file__).resolve()
-        for parent in [p] + list(p.parents):
-            if (parent / ".git").exists():
-                return (
-                    subprocess.check_output(["git", "rev-parse", "HEAD"], cwd=parent)
-                    .decode()
-                    .strip()
-                )
-        # Fallback to current working directory
-        return subprocess.check_output(["git", "rev-parse", "HEAD"]).decode().strip()
-=======
 def _fallback_git_commit() -> Optional[str]:
     """Return current Git commit hash if available (fallback to subprocess)."""
     try:
         repo_root = Path(__file__).resolve().parents[3]
         return subprocess.check_output(["git", "rev-parse", "HEAD"], cwd=repo_root, text=True).strip()
->>>>>>> aa545d1e
     except Exception:
         return None
 
 
-<<<<<<< HEAD
-def _env_summary() -> Dict[str, Optional[str]]:
-    """Collect minimal environment information."""
-    info: Dict[str, Optional[str]] = {
-        "python": platform.python_version(),
-        "platform": platform.platform(),
-    }
-    if TORCH_AVAILABLE:
-        info["torch"] = getattr(torch, "__version__", None)
-        info["cuda"] = torch.version.cuda if torch.cuda.is_available() else None  # type: ignore[attr-defined]
-    if NUMPY_AVAILABLE:
-        info["numpy"] = getattr(np, "__version__", None)  # type: ignore[name-defined]
-    return info
-
-
-def save_checkpoint(
-    path: str, model, optimizer, scheduler, epoch: int, extra: Dict[str, Any] | None = None
-):
-    """Save PyTorch checkpoint with integrity and provenance metadata."""
-=======
 def _safe_git_commit() -> Optional[str]:
     """Try provenance _git_commit then fallback to subprocess."""
     try:
@@ -189,38 +149,10 @@
     path: str, model, optimizer, scheduler, epoch: int, extra: Dict[str, Any] | None = None
 ):
     """Save PyTorch checkpoint with integrity and provenance information."""
->>>>>>> aa545d1e
     p = Path(path)
     p.parent.mkdir(parents=True, exist_ok=True)
     if not TORCH_AVAILABLE:
         raise RuntimeError("torch is required to save checkpoints")
-<<<<<<< HEAD
-    meta = {
-        "model": model.state_dict(),
-        "optimizer": optimizer.state_dict() if optimizer else None,
-        "scheduler": scheduler.state_dict() if scheduler else None,
-        "epoch": epoch,
-        "extra": (extra or {}).copy(),
-    }
-    meta["extra"].setdefault("git_hash", _git_commit())
-    meta["extra"].setdefault("env", _env_summary())
-    torch.save(meta, p)
-    # Write integrity metadata
-    _write_checksum_manifest(p)
-
-
-def load_checkpoint(path: str, model, optimizer=None, scheduler=None, map_location="cpu"):
-    """Load PyTorch checkpoint with integrity verification."""
-    verify_ckpt_integrity(path)
-    if not TORCH_AVAILABLE:
-        raise RuntimeError("torch is required to load checkpoints")
-    # torch.load 'weights_only' is newer; attempt then fallback for older torch.
-    if hasattr(torch.serialization, "add_safe_globals"):
-        try:  # type: ignore[attr-defined]
-            torch.serialization.add_safe_globals([torch.torch_version.TorchVersion])
-        except Exception:  # pragma: no cover - best effort
-            pass
-=======
     env = _safe_environment_summary()
     payload_extra = dict(extra or {})
     # Provide rich environment summary and git commit for reproducibility
@@ -240,7 +172,6 @@
     # Write integrity and provenance metadata
     _write_checksum_manifest(p)
     # Persist provenance alongside the checkpoint for reproducibility (best effort)
->>>>>>> aa545d1e
     try:
         sidecar = {"epoch": epoch, "git_commit": env.get("git_commit"), "system": env}
         p.with_suffix(".meta.json").write_text(
@@ -331,11 +262,7 @@
     py_state = random.getstate()
     state: Dict[str, Any] = {"python": [py_state[0], list(py_state[1]), py_state[2]]}
     if NUMPY_AVAILABLE:  # pragma: no branch
-<<<<<<< HEAD
-        np_state: Any = np.random.get_state()
-=======
         np_state = np.random.get_state()  # type: ignore[no-untyped-call]
->>>>>>> aa545d1e
         state["numpy"] = [
             np_state[0],  # type: ignore[index]
             np_state[1].tolist(),  # type: ignore[index]
@@ -430,21 +357,10 @@
         ep_dir = self.root / f"epoch-{epoch}"
         ep_dir.mkdir(parents=True, exist_ok=True)
 
-<<<<<<< HEAD
-        _write_json(
-            ep_dir / "meta.json",
-            {
-                "epoch": epoch,
-                "metrics": metrics or {},
-                "git_hash": _git_commit(),
-                "env": _env_summary(),
-            },
-=======
         env = _safe_environment_summary()
         _write_json(
             ep_dir / "meta.json",
             {"epoch": epoch, "metrics": metrics or {}, "git_commit": env.get("git_commit")},
->>>>>>> aa545d1e
         )
         _write_json(ep_dir / "rng.json", _rng_dump())
         _write_json(ep_dir / "system.json", env)
