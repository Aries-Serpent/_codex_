--- conflicted
+++ resolved
@@ -1,5 +1,4 @@
 """Checkpointing & Resuming Utilities (PyTorch-first, framework-aware).
-
 Standard layout:
   output/checkpoints/epoch-{n}/
     - state.pt (torch) or state.pkl (fallback)
@@ -28,24 +27,16 @@
 
 # Prefer provenance utilities when available
 try:
-<<<<<<< HEAD
     from codex_ml.utils.provenance import (
         environment_summary as _prov_env_summary,  # type: ignore
     )
-=======
-    from codex_ml.utils.provenance import environment_summary as _prov_env_summary  # type: ignore
->>>>>>> 1d716336
 except Exception:  # pragma: no cover - provenance optional
     _prov_env_summary = None  # type: ignore[assignment]
 
 try:
-<<<<<<< HEAD
     from codex_ml.utils.provenance import (
         _git_commit as _prov_git_commit,  # type: ignore
     )
-=======
-    from codex_ml.utils.provenance import _git_commit as _prov_git_commit  # type: ignore
->>>>>>> 1d716336
 except Exception:  # pragma: no cover - provenance optional
     _prov_git_commit = None  # type: ignore[assignment]
 
@@ -92,13 +83,9 @@
     """Return current Git commit hash if available (fallback to subprocess)."""
     try:
         repo_root = Path(__file__).resolve().parents[3]
-<<<<<<< HEAD
         return subprocess.check_output(
             ["git", "rev-parse", "HEAD"], cwd=repo_root, text=True
         ).strip()
-=======
-        return subprocess.check_output(["git", "rev-parse", "HEAD"], cwd=repo_root, text=True).strip()
->>>>>>> 1d716336
     except Exception:
         return None
 
@@ -126,13 +113,9 @@
                 torch.version.cuda if hasattr(torch, "version") and torch.cuda.is_available() else None  # type: ignore[attr-defined]
             )
         except Exception:
-<<<<<<< HEAD
             info["torch"] = (
                 getattr(torch, "__version__", None) if hasattr(torch, "__version__") else None
             )
-=======
-            info["torch"] = getattr(torch, "__version__", None) if hasattr(torch, "__version__") else None
->>>>>>> 1d716336
     if NUMPY_AVAILABLE:
         try:
             info["numpy"] = getattr(np, "__version__", None)
@@ -561,29 +544,33 @@
                     and tuple(v.shape) != tuple(lv.shape)
                 ):
                     mismatched.append((k, tuple(v.shape), tuple(lv.shape)))
-        for k in loaded_sd.keys():
-            if k not in model_sd:
-                unexpected.append(k)
-        if missing or unexpected or mismatched:
+@@ -528,34 +580,34 @@ class CheckpointManager:
+        mismatched = []
+        for param, pid in zip(params, loaded_param_ids):
+            state_entry = loaded_state.get(pid)
+            if state_entry is None:
+                continue
+            for key, val in state_entry.items():
+                if torch.is_tensor(val) and tuple(val.shape) != tuple(param.shape):
+                    mismatched.append((pid, key, tuple(param.shape), tuple(val.shape)))
+
+        unexpected = [pid for pid in loaded_state.keys() if pid not in set(loaded_param_ids)]
+        if unexpected or mismatched:
             msgs = []
-            if missing:
-                msgs.append(f"missing: {missing[:10]}{' ...' if len(missing) > 10 else ''}")
             if unexpected:
                 msgs.append(
-                    f"unexpected: {unexpected[:10]}{' ...' if len(unexpected) > 10 else ''}"
+                    f"unexpected params: {unexpected[:10]}{' ...' if len(unexpected) > 10 else ''}"
                 )
             if mismatched:
-                msgs.append(f"mismatched: {mismatched[:5]}{' ...' if len(mismatched) > 5 else ''}")
-            raise ValueError("state_dict verification failed: " + "; ".join(msgs))
+                sample = [(pid, key, exp, got) for pid, key, exp, got in mismatched[:5]]
+                msgs.append(f"mismatched: {sample}{' ...' if len(mismatched) > 5 else ''}")
+            raise ValueError("optimizer state verification failed: " + "; ".join(msgs))
 
 
 __all__ = [
     "CheckpointManager",
     "save_checkpoint",
-<<<<<<< HEAD
     "save_ckpt",
-=======
->>>>>>> 1d716336
     "load_checkpoint",
     "verify_ckpt_integrity",
     "build_payload_bytes",
