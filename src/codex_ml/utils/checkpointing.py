"""Checkpointing & Resuming Utilities (PyTorch-first, framework-aware).

Standard layout:
  output/checkpoints/epoch-{n}/
    - state.pt (torch) or state.pkl (fallback)
    - meta.json (epoch, metrics)
    - config.yaml/json
    - rng.json
Symlinks/markers:
  output/checkpoints/last -> latest epoch dir
  output/checkpoints/best -> best snapshot(s) tracked in best.json

CLI flags to integrate in a trainer:
  --checkpoint-dir (default output/checkpoints)
  --resume-from PATH
  --keep-last N
  --keep-best K
"""

from __future__ import annotations

import contextlib
import hashlib
import io
import json
import pickle
import random
import shutil
from pathlib import Path
from typing import Any, Dict, Optional, cast

from codex_ml.utils.provenance import environment_summary

try:  # pragma: no cover - optional codex_digest dependency
    from codex_digest.error_capture import log_error as capture_error
except Exception:  # pragma: no cover - fallback no-op
    def capture_error(
        step_no: str,
        step_desc: str,
        msg: str,
        ctx: str,
        *,
        errors_path: Path | None = None,
    ) -> str:
        return ""

try:  # pragma: no cover - optional torch dependency
    import torch

    TORCH_AVAILABLE = True
except Exception:  # pragma: no cover - torch missing
    TORCH_AVAILABLE = False

try:  # pragma: no cover - optional numpy dependency
    import numpy as np

    NUMPY_AVAILABLE = True
except Exception:  # pragma: no cover - numpy missing
    NUMPY_AVAILABLE = False


def _write_checksum_manifest(path: Path) -> None:
    """Write SHA256 checksum and size for path into checksums.json."""
    meta = {
        "file": path.name,
        "sha256": hashlib.sha256(path.read_bytes()).hexdigest(),
        "bytes": path.stat().st_size,
    }
    (path.parent / "checksums.json").write_text(json.dumps(meta), encoding="utf-8")


def _verify_checksum_manifest(directory: Path) -> None:
    """Verify checksum manifest in directory if present."""
    manifest = directory / "checksums.json"
    if not manifest.exists():
        return
    data = json.loads(manifest.read_text(encoding="utf-8"))
    target = directory / data.get("file", "")
    if not target.exists():
        raise RuntimeError("checkpoint file missing during checksum verify")
    sha = hashlib.sha256(target.read_bytes()).hexdigest()
    if sha != data.get("sha256") or target.stat().st_size != data.get("bytes"):
        raise RuntimeError("checkpoint checksum mismatch")


def save_checkpoint(
    path: str, model, optimizer, scheduler, epoch: int, extra: Dict[str, Any] | None = None
):
    """Save PyTorch checkpoint with integrity verification."""
    p = Path(path)
    p.parent.mkdir(parents=True, exist_ok=True)
    if not TORCH_AVAILABLE:
        raise RuntimeError("torch is required to save checkpoints")
<<<<<<< HEAD
    torch.save(
        {
            "model": model.state_dict(),
            "optimizer": optimizer.state_dict() if optimizer else None,
            "scheduler": scheduler.state_dict() if scheduler else None,
            "epoch": epoch,
            "extra": extra or {},
        },
        p,
    )
    _write_checksum_manifest(p)
    # Persist provenance alongside the checkpoint for reproducibility
    try:
=======
    try:
        torch.save(
            {
                "model": model.state_dict(),
                "optimizer": optimizer.state_dict() if optimizer else None,
                "scheduler": scheduler.state_dict() if scheduler else None,
                "epoch": epoch,
                "extra": extra or {},
            },
            p,
        )
        _write_checksum_manifest(p)
        # Persist provenance alongside the checkpoint for reproducibility
>>>>>>> 4662e61b
        env = environment_summary()
        meta = {"epoch": epoch, "git_commit": env.get("git_commit"), "system": env}
        p.with_suffix(".meta.json").write_text(
            json.dumps(meta, indent=2, sort_keys=True), encoding="utf-8"
        )
<<<<<<< HEAD
    except Exception:
        pass
=======
    except Exception as exc:
        capture_error("CKPT_SAVE", "save_checkpoint", str(exc), f"path={path}")
        raise
>>>>>>> 4662e61b


def verify_ckpt_integrity(path: str) -> None:
    """Verify checkpoint integrity using checksums.json when present."""
    p = Path(path)
    meta_p = p.parent / "checksums.json"
    if not meta_p.exists():
        return
    meta = json.loads(meta_p.read_text(encoding="utf-8"))
    if meta.get("file") != p.name:
        return
    sha = hashlib.sha256(p.read_bytes()).hexdigest()
    if sha != meta.get("sha256"):
        raise RuntimeError(f"Checkpoint checksum mismatch for {p.name}")


def load_checkpoint(path: str, model, optimizer=None, scheduler=None, map_location="cpu"):
    """Load PyTorch checkpoint with integrity verification."""
    try:
        verify_ckpt_integrity(path)
        if not TORCH_AVAILABLE:
            raise RuntimeError("torch is required to load checkpoints")
        # Prefer new torch.load(weights_only=True) when available; fallback otherwise
        try:
            ckpt = torch.load(path, map_location=map_location, weights_only=True)  # type: ignore[call-arg]
        except TypeError:
            ckpt = torch.load(path, map_location=map_location)
        model.load_state_dict(ckpt["model"])
        if optimizer and ckpt.get("optimizer"):
            optimizer.load_state_dict(ckpt["optimizer"])
        if scheduler and ckpt.get("scheduler"):
            with contextlib.suppress(Exception):
                scheduler.load_state_dict(ckpt["scheduler"])
        return ckpt.get("epoch", 0), ckpt.get("extra", {})
    except Exception as exc:
        capture_error("CKPT_LOAD", "load_checkpoint", str(exc), f"path={path}")
        raise


def save_ckpt(state: dict, path: str) -> None:
    """Save checkpoint dict and emit checksums.json alongside."""
    if not TORCH_AVAILABLE:
        raise RuntimeError("torch is required to save checkpoints")
    p = Path(path)
    p.parent.mkdir(parents=True, exist_ok=True)
    torch.save(state, p)
    _write_checksum_manifest(p)


def build_payload_bytes(
    model: Any,
    optimizer: Any | None = None,
    scheduler: Any | None = None,
    scaler: Any | None = None,
    *,
    rng_state: bool = False,
) -> bytes:
    """Serialize training state to bytes for atomic checkpoint writes."""
    if not TORCH_AVAILABLE:
        raise RuntimeError("torch is required to serialize checkpoints")
    state: Dict[str, Any] = {
        "model": model.state_dict() if model is not None else None,
        "optimizer": optimizer.state_dict() if optimizer is not None else None,
        "scheduler": (
            scheduler.state_dict()
            if scheduler is not None and hasattr(scheduler, "state_dict")
            else None
        ),
    }
    if scaler is not None and hasattr(scaler, "state_dict"):
        state["scaler"] = scaler.state_dict()
    if rng_state:
        state["rng"] = _rng_dump()
    buffer = io.BytesIO()
    torch.save(state, buffer)
    return buffer.getvalue()


def load_payload(
    path: str,
    model: Any,
    optimizer: Any | None = None,
    scheduler: Any | None = None,
    scaler: Any | None = None,
) -> Dict[str, Any]:
    """Load training state from path into provided objects."""
    if not TORCH_AVAILABLE:
        raise RuntimeError("torch is required to load checkpoints")
    state: Dict[str, Any] = torch.load(path, map_location="cpu")
    if model is not None and state.get("model") is not None:
        model.load_state_dict(state["model"])
    if optimizer is not None and state.get("optimizer"):
        optimizer.load_state_dict(state["optimizer"])
    if scheduler is not None and state.get("scheduler"):
        with contextlib.suppress(Exception):
            scheduler.load_state_dict(state["scheduler"])
    if scaler is not None and state.get("scaler"):
        with contextlib.suppress(Exception):
            scaler.load_state_dict(state["scaler"])
    if state.get("rng"):
        _rng_load(state["rng"])
    return state


def _write_json(path: Path, data: Dict[str, Any]) -> None:
    path.write_text(json.dumps(data, indent=2, sort_keys=True), encoding="utf-8")


def _read_json(path: Path) -> Dict[str, Any]:
    return json.loads(path.read_text(encoding="utf-8"))


def _rng_dump() -> Dict[str, Any]:
    py_state = random.getstate()
    state: Dict[str, Any] = {"python": [py_state[0], list(py_state[1]), py_state[2]]}
    if NUMPY_AVAILABLE:
        np_state = cast(Any, np.random.get_state())
        state["numpy"] = [
            np_state[0],
            np_state[1].tolist(),
            np_state[2],
            np_state[3],
            np_state[4],
        ]
    if TORCH_AVAILABLE:
        state["torch"] = {"cpu": torch.random.get_rng_state().tolist()}
        if hasattr(torch, "cuda") and torch.cuda.is_available():  # pragma: no cover - cuda optional
            state["torch"]["cuda"] = [s.tolist() for s in torch.cuda.get_rng_state_all()]
    return state


def _rng_load(state: Dict[str, Any]) -> None:
    if "python" in state:
        py_state = state["python"]
        random.setstate((py_state[0], tuple(py_state[1]), py_state[2]))
    if NUMPY_AVAILABLE and "numpy" in state:
        np_state = state["numpy"]
        np.random.set_state(
            (
                np_state[0],
                np.array(np_state[1], dtype=np.uint32),
                np_state[2],
                np_state[3],
                np_state[4],
            )
        )
    if TORCH_AVAILABLE and "torch" in state:
        torch.random.set_rng_state(torch.tensor(state["torch"]["cpu"], dtype=torch.uint8))
        if (
            "cuda" in state["torch"] and hasattr(torch, "cuda") and torch.cuda.is_available()
        ):  # pragma: no cover
            torch.cuda.set_rng_state_all(
                [torch.tensor(s, dtype=torch.uint8) for s in state["torch"]["cuda"]]
            )


def dump_rng_state() -> Dict[str, Any]:
    """Public wrapper around internal RNG snapshot."""
    return _rng_dump()


def load_rng_state(state: Dict[str, Any]) -> None:
    """Restore RNG state saved by dump_rng_state."""
    _rng_load(state)


def set_seed(seed: int, out_dir: Optional[Path | str] = None) -> Dict[str, int]:
    """Set RNG seeds across libraries and optionally persist seeds.json."""
    random.seed(seed)
    seeds: Dict[str, int] = {"python": seed}
    if NUMPY_AVAILABLE:
        np.random.seed(seed)
        seeds["numpy"] = seed
    if TORCH_AVAILABLE:
        torch.manual_seed(seed)
        if hasattr(torch, "cuda") and torch.cuda.is_available():  # pragma: no cover - cuda optional
            torch.cuda.manual_seed_all(seed)
        seeds["torch"] = seed
    if out_dir is not None:
        path = Path(out_dir) / "seeds.json"
        path.parent.mkdir(parents=True, exist_ok=True)
        _write_json(path, seeds)
    return seeds


class CheckpointManager:
    """Manage training checkpoints with retention and resume support."""

    def __init__(self, root: Path, keep_last: int = 5, keep_best: int = 1) -> None:
        self.root = Path(root)
        self.keep_last = int(keep_last)
        self.keep_best = int(keep_best)
        self.root.mkdir(parents=True, exist_ok=True)

    # ------------------------------------------------------------------
    # Save
    # ------------------------------------------------------------------
    def save(
        self,
        epoch: int,
        model: Any | None = None,
        optimizer: Any | None = None,
        scheduler: Any | None = None,
        tokenizer: Any | None = None,
        *,
        config: Optional[Dict[str, Any]] = None,
        metrics: Optional[Dict[str, Any]] = None,
    ) -> Path:
        ep_dir = self.root / f"epoch-{epoch}"
        ep_dir.mkdir(parents=True, exist_ok=True)

        env = environment_summary()
        _write_json(
            ep_dir / "meta.json",
            {"epoch": epoch, "metrics": metrics or {}, "git_commit": env.get("git_commit")},
        )
        _write_json(ep_dir / "rng.json", _rng_dump())
        _write_json(ep_dir / "system.json", env)
        if config is not None:
            try:
                import yaml  # type: ignore

                (ep_dir / "config.yaml").write_text(yaml.dump(config), encoding="utf-8")
            except Exception:
                _write_json(ep_dir / "config.json", config)

        state: Dict[str, Any] = {"model": None, "optimizer": None, "scheduler": None}
        if TORCH_AVAILABLE and model is not None:
            state["model"] = model.state_dict()
            if optimizer is not None:
                state["optimizer"] = optimizer.state_dict()
            if scheduler is not None and hasattr(scheduler, "state_dict"):
                state["scheduler"] = scheduler.state_dict()
            torch.save(state, ep_dir / "state.pt")
        else:  # pragma: no cover - fallback path
            state = {
                "model": getattr(model, "__dict__", None),
                "optimizer": getattr(optimizer, "state_dict", lambda: None)(),
                "scheduler": getattr(scheduler, "state_dict", lambda: None)(),
            }
            with open(ep_dir / "state.pkl", "wb") as fh:
                pickle.dump(state, fh)

        if tokenizer is not None:  # pragma: no cover
            with contextlib.suppress(Exception):
                if hasattr(tokenizer, "save_pretrained"):
                    tokenizer.save_pretrained(str(ep_dir / "tokenizer"))
                else:
                    with open(ep_dir / "tokenizer.pkl", "wb") as fh:
                        pickle.dump(tokenizer, fh)

        state_file = ep_dir / ("state.pt" if (ep_dir / "state.pt").exists() else "state.pkl")
        _write_checksum_manifest(state_file)

        # last marker
        (self.root / "last").write_text(str(ep_dir), encoding="utf-8")

        # best tracking
        if metrics:
            best_file = self.root / "best.json"
            best = []
            if best_file.exists():
                best = _read_json(best_file).get("items", [])
            entry = {"epoch": epoch, "metrics": metrics, "path": str(ep_dir)}
            best.append(entry)

            def keyfn(x: Dict[str, Any]) -> tuple:
                m = x.get("metrics", {})
                if "val_loss" in m:
                    return (0, m["val_loss"])  # lower is better
                if "score" in m:
                    return (1, -m["score"])  # higher is better
                return (2, -x["epoch"])  # fallback to latest

            best.sort(key=keyfn)
            _write_json(best_file, {"items": best[: max(1, self.keep_best)]})

        self.apply_retention()
        return ep_dir

    # ------------------------------------------------------------------
    # Resume
    # ------------------------------------------------------------------
    def resume_from(
        self,
        path: Path,
        model: Any | None = None,
        optimizer: Any | None = None,
        scheduler: Any | None = None,
    ) -> Dict[str, Any]:
        path = Path(path)
        if not path.exists():  # pragma: no cover
            raise FileNotFoundError(f"resume path not found: {path}")

        _verify_checksum_manifest(path)
        state = None
        if (path / "state.pt").exists() and TORCH_AVAILABLE:
            state = torch.load(path / "state.pt", map_location="cpu")
            if model is not None and state.get("model") is not None:
                self._verify_state_dict(model.state_dict(), state["model"])
                model.load_state_dict(state["model"])
            if optimizer is not None and state.get("optimizer") is not None:
                self._verify_optimizer_state(optimizer, state["optimizer"])
                try:
                    optimizer.load_state_dict(state["optimizer"])
                except Exception as exc:  # pragma: no cover
                    raise ValueError(f"optimizer state load failed: {exc}") from exc
            if scheduler is not None and state.get("scheduler") is not None:
                with contextlib.suppress(Exception):
                    scheduler.load_state_dict(state["scheduler"])
        elif (path / "state.pkl").exists():  # pragma: no cover
            with open(path / "state.pkl", "rb") as fh:
                state = pickle.load(fh)
            if (
                model is not None
                and hasattr(model, "load_state_dict")
                and state.get("model") is not None
            ):
                with contextlib.suppress(Exception):
                    model.load_state_dict(state["model"])
        else:  # pragma: no cover
            raise RuntimeError(f"no compatible state file found under: {path}")

        rng_path = path / "rng.json"
        if rng_path.exists():
            try:
                rng_state = _read_json(rng_path)
                _rng_load(rng_state)
            except Exception as exc:  # pragma: no cover
                raise RuntimeError(f"failed to restore RNG state: {exc}") from exc

        meta = _read_json(path / "meta.json") if (path / "meta.json").exists() else {}
        return {"meta": meta, "state": bool(state)}

    # ------------------------------------------------------------------
    # Retention
    # ------------------------------------------------------------------
    def apply_retention(self) -> None:
        entries = [p for p in self.root.glob("epoch-*") if p.is_dir()]
        entries.sort(key=lambda p: int(p.name.split("-")[-1]), reverse=True)
        keep = {e.name for e in entries[: max(1, self.keep_last)]}
        best_file = self.root / "best.json"
        if best_file.exists():
            for item in _read_json(best_file).get("items", []):
                keep.add(Path(item["path"]).name)
        for e in entries:
            if e.name not in keep:
                with contextlib.suppress(Exception):
                    shutil.rmtree(e)

    # ------------------------------------------------------------------
    # Verification
    # ------------------------------------------------------------------
    def _verify_state_dict(
        self, model_sd: Dict[str, Any], loaded_sd: Dict[str, Any]
    ) -> None:  # pragma: no cover
        missing, unexpected, mismatched = [], [], []
        for k, v in model_sd.items():
            if k not in loaded_sd:
                missing.append(k)
            else:
                lv = loaded_sd[k]
                if (
                    hasattr(v, "shape")
                    and hasattr(lv, "shape")
                    and tuple(v.shape) != tuple(lv.shape)
                ):
                    mismatched.append((k, tuple(v.shape), tuple(lv.shape)))
        for k in loaded_sd.keys():
            if k not in model_sd:
                unexpected.append(k)
        if missing or unexpected or mismatched:
            msgs = []
            if missing:
                msgs.append(f"missing: {missing[:10]}{' ...' if len(missing) > 10 else ''}")
            if unexpected:
                msgs.append(
                    f"unexpected: {unexpected[:10]}{' ...' if len(unexpected) > 10 else ''}"
                )
            if mismatched:
                msgs.append(f"mismatched: {mismatched[:5]}{' ...' if len(mismatched) > 5 else ''}")
            raise ValueError("state_dict verification failed: " + "; ".join(msgs))

    def _verify_optimizer_state(
        self, optimizer: Any, loaded_sd: Dict[str, Any]
    ) -> None:  # pragma: no cover
        """Check optimizer param counts and tensor shapes before loading."""
        if not TORCH_AVAILABLE:
            return

        params = [p for group in optimizer.param_groups for p in group.get("params", [])]
        loaded_groups = loaded_sd.get("param_groups", [])
        loaded_state = loaded_sd.get("state", {})
        loaded_param_ids = [pid for g in loaded_groups for pid in g.get("params", [])]

        if len(params) != len(loaded_param_ids):
            raise ValueError(
                f"optimizer param count mismatch: expected {len(params)}, got {len(loaded_param_ids)}"
            )

        mismatched = []
        for param, pid in zip(params, loaded_param_ids):
            state_entry = loaded_state.get(pid)
            if state_entry is None:
                continue
            for key, val in state_entry.items():
                if torch.is_tensor(val) and tuple(val.shape) != tuple(param.shape):
                    mismatched.append((pid, key, tuple(param.shape), tuple(val.shape)))

        unexpected = [pid for pid in loaded_state.keys() if pid not in set(loaded_param_ids)]
        if unexpected or mismatched:
            msgs = []
            if unexpected:
                msgs.append(
                    f"unexpected params: {unexpected[:10]}{' ...' if len(unexpected) > 10 else ''}"
                )
            if mismatched:
                sample = [(pid, key, exp, got) for pid, key, exp, got in mismatched[:5]]
                msgs.append(f"mismatched: {sample}{' ...' if len(mismatched) > 5 else ''}")
            raise ValueError("optimizer state verification failed: " + "; ".join(msgs))


__all__ = [
    "CheckpointManager",
    "save_checkpoint",
    "load_checkpoint",
    "save_ckpt",
    "verify_ckpt_integrity",
    "build_payload_bytes",
    "load_payload",
    "dump_rng_state",
    "load_rng_state",
    "set_seed",
]<|MERGE_RESOLUTION|>--- conflicted
+++ resolved
@@ -91,7 +91,6 @@
     p.parent.mkdir(parents=True, exist_ok=True)
     if not TORCH_AVAILABLE:
         raise RuntimeError("torch is required to save checkpoints")
-<<<<<<< HEAD
     torch.save(
         {
             "model": model.state_dict(),
@@ -105,34 +104,13 @@
     _write_checksum_manifest(p)
     # Persist provenance alongside the checkpoint for reproducibility
     try:
-=======
-    try:
-        torch.save(
-            {
-                "model": model.state_dict(),
-                "optimizer": optimizer.state_dict() if optimizer else None,
-                "scheduler": scheduler.state_dict() if scheduler else None,
-                "epoch": epoch,
-                "extra": extra or {},
-            },
-            p,
-        )
-        _write_checksum_manifest(p)
-        # Persist provenance alongside the checkpoint for reproducibility
->>>>>>> 4662e61b
         env = environment_summary()
         meta = {"epoch": epoch, "git_commit": env.get("git_commit"), "system": env}
         p.with_suffix(".meta.json").write_text(
             json.dumps(meta, indent=2, sort_keys=True), encoding="utf-8"
         )
-<<<<<<< HEAD
     except Exception:
         pass
-=======
-    except Exception as exc:
-        capture_error("CKPT_SAVE", "save_checkpoint", str(exc), f"path={path}")
-        raise
->>>>>>> 4662e61b
 
 
 def verify_ckpt_integrity(path: str) -> None:
