--- conflicted
+++ resolved
@@ -34,8 +34,6 @@
 
 from codex_ml.monitoring.codex_logging import _codex_sample_system
 from codex_ml.utils.provenance import _git_commit
-<<<<<<< HEAD
-=======
 
 # Prefer provenance utilities when available
 try:
@@ -47,7 +45,6 @@
     from codex_ml.utils.provenance import _git_commit as _prov_git_commit  # type: ignore
 except Exception:  # pragma: no cover - provenance optional
     _prov_git_commit = None  # type: ignore[assignment]
->>>>>>> 535c96c2
 
 try:  # pragma: no cover - optional torch dependency
     import torch
@@ -88,39 +85,6 @@
         raise RuntimeError("checkpoint checksum mismatch")
 
 
-<<<<<<< HEAD
-def _env_snapshot() -> Dict[str, Any]:
-    """Collect environment metadata for reproducibility."""
-    info: Dict[str, Any] = {
-        "python": sys.version,
-        "platform": platform.platform(),
-    }
-    commit = _git_commit()
-    if not commit:
-        try:
-            repo_root = Path(__file__).resolve().parents[3]
-            commit = subprocess.check_output(
-                ["git", "rev-parse", "HEAD"], cwd=repo_root, text=True
-            ).strip()
-        except Exception:  # pragma: no cover - git may be absent
-            commit = None
-    if commit:
-        info["git_commit"] = commit
-    try:
-        info["system"] = _codex_sample_system()
-    except Exception:  # pragma: no cover - best effort
-        pass
-    try:  # pragma: no cover - torch optional
-        import torch
-
-        info["torch_version"] = str(torch.__version__)
-        cuda = getattr(torch.version, "cuda", None)
-        if cuda:
-            info["cuda_version"] = cuda
-    except Exception:
-        pass
-    return info
-=======
 def _fallback_git_commit() -> Optional[str]:
     """Return current Git commit hash if available (fallback to subprocess)."""
     try:
@@ -149,7 +113,9 @@
     if TORCH_AVAILABLE:
         try:
             info["torch"] = getattr(torch, "__version__", None)
-            info["cuda"] = torch.version.cuda if hasattr(torch, "version") and torch.cuda.is_available() else None  # type: ignore[attr-defined]
+            info["cuda"] = (
+                torch.version.cuda if hasattr(torch, "version") and torch.cuda.is_available() else None  # type: ignore[attr-defined]
+            )
         except Exception:
             info["torch"] = getattr(torch, "__version__", None) if hasattr(torch, "__version__") else None
     if NUMPY_AVAILABLE:
@@ -178,7 +144,6 @@
         pass
     # Fallback to minimal snapshot
     return _minimal_env_summary()
->>>>>>> 535c96c2
 
 
 def save_checkpoint(
@@ -189,39 +154,29 @@
     p.parent.mkdir(parents=True, exist_ok=True)
     if not TORCH_AVAILABLE:
         raise RuntimeError("torch is required to save checkpoints")
-<<<<<<< HEAD
-    meta = extra.copy() if extra else {}
-    meta.setdefault("env", _env_snapshot())
-=======
     env = _safe_environment_summary()
     payload_extra = dict(extra or {})
-    # Provide both rich environment summary and a sampled system snapshot for compatibility
+    # Provide rich environment summary and git commit for reproducibility
     payload_extra.setdefault("system", env)
     if env.get("git_commit"):
         payload_extra.setdefault("git_commit", env["git_commit"])
->>>>>>> 535c96c2
     torch.save(
         {
             "model": model.state_dict(),
             "optimizer": optimizer.state_dict() if optimizer else None,
             "scheduler": scheduler.state_dict() if scheduler else None,
             "epoch": epoch,
-<<<<<<< HEAD
-            "extra": meta,
-=======
             "extra": payload_extra,
->>>>>>> 535c96c2
         },
         p,
     )
     # Write integrity and provenance metadata
     _write_checksum_manifest(p)
-    # Persist provenance alongside the checkpoint for reproducibility
+    # Persist provenance alongside the checkpoint for reproducibility (best effort)
     try:
-        env = environment_summary()
-        meta = {"epoch": epoch, "git_commit": env.get("git_commit"), "system": env}
+        sidecar = {"epoch": epoch, "git_commit": env.get("git_commit"), "system": env}
         p.with_suffix(".meta.json").write_text(
-            json.dumps(meta, indent=2, sort_keys=True), encoding="utf-8"
+            json.dumps(sidecar, indent=2, sort_keys=True), encoding="utf-8"
         )
     except Exception:
         pass
@@ -241,8 +196,6 @@
         raise RuntimeError(f"Checkpoint checksum mismatch for {p.name}")
 
 
-<<<<<<< HEAD
-=======
 def build_payload_bytes(
     model: Any,
     optimizer: Any | None = None,
@@ -272,7 +225,6 @@
     return buf.getvalue()
 
 
->>>>>>> 535c96c2
 def load_payload(
     path: str,
     model: Any,
@@ -356,38 +308,6 @@
     return _rng_dump()
 
 
-<<<<<<< HEAD
-def build_payload_bytes(
-    model: Any,
-    optimizer: Any | None,
-    scheduler: Any | None,
-    scaler: Any | None = None,
-    *,
-    rng_state: bool = False,
-) -> bytes:
-    """Serialize training state to bytes for atomic checkpoint writes."""
-    if not TORCH_AVAILABLE:  # pragma: no cover - torch optional
-        raise RuntimeError("torch is required to build checkpoint payloads")
-    state: Dict[str, Any] = {
-        "model": model.state_dict() if model is not None else None,
-        "optimizer": optimizer.state_dict() if optimizer is not None else None,
-        "scheduler": (
-            scheduler.state_dict()
-            if scheduler is not None and hasattr(scheduler, "state_dict")
-            else None
-        ),
-    }
-    if scaler is not None and hasattr(scaler, "state_dict"):
-        state["scaler"] = scaler.state_dict()
-    if rng_state:
-        state["rng"] = _rng_dump()
-    buf = io.BytesIO()
-    torch.save(state, buf)
-    return buf.getvalue()
-
-
-=======
->>>>>>> 535c96c2
 def load_rng_state(state: Dict[str, Any]) -> None:
     """Restore RNG state saved by dump_rng_state."""
     _rng_load(state)
@@ -610,44 +530,6 @@
                 msgs.append(f"mismatched: {mismatched[:5]}{' ...' if len(mismatched) > 5 else ''}")
             raise ValueError("state_dict verification failed: " + "; ".join(msgs))
 
-    def _verify_optimizer_state(
-        self, optimizer: Any, loaded_sd: Dict[str, Any]
-    ) -> None:  # pragma: no cover
-        """Check optimizer param counts and tensor shapes before loading."""
-        if not TORCH_AVAILABLE:
-            return
-
-        params = [p for group in optimizer.param_groups for p in group.get("params", [])]
-        loaded_groups = loaded_sd.get("param_groups", [])
-        loaded_state = loaded_sd.get("state", {})
-        loaded_param_ids = [pid for g in loaded_groups for pid in g.get("params", [])]
-
-        if len(params) != len(loaded_param_ids):
-            raise ValueError(
-                f"optimizer param count mismatch: expected {len(params)}, got {len(loaded_param_ids)}"
-            )
-
-        mismatched = []
-        for param, pid in zip(params, loaded_param_ids):
-            state_entry = loaded_state.get(pid)
-            if state_entry is None:
-                continue
-            for key, val in state_entry.items():
-                if torch.is_tensor(val) and tuple(val.shape) != tuple(param.shape):
-                    mismatched.append((pid, key, tuple(param.shape), tuple(val.shape)))
-
-        unexpected = [pid for pid in loaded_state.keys() if pid not in set(loaded_param_ids)]
-        if unexpected or mismatched:
-            msgs = []
-            if unexpected:
-                msgs.append(
-                    f"unexpected params: {unexpected[:10]}{' ...' if len(unexpected) > 10 else ''}"
-                )
-            if mismatched:
-                sample = [(pid, key, exp, got) for pid, key, exp, got in mismatched[:5]]
-                msgs.append(f"mismatched: {sample}{' ...' if len(mismatched) > 5 else ''}")
-            raise ValueError("optimizer state verification failed: " + "; ".join(msgs))
-
 
 __all__ = [
     "CheckpointManager",
