--- conflicted
+++ resolved
@@ -33,7 +33,6 @@
 from typing import Any, Dict, Optional
 
 from codex_ml.monitoring.codex_logging import _codex_sample_system
-from codex_ml.utils.provenance import _git_commit
 
 # Prefer provenance utilities when available
 try:
@@ -85,39 +84,6 @@
         raise RuntimeError("checkpoint checksum mismatch")
 
 
-<<<<<<< HEAD
-def _env_snapshot() -> Dict[str, Any]:
-    """Collect environment metadata for reproducibility."""
-    info: Dict[str, Any] = {
-        "python": sys.version,
-        "platform": platform.platform(),
-    }
-    commit = _git_commit()
-    if not commit:
-        try:
-            repo_root = Path(__file__).resolve().parents[3]
-            commit = subprocess.check_output(
-                ["git", "rev-parse", "HEAD"], cwd=repo_root, text=True
-            ).strip()
-        except Exception:  # pragma: no cover - git may be absent
-            commit = None
-    if commit:
-        info["git_commit"] = commit
-    try:
-        info["system"] = _codex_sample_system()
-    except Exception:  # pragma: no cover - best effort
-        pass
-    try:  # pragma: no cover - torch optional
-        import torch
-
-        info["torch_version"] = str(torch.__version__)
-        cuda = getattr(torch.version, "cuda", None)
-        if cuda:
-            info["cuda_version"] = cuda
-    except Exception:
-        pass
-    return info
-=======
 def _fallback_git_commit() -> Optional[str]:
     """Return current Git commit hash if available (fallback to subprocess)."""
     try:
@@ -177,7 +143,6 @@
         pass
     # Fallback to minimal snapshot
     return _minimal_env_summary()
->>>>>>> 09c0ff52
 
 
 def save_checkpoint(
@@ -188,28 +153,19 @@
     p.parent.mkdir(parents=True, exist_ok=True)
     if not TORCH_AVAILABLE:
         raise RuntimeError("torch is required to save checkpoints")
-<<<<<<< HEAD
-    meta = extra.copy() if extra else {}
-    meta.setdefault("env", _env_snapshot())
-=======
     env = _safe_environment_summary()
     payload_extra = dict(extra or {})
     # Provide rich environment summary and git commit for reproducibility
     payload_extra.setdefault("system", env)
     if env.get("git_commit"):
         payload_extra.setdefault("git_commit", env["git_commit"])
->>>>>>> 09c0ff52
     torch.save(
         {
             "model": model.state_dict(),
             "optimizer": optimizer.state_dict() if optimizer else None,
             "scheduler": scheduler.state_dict() if scheduler else None,
             "epoch": epoch,
-<<<<<<< HEAD
-            "extra": meta,
-=======
             "extra": payload_extra,
->>>>>>> 09c0ff52
         },
         p,
     )
@@ -239,8 +195,6 @@
         raise RuntimeError(f"Checkpoint checksum mismatch for {p.name}")
 
 
-<<<<<<< HEAD
-=======
 def build_payload_bytes(
     model: Any,
     optimizer: Any | None = None,
@@ -270,7 +224,6 @@
     return buf.getvalue()
 
 
->>>>>>> 09c0ff52
 def load_payload(
     path: str,
     model: Any,
@@ -354,38 +307,6 @@
     return _rng_dump()
 
 
-<<<<<<< HEAD
-def build_payload_bytes(
-    model: Any,
-    optimizer: Any | None,
-    scheduler: Any | None,
-    scaler: Any | None = None,
-    *,
-    rng_state: bool = False,
-) -> bytes:
-    """Serialize training state to bytes for atomic checkpoint writes."""
-    if not TORCH_AVAILABLE:  # pragma: no cover - torch optional
-        raise RuntimeError("torch is required to build checkpoint payloads")
-    state: Dict[str, Any] = {
-        "model": model.state_dict() if model is not None else None,
-        "optimizer": optimizer.state_dict() if optimizer is not None else None,
-        "scheduler": (
-            scheduler.state_dict()
-            if scheduler is not None and hasattr(scheduler, "state_dict")
-            else None
-        ),
-    }
-    if scaler is not None and hasattr(scaler, "state_dict"):
-        state["scaler"] = scaler.state_dict()
-    if rng_state:
-        state["rng"] = _rng_dump()
-    buf = io.BytesIO()
-    torch.save(state, buf)
-    return buf.getvalue()
-
-
-=======
->>>>>>> 09c0ff52
 def load_rng_state(state: Dict[str, Any]) -> None:
     """Restore RNG state saved by dump_rng_state."""
     _rng_load(state)
