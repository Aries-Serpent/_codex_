--- conflicted
+++ resolved
@@ -33,11 +33,6 @@
 
 from codex_ml.monitoring.codex_logging import _codex_sample_system
 from codex_ml.utils.provenance import _git_commit
-<<<<<<< HEAD
-=======
-from codex_ml.utils.provenance import environment_summary
->>>>>>> dad95f20
-
 try:  # pragma: no cover - optional torch dependency
     import torch
 
@@ -143,23 +138,6 @@
     _write_checksum_manifest(p)
     prov = {"git_commit": _git_commit(), "system": _codex_sample_system()}
     (p.parent / "provenance.json").write_text(json.dumps(prov, indent=2), encoding="utf-8")
-<<<<<<< HEAD
-=======
-
-
-def verify_ckpt_integrity(path: str) -> None:
-    """Verify checkpoint integrity using checksums.json when present."""
-    p = Path(path)
-    meta_p = p.parent / "checksums.json"
-    if not meta_p.exists():
-        return
-    meta = json.loads(meta_p.read_text(encoding="utf-8"))
-    if meta.get("file") != p.name:
-        return
-    sha = hashlib.sha256(p.read_bytes()).hexdigest()
-    if sha != meta.get("sha256"):
-        raise RuntimeError(f"Checkpoint checksum mismatch for {p.name}")
->>>>>>> dad95f20
 
 
 def load_checkpoint(path: str, model, optimizer=None, scheduler=None, map_location="cpu"):
@@ -286,7 +264,6 @@
     return _rng_dump()
 
 
-<<<<<<< HEAD
 def build_payload_bytes(
     model: Any,
     optimizer: Any | None,
@@ -316,8 +293,6 @@
     return buf.getvalue()
 
 
-=======
->>>>>>> dad95f20
 def load_rng_state(state: Dict[str, Any]) -> None:
     """Restore RNG state saved by dump_rng_state."""
     _rng_load(state)
