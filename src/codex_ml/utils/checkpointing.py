"""Checkpointing & Resuming Utilities (PyTorch-first, framework-aware).

Standard layout:
  output/checkpoints/epoch-{n}/
    - state.pt (torch) or state.pkl (fallback)
    - meta.json (epoch, metrics)
    - config.yaml/json
    - rng.json
Symlinks/markers:
  output/checkpoints/last -> latest epoch dir
  output/checkpoints/best -> best snapshot(s) tracked in best.json

CLI flags to integrate in a trainer:
  --checkpoint-dir (default output/checkpoints)
  --resume-from PATH
  --keep-last N
  --keep-best K
"""

from __future__ import annotations

import contextlib
import hashlib
import io
import json
import pickle
import platform
import random
import shutil
import subprocess
from pathlib import Path
from typing import Any, Dict, Optional

from codex_ml.monitoring.codex_logging import _codex_sample_system
from codex_ml.utils.provenance import _git_commit
try:  # pragma: no cover - optional torch dependency
    import torch

    TORCH_AVAILABLE = True
except Exception:  # pragma: no cover - torch missing
    TORCH_AVAILABLE = False

try:  # pragma: no cover - optional numpy dependency
    import numpy as np

    NUMPY_AVAILABLE = True
except Exception:  # pragma: no cover - numpy missing
    NUMPY_AVAILABLE = False


def _write_checksum_manifest(path: Path) -> None:
    """Write SHA256 checksum and size for path into checksums.json."""
    meta = {
        "file": path.name,
        "sha256": hashlib.sha256(path.read_bytes()).hexdigest(),
        "bytes": path.stat().st_size,
    }
    (path.parent / "checksums.json").write_text(json.dumps(meta), encoding="utf-8")


def _verify_checksum_manifest(directory: Path) -> None:
    """Verify checksum manifest in directory if present."""
    manifest = directory / "checksums.json"
    if not manifest.exists():
        return
    data = json.loads(manifest.read_text(encoding="utf-8"))
    target = directory / data.get("file", "")
    if not target.exists():
        raise RuntimeError("checkpoint file missing during checksum verify")
    sha = hashlib.sha256(target.read_bytes()).hexdigest()
    if sha != data.get("sha256") or target.stat().st_size != data.get("bytes"):
        raise RuntimeError("checkpoint checksum mismatch")


def _git_commit() -> Optional[str]:
    """Return current Git commit hash if available."""
    try:
        root = Path(__file__).resolve().parents[4]
        return subprocess.check_output(["git", "rev-parse", "HEAD"], cwd=root).decode().strip()
    except Exception:
        return None


def _env_summary() -> Dict[str, Optional[str]]:
    """Collect minimal environment information (fallback when provenance utils unavailable)."""
    info: Dict[str, Optional[str]] = {
        "python": platform.python_version(),
        "platform": platform.platform(),
    }
    if TORCH_AVAILABLE:
        info["torch"] = getattr(torch, "__version__", None)
        info["cuda"] = torch.version.cuda if hasattr(torch, "version") and torch.cuda.is_available() else None  # type: ignore[attr-defined]
    if NUMPY_AVAILABLE:
        info["numpy"] = getattr(np, "__version__", None)  # type: ignore[name-defined]
    return info


def _safe_environment_summary() -> Dict[str, Any]:
    """Attempt to collect rich environment summary; fallback to minimal if needed."""
    try:
        env = environment_summary()
        if isinstance(env, dict):
            return env
    except Exception:
        pass
    # Fallback combination
    env_min = _env_summary()
    gc = _git_commit()
    if gc and "git_commit" not in env_min:
        env_min["git_commit"] = gc
    return env_min  # type: ignore[return-value]


def save_checkpoint(
    path: str, model, optimizer, scheduler, epoch: int, extra: Dict[str, Any] | None = None
):
    """Save PyTorch checkpoint with integrity and provenance information."""
    p = Path(path)
    p.parent.mkdir(parents=True, exist_ok=True)
    if not TORCH_AVAILABLE:
        raise RuntimeError("torch is required to save checkpoints")
    info = _codex_sample_system()
    payload_extra = dict(extra or {})
    payload_extra.setdefault("system", info)
    if info.get("git_commit"):
        payload_extra.setdefault("git_commit", info["git_commit"])
    torch.save(
        {
            "model": model.state_dict(),
            "optimizer": optimizer.state_dict() if optimizer else None,
            "scheduler": scheduler.state_dict() if scheduler else None,
            "epoch": epoch,
            "extra": payload_extra,
        },
        p,
    )
    # Write integrity and provenance metadata
    _write_checksum_manifest(p)
    prov = {"git_commit": _git_commit(), "system": _codex_sample_system()}
    (p.parent / "provenance.json").write_text(json.dumps(prov, indent=2), encoding="utf-8")


def load_checkpoint(path: str, model, optimizer=None, scheduler=None, map_location="cpu"):
    """Load PyTorch checkpoint with integrity verification."""
    verify_ckpt_integrity(path)
    if not TORCH_AVAILABLE:
        raise RuntimeError("torch is required to load checkpoints")
    # Prefer new torch.load(weights_only=True) when available; fallback otherwise
    try:
        ckpt = torch.load(path, map_location=map_location, weights_only=True)  # type: ignore[call-arg]
    except TypeError:
        ckpt = torch.load(path, map_location=map_location)
    model.load_state_dict(ckpt["model"])
    if optimizer and ckpt.get("optimizer"):
        optimizer.load_state_dict(ckpt["optimizer"])
    if scheduler and ckpt.get("scheduler"):
        with contextlib.suppress(Exception):
            scheduler.load_state_dict(ckpt["scheduler"])
    return ckpt.get("epoch", 0), ckpt.get("extra", {})


def save_ckpt(state: dict, path: str) -> None:
    """Save checkpoint dict and emit checksums.json alongside."""
    if not TORCH_AVAILABLE:
        raise RuntimeError("torch is required to save checkpoints")
    p = Path(path)
    p.parent.mkdir(parents=True, exist_ok=True)
    torch.save(state, p)
    _write_checksum_manifest(p)


def verify_ckpt_integrity(path: str) -> None:
    """Verify checkpoint integrity using ``checksums.json`` when present."""
    p = Path(path)
    meta_p = p.parent / "checksums.json"
    if not meta_p.exists():
        return
    meta = json.loads(meta_p.read_text())
    if meta.get("file") != p.name:
        return
    sha = hashlib.sha256(p.read_bytes()).hexdigest()
    if sha != meta.get("sha256"):
        raise RuntimeError(f"Checkpoint checksum mismatch for {p.name}")


def load_payload(
    path: str,
    model: Any,
    optimizer: Any | None = None,
    scheduler: Any | None = None,
    scaler: Any | None = None,
) -> Dict[str, Any]:
    """Load training state from path into provided objects."""
    if not TORCH_AVAILABLE:
        raise RuntimeError("torch is required to load checkpoints")
    state: Dict[str, Any] = torch.load(path, map_location="cpu")
    if model is not None and state.get("model") is not None:
        model.load_state_dict(state["model"])
    if optimizer is not None and state.get("optimizer"):
        optimizer.load_state_dict(state["optimizer"])
    if scheduler is not None and state.get("scheduler"):
        with contextlib.suppress(Exception):
            scheduler.load_state_dict(state["scheduler"])
    if scaler is not None and state.get("scaler"):
        with contextlib.suppress(Exception):
            scaler.load_state_dict(state["scaler"])
    if state.get("rng"):
        _rng_load(state["rng"])
    return state


def _write_json(path: Path, data: Dict[str, Any]) -> None:
    path.write_text(json.dumps(data, indent=2, sort_keys=True), encoding="utf-8")


def _read_json(path: Path) -> Dict[str, Any]:
    return json.loads(path.read_text(encoding="utf-8"))


def _rng_dump() -> Dict[str, Any]:
    py_state = random.getstate()
    state: Dict[str, Any] = {"python": [py_state[0], list(py_state[1]), py_state[2]]}
    if NUMPY_AVAILABLE:  # pragma: no branch
        np_state = np.random.get_state()  # type: ignore[no-untyped-call]
        state["numpy"] = [
            np_state[0],  # type: ignore[index]
            np_state[1].tolist(),  # type: ignore[index]
            np_state[2],  # type: ignore[index]
            np_state[3],  # type: ignore[index]
            np_state[4],  # type: ignore[index]
        ]
    if TORCH_AVAILABLE:
        state["torch"] = {"cpu": torch.random.get_rng_state().tolist()}
        if hasattr(torch, "cuda") and torch.cuda.is_available():  # pragma: no cover - cuda optional
            state["torch"]["cuda"] = [s.tolist() for s in torch.cuda.get_rng_state_all()]
    return state


def _rng_load(state: Dict[str, Any]) -> None:
    if "python" in state:
        py_state = state["python"]
        random.setstate((py_state[0], tuple(py_state[1]), py_state[2]))
    if NUMPY_AVAILABLE and "numpy" in state:
        np_state = state["numpy"]
        np.random.set_state(
            (
                np_state[0],
                np.array(np_state[1], dtype=np.uint32),
                np_state[2],
                np_state[3],
                np_state[4],
            )
        )
    if TORCH_AVAILABLE and "torch" in state:
        torch.random.set_rng_state(torch.tensor(state["torch"]["cpu"], dtype=torch.uint8))
        if "cuda" in state["torch"] and hasattr(torch, "cuda") and torch.cuda.is_available():  # pragma: no cover
            torch.cuda.set_rng_state_all(
                [torch.tensor(s, dtype=torch.uint8) for s in state["torch"]["cuda"]]
            )


def dump_rng_state() -> Dict[str, Any]:
    """Public wrapper around internal RNG snapshot."""
    return _rng_dump()


<<<<<<< HEAD
=======
def build_payload_bytes(
    model: Any,
    optimizer: Any | None,
    scheduler: Any | None,
    scaler: Any | None = None,
    *,
    rng_state: bool = False,
) -> bytes:
    """Serialize training state to bytes for atomic checkpoint writes."""
    if not TORCH_AVAILABLE:  # pragma: no cover - torch optional
        raise RuntimeError("torch is required to build checkpoint payloads")
    state: Dict[str, Any] = {
        "model": model.state_dict() if model is not None else None,
        "optimizer": optimizer.state_dict() if optimizer is not None else None,
        "scheduler": (
            scheduler.state_dict()
            if scheduler is not None and hasattr(scheduler, "state_dict")
            else None
        ),
    }
    if scaler is not None and hasattr(scaler, "state_dict"):
        state["scaler"] = scaler.state_dict()
    if rng_state:
        state["rng"] = _rng_dump()
    buf = io.BytesIO()
    torch.save(state, buf)
    return buf.getvalue()


>>>>>>> dfeb0975
def load_rng_state(state: Dict[str, Any]) -> None:
    """Restore RNG state saved by dump_rng_state."""
    _rng_load(state)


def set_seed(seed: int, out_dir: Optional[Path | str] = None) -> Dict[str, int]:
    """Set RNG seeds across libraries and optionally persist seeds.json."""
    random.seed(seed)
    seeds: Dict[str, int] = {"python": seed}
    if NUMPY_AVAILABLE:
        np.random.seed(seed)
        seeds["numpy"] = seed
    if TORCH_AVAILABLE:
        torch.manual_seed(seed)
        if hasattr(torch, "cuda") and torch.cuda.is_available():  # pragma: no cover - cuda optional
            torch.cuda.manual_seed_all(seed)
        seeds["torch"] = seed
    if out_dir is not None:
        path = Path(out_dir) / "seeds.json"
        path.parent.mkdir(parents=True, exist_ok=True)
        _write_json(path, seeds)
    return seeds


class CheckpointManager:
    """Manage training checkpoints with retention and resume support."""

    def __init__(self, root: Path, keep_last: int = 5, keep_best: int = 1) -> None:
        self.root = Path(root)
        self.keep_last = int(keep_last)
        self.keep_best = int(keep_best)
        self.root.mkdir(parents=True, exist_ok=True)

    # ------------------------------------------------------------------
    # Save
    # ------------------------------------------------------------------
    def save(
        self,
        epoch: int,
        model: Any | None = None,
        optimizer: Any | None = None,
        scheduler: Any | None = None,
        tokenizer: Any | None = None,
        *,
        config: Optional[Dict[str, Any]] = None,
        metrics: Optional[Dict[str, Any]] = None,
    ) -> Path:
        ep_dir = self.root / f"epoch-{epoch}"
        ep_dir.mkdir(parents=True, exist_ok=True)

        env = _safe_environment_summary()
        _write_json(
            ep_dir / "meta.json",
            {"epoch": epoch, "metrics": metrics or {}, "git_commit": env.get("git_commit")},
        )
        _write_json(ep_dir / "rng.json", _rng_dump())
        _write_json(ep_dir / "system.json", env)
        if config is not None:
            try:  # prefer YAML
                import yaml  # type: ignore[import-untyped]

                (ep_dir / "config.yaml").write_text(yaml.dump(config), encoding="utf-8")
            except Exception:
                _write_json(ep_dir / "config.json", config)

        state: Dict[str, Any] = {"model": None, "optimizer": None, "scheduler": None}
        if TORCH_AVAILABLE and model is not None:
            state["model"] = model.state_dict()
            if optimizer is not None:
                state["optimizer"] = optimizer.state_dict()
            if scheduler is not None and hasattr(scheduler, "state_dict"):
                state["scheduler"] = scheduler.state_dict()
            torch.save(state, ep_dir / "state.pt")
        else:  # pragma: no cover - fallback path
            state = {
                "model": getattr(model, "__dict__", None),
                "optimizer": getattr(optimizer, "state_dict", lambda: None)(),
                "scheduler": getattr(scheduler, "state_dict", lambda: None)(),
            }
            with open(ep_dir / "state.pkl", "wb") as fh:
                pickle.dump(state, fh)

        if tokenizer is not None:  # pragma: no cover
            with contextlib.suppress(Exception):
                if hasattr(tokenizer, "save_pretrained"):
                    tokenizer.save_pretrained(str(ep_dir / "tokenizer"))
                else:
                    with open(ep_dir / "tokenizer.pkl", "wb") as fh:
                        pickle.dump(tokenizer, fh)

        state_file = ep_dir / ("state.pt" if (ep_dir / "state.pt").exists() else "state.pkl")
        _write_checksum_manifest(state_file)

        # last marker
        (self.root / "last").write_text(str(ep_dir), encoding="utf-8")

        # best tracking
        if metrics:
            best_file = self.root / "best.json"
            best = []
            if best_file.exists():
                best = _read_json(best_file).get("items", [])
            entry = {"epoch": epoch, "metrics": metrics, "path": str(ep_dir)}
            best.append(entry)

            def keyfn(x: Dict[str, Any]) -> tuple:
                m = x.get("metrics", {})
                if "val_loss" in m:
                    return (0, m["val_loss"])  # lower is better
                if "score" in m:
                    return (1, -m["score"])  # higher is better
                return (2, -x["epoch"])  # fallback to latest

            best.sort(key=keyfn)
            _write_json(best_file, {"items": best[: max(1, self.keep_best)]})

        self.apply_retention()
        return ep_dir

    # ------------------------------------------------------------------
    # Resume
    # ------------------------------------------------------------------
    def resume_from(
        self,
        path: Path,
        model: Any | None = None,
        optimizer: Any | None = None,
        scheduler: Any | None = None,
    ) -> Dict[str, Any]:
        path = Path(path)
        if not path.exists():  # pragma: no cover
            raise FileNotFoundError(f"resume path not found: {path}")

        _verify_checksum_manifest(path)
        state = None
        if (path / "state.pt").exists() and TORCH_AVAILABLE:
            state = torch.load(path / "state.pt", map_location="cpu")
            if model is not None and state.get("model") is not None:
                self._verify_state_dict(model.state_dict(), state["model"])
                model.load_state_dict(state["model"])
            if optimizer is not None and state.get("optimizer") is not None:
                self._verify_optimizer_state(optimizer, state["optimizer"])
                try:
                    optimizer.load_state_dict(state["optimizer"])
                except Exception as exc:  # pragma: no cover
                    raise ValueError(f"optimizer state load failed: {exc}") from exc
            if scheduler is not None and state.get("scheduler") is not None:
                with contextlib.suppress(Exception):
                    scheduler.load_state_dict(state["scheduler"])
        elif (path / "state.pkl").exists():  # pragma: no cover
            with open(path / "state.pkl", "rb") as fh:
                state = pickle.load(fh)
            if (
                model is not None
                and hasattr(model, "load_state_dict")
                and state.get("model") is not None
            ):
                with contextlib.suppress(Exception):
                    model.load_state_dict(state["model"])
        else:  # pragma: no cover
            raise RuntimeError(f"no compatible state file found under: {path}")

        rng_path = path / "rng.json"
        if rng_path.exists():
            try:
                rng_state = _read_json(rng_path)
                _rng_load(rng_state)
            except Exception as exc:  # pragma: no cover
                raise RuntimeError(f"failed to restore RNG state: {exc}") from exc

        meta = _read_json(path / "meta.json") if (path / "meta.json").exists() else {}
        return {"meta": meta, "state": bool(state)}

    # ------------------------------------------------------------------
    # Retention
    # ------------------------------------------------------------------
    def apply_retention(self) -> None:
        entries = [p for p in self.root.glob("epoch-*") if p.is_dir()]
        entries.sort(key=lambda p: int(p.name.split("-")[-1]), reverse=True)
        keep = {e.name for e in entries[: max(1, self.keep_last)]}
        best_file = self.root / "best.json"
        if best_file.exists():
            for item in _read_json(best_file).get("items", []):
                keep.add(Path(item["path"]).name)
        for e in entries:
            if e.name not in keep:
                with contextlib.suppress(Exception):
                    shutil.rmtree(e)

    # ------------------------------------------------------------------
    # Verification
    # ------------------------------------------------------------------
    def _verify_state_dict(
        self, model_sd: Dict[str, Any], loaded_sd: Dict[str, Any]
    ) -> None:  # pragma: no cover
        missing, unexpected, mismatched = [], [], []
        for k, v in model_sd.items():
            if k not in loaded_sd:
                missing.append(k)
            else:
                lv = loaded_sd[k]
                if (
                    hasattr(v, "shape")
                    and hasattr(lv, "shape")
                    and tuple(v.shape) != tuple(lv.shape)
                ):
                    mismatched.append((k, tuple(v.shape), tuple(lv.shape)))
        for k in loaded_sd.keys():
            if k not in model_sd:
                unexpected.append(k)
        if missing or unexpected or mismatched:
            msgs = []
            if missing:
                msgs.append(f"missing: {missing[:10]}{' ...' if len(missing) > 10 else ''}")
            if unexpected:
                msgs.append(
                    f"unexpected: {unexpected[:10]}{' ...' if len(unexpected) > 10 else ''}"
                )
            if mismatched:
                msgs.append(f"mismatched: {mismatched[:5]}{' ...' if len(mismatched) > 5 else ''}")
            raise ValueError("state_dict verification failed: " + "; ".join(msgs))

    def _verify_optimizer_state(
        self, optimizer: Any, loaded_sd: Dict[str, Any]
    ) -> None:  # pragma: no cover
        """Check optimizer param counts and tensor shapes before loading."""
        if not TORCH_AVAILABLE:
            return

        params = [p for group in optimizer.param_groups for p in group.get("params", [])]
        loaded_groups = loaded_sd.get("param_groups", [])
        loaded_state = loaded_sd.get("state", {})
        loaded_param_ids = [pid for g in loaded_groups for pid in g.get("params", [])]

        if len(params) != len(loaded_param_ids):
            raise ValueError(
                f"optimizer param count mismatch: expected {len(params)}, got {len(loaded_param_ids)}"
            )

        mismatched = []
        for param, pid in zip(params, loaded_param_ids):
            state_entry = loaded_state.get(pid)
            if state_entry is None:
                continue
            for key, val in state_entry.items():
                if torch.is_tensor(val) and tuple(val.shape) != tuple(param.shape):
                    mismatched.append((pid, key, tuple(param.shape), tuple(val.shape)))

        unexpected = [pid for pid in loaded_state.keys() if pid not in set(loaded_param_ids)]
        if unexpected or mismatched:
            msgs = []
            if unexpected:
                msgs.append(
                    f"unexpected params: {unexpected[:10]}{' ...' if len(unexpected) > 10 else ''}"
                )
            if mismatched:
                sample = [(pid, key, exp, got) for pid, key, exp, got in mismatched[:5]]
                msgs.append(f"mismatched: {sample}{' ...' if len(mismatched) > 5 else ''}")
            raise ValueError("optimizer state verification failed: " + "; ".join(msgs))


__all__ = [
    "CheckpointManager",
    "save_checkpoint",
    "load_checkpoint",
    "save_ckpt",
    "verify_ckpt_integrity",
    "build_payload_bytes",
    "load_payload",
    "dump_rng_state",
    "load_rng_state",
    "set_seed",
]<|MERGE_RESOLUTION|>--- conflicted
+++ resolved
@@ -264,38 +264,6 @@
     return _rng_dump()
 
 
-<<<<<<< HEAD
-=======
-def build_payload_bytes(
-    model: Any,
-    optimizer: Any | None,
-    scheduler: Any | None,
-    scaler: Any | None = None,
-    *,
-    rng_state: bool = False,
-) -> bytes:
-    """Serialize training state to bytes for atomic checkpoint writes."""
-    if not TORCH_AVAILABLE:  # pragma: no cover - torch optional
-        raise RuntimeError("torch is required to build checkpoint payloads")
-    state: Dict[str, Any] = {
-        "model": model.state_dict() if model is not None else None,
-        "optimizer": optimizer.state_dict() if optimizer is not None else None,
-        "scheduler": (
-            scheduler.state_dict()
-            if scheduler is not None and hasattr(scheduler, "state_dict")
-            else None
-        ),
-    }
-    if scaler is not None and hasattr(scaler, "state_dict"):
-        state["scaler"] = scaler.state_dict()
-    if rng_state:
-        state["rng"] = _rng_dump()
-    buf = io.BytesIO()
-    torch.save(state, buf)
-    return buf.getvalue()
-
-
->>>>>>> dfeb0975
 def load_rng_state(state: Dict[str, Any]) -> None:
     """Restore RNG state saved by dump_rng_state."""
     _rng_load(state)
