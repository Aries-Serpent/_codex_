--- conflicted
+++ resolved
@@ -29,12 +29,7 @@
 from pathlib import Path
 from typing import Any, Dict, Optional
 
-<<<<<<< HEAD
-from codex_ml.monitoring.codex_logging import _codex_sample_system
-from codex_ml.utils.env import environment_summary
-=======
 from codex_ml.utils.provenance import environment_summary
->>>>>>> 185ea081
 
 try:  # pragma: no cover - optional torch dependency
     import torch
@@ -139,20 +134,6 @@
     _write_checksum_manifest(p)
 
 
-<<<<<<< HEAD
-def verify_ckpt_integrity(path: str) -> None:
-    """Verify checkpoint integrity using ``checksums.json`` when present."""
-    p = Path(path)
-    meta_p = p.parent / "checksums.json"
-    if not meta_p.exists():
-        return
-    meta = json.loads(meta_p.read_text())
-    if meta.get("file") != p.name:
-        return
-    sha = hashlib.sha256(p.read_bytes()).hexdigest()
-    if sha != meta.get("sha256"):
-        raise RuntimeError(f"Checkpoint checksum mismatch for {p.name}")
-=======
 def build_payload_bytes(
     model: Any,
     optimizer: Any | None = None,
@@ -178,7 +159,6 @@
     buffer = io.BytesIO()
     torch.save(state, buffer)
     return buffer.getvalue()
->>>>>>> 185ea081
 
 
 def load_payload(
@@ -218,13 +198,8 @@
 def _rng_dump() -> Dict[str, Any]:
     py_state = random.getstate()
     state: Dict[str, Any] = {"python": [py_state[0], list(py_state[1]), py_state[2]]}
-<<<<<<< HEAD
     if NUMPY_AVAILABLE:  # pragma: no branch
-        np_state: Any = np.random.get_state()
-=======
-    if NUMPY_AVAILABLE:
         np_state = np.random.get_state()
->>>>>>> 185ea081
         state["numpy"] = [
             np_state[0],
             np_state[1].tolist(),
@@ -267,38 +242,6 @@
     return _rng_dump()
 
 
-<<<<<<< HEAD
-def build_payload_bytes(
-    model: Any,
-    optimizer: Any | None = None,
-    scheduler: Any | None = None,
-    scaler: Any | None = None,
-    *,
-    rng_state: bool = False,
-) -> bytes:
-    """Serialize training state to bytes for atomic checkpoint writes."""
-    if not TORCH_AVAILABLE:  # pragma: no cover - torch optional
-        raise RuntimeError("torch is required to build checkpoint payloads")
-    state: Dict[str, Any] = {
-        "model": model.state_dict() if model is not None else None,
-        "optimizer": optimizer.state_dict() if optimizer is not None else None,
-        "scheduler": (
-            scheduler.state_dict()
-            if scheduler is not None and hasattr(scheduler, "state_dict")
-            else None
-        ),
-    }
-    if scaler is not None and hasattr(scaler, "state_dict"):
-        state["scaler"] = scaler.state_dict()
-    if rng_state:
-        state["rng"] = _rng_dump()
-    buf = io.BytesIO()
-    torch.save(state, buf)
-    return buf.getvalue()
-
-
-=======
->>>>>>> 185ea081
 def load_rng_state(state: Dict[str, Any]) -> None:
     """Restore RNG state saved by dump_rng_state."""
     _rng_load(state)
@@ -355,12 +298,7 @@
             {"epoch": epoch, "metrics": metrics or {}, "git_commit": env.get("git_commit")},
         )
         _write_json(ep_dir / "rng.json", _rng_dump())
-<<<<<<< HEAD
-        _write_json(ep_dir / "system.json", _codex_sample_system())
-        _write_json(ep_dir / "env.json", env)
-=======
         _write_json(ep_dir / "system.json", env)
->>>>>>> 185ea081
         if config is not None:
             try:
                 import yaml  # type: ignore
