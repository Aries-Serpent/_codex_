"""Checkpointing & Resuming Utilities (PyTorch-first, framework-aware).

Standard layout:
  output/checkpoints/epoch-{n}/
    - state.pt (torch) or state.pkl (fallback)
    - meta.json (epoch, metrics)
    - config.yaml/json
    - rng.json
Symlinks/markers:
  output/checkpoints/last -> latest epoch dir
  output/checkpoints/best -> best snapshot(s) tracked in best.json

CLI flags to integrate in a trainer:
  --checkpoint-dir (default output/checkpoints)
  --resume-from PATH
  --keep-last N
  --keep-best K
"""

from __future__ import annotations

import contextlib
import hashlib
import io
import json
import pickle
import platform
import random
import shutil
import subprocess
from pathlib import Path
from typing import Any, Dict, Optional

from codex_ml.monitoring.codex_logging import _codex_sample_system
from codex_ml.utils.provenance import _git_commit
from codex_ml.utils.provenance import environment_summary

try:  # pragma: no cover - optional torch dependency
    import torch

    TORCH_AVAILABLE = True
except Exception:  # pragma: no cover - torch missing
    TORCH_AVAILABLE = False

try:  # pragma: no cover - optional numpy dependency
    import numpy as np

    NUMPY_AVAILABLE = True
except Exception:  # pragma: no cover - numpy missing
    NUMPY_AVAILABLE = False


def _write_checksum_manifest(path: Path) -> None:
    """Write SHA256 checksum and size for path into checksums.json."""
    meta = {
        "file": path.name,
        "sha256": hashlib.sha256(path.read_bytes()).hexdigest(),
        "bytes": path.stat().st_size,
    }
    (path.parent / "checksums.json").write_text(json.dumps(meta), encoding="utf-8")


def _verify_checksum_manifest(directory: Path) -> None:
    """Verify checksum manifest in directory if present."""
    manifest = directory / "checksums.json"
    if not manifest.exists():
        return
    data = json.loads(manifest.read_text(encoding="utf-8"))
    target = directory / data.get("file", "")
    if not target.exists():
        raise RuntimeError("checkpoint file missing during checksum verify")
    sha = hashlib.sha256(target.read_bytes()).hexdigest()
    if sha != data.get("sha256") or target.stat().st_size != data.get("bytes"):
        raise RuntimeError("checkpoint checksum mismatch")


def _git_commit() -> Optional[str]:
    """Return current Git commit hash if available."""
    try:
        root = Path(__file__).resolve().parents[4]
        return subprocess.check_output(["git", "rev-parse", "HEAD"], cwd=root).decode().strip()
    except Exception:
        return None


def _env_summary() -> Dict[str, Optional[str]]:
    """Collect minimal environment information (fallback when provenance utils unavailable)."""
    info: Dict[str, Optional[str]] = {
        "python": platform.python_version(),
        "platform": platform.platform(),
    }
    if TORCH_AVAILABLE:
        info["torch"] = getattr(torch, "__version__", None)
        info["cuda"] = torch.version.cuda if hasattr(torch, "version") and torch.cuda.is_available() else None  # type: ignore[attr-defined]
    if NUMPY_AVAILABLE:
        info["numpy"] = getattr(np, "__version__", None)  # type: ignore[name-defined]
    return info


def _safe_environment_summary() -> Dict[str, Any]:
    """Attempt to collect rich environment summary; fallback to minimal if needed."""
    try:
        env = environment_summary()
        if isinstance(env, dict):
            return env
    except Exception:
        pass
    # Fallback combination
    env_min = _env_summary()
    gc = _git_commit()
    if gc and "git_commit" not in env_min:
        env_min["git_commit"] = gc
    return env_min  # type: ignore[return-value]


def save_checkpoint(
    path: str, model, optimizer, scheduler, epoch: int, extra: Dict[str, Any] | None = None
):
<<<<<<< HEAD
    """Save PyTorch checkpoint with integrity and provenance information."""
=======
    """Save PyTorch checkpoint with integrity and provenance metadata."""
>>>>>>> 8d5800be
    p = Path(path)
    p.parent.mkdir(parents=True, exist_ok=True)
    if not TORCH_AVAILABLE:
        raise RuntimeError("torch is required to save checkpoints")
<<<<<<< HEAD
    info = _codex_sample_system()
    payload_extra = dict(extra or {})
    payload_extra.setdefault("system", info)
    if info.get("git_commit"):
        payload_extra.setdefault("git_commit", info["git_commit"])
=======
    env = _safe_environment_summary()
    payload_extra = dict(extra or {})
    payload_extra.setdefault("system", env)
    if env.get("git_commit"):
        payload_extra.setdefault("git_commit", env["git_commit"])
    else:
        if (gc := _git_commit()) is not None:
            payload_extra.setdefault("git_commit", gc)
>>>>>>> 8d5800be
    torch.save(
        {
            "model": model.state_dict(),
            "optimizer": optimizer.state_dict() if optimizer else None,
            "scheduler": scheduler.state_dict() if scheduler else None,
            "epoch": epoch,
            "extra": payload_extra,
        },
        p,
    )
    # Write integrity and provenance metadata
    _write_checksum_manifest(p)
    prov = {"git_commit": _git_commit(), "system": _codex_sample_system()}
    (p.parent / "provenance.json").write_text(json.dumps(prov, indent=2), encoding="utf-8")


def verify_ckpt_integrity(path: str) -> None:
    """Verify checkpoint integrity using checksums.json when present."""
    p = Path(path)
    meta_p = p.parent / "checksums.json"
    if not meta_p.exists():
        return
    meta = json.loads(meta_p.read_text(encoding="utf-8"))
    if meta.get("file") != p.name:
        return
    sha = hashlib.sha256(p.read_bytes()).hexdigest()
    if sha != meta.get("sha256"):
        raise RuntimeError(f"Checkpoint checksum mismatch for {p.name}")


def load_checkpoint(path: str, model, optimizer=None, scheduler=None, map_location="cpu"):
    """Load PyTorch checkpoint with integrity verification."""
    verify_ckpt_integrity(path)
    if not TORCH_AVAILABLE:
        raise RuntimeError("torch is required to load checkpoints")
    # Prefer new torch.load(weights_only=True) when available; fallback otherwise
    try:
        ckpt = torch.load(path, map_location=map_location, weights_only=True)  # type: ignore[call-arg]
    except TypeError:
        ckpt = torch.load(path, map_location=map_location)
    model.load_state_dict(ckpt["model"])
    if optimizer and ckpt.get("optimizer"):
        optimizer.load_state_dict(ckpt["optimizer"])
    if scheduler and ckpt.get("scheduler"):
        with contextlib.suppress(Exception):
            scheduler.load_state_dict(ckpt["scheduler"])
    return ckpt.get("epoch", 0), ckpt.get("extra", {})


def save_ckpt(state: dict, path: str) -> None:
    """Save checkpoint dict and emit checksums.json alongside."""
    if not TORCH_AVAILABLE:
        raise RuntimeError("torch is required to save checkpoints")
    p = Path(path)
    p.parent.mkdir(parents=True, exist_ok=True)
    torch.save(state, p)
    _write_checksum_manifest(p)


def verify_ckpt_integrity(path: str) -> None:
    """Verify checkpoint integrity using ``checksums.json`` when present."""
    p = Path(path)
    meta_p = p.parent / "checksums.json"
    if not meta_p.exists():
        return
    meta = json.loads(meta_p.read_text())
    if meta.get("file") != p.name:
        return
    sha = hashlib.sha256(p.read_bytes()).hexdigest()
    if sha != meta.get("sha256"):
        raise RuntimeError(f"Checkpoint checksum mismatch for {p.name}")


def load_payload(
    path: str,
    model: Any,
    optimizer: Any | None = None,
    scheduler: Any | None = None,
    scaler: Any | None = None,
) -> Dict[str, Any]:
    """Load training state from path into provided objects."""
    if not TORCH_AVAILABLE:
        raise RuntimeError("torch is required to load checkpoints")
    state: Dict[str, Any] = torch.load(path, map_location="cpu")
    if model is not None and state.get("model") is not None:
        model.load_state_dict(state["model"])
    if optimizer is not None and state.get("optimizer"):
        optimizer.load_state_dict(state["optimizer"])
    if scheduler is not None and state.get("scheduler"):
        with contextlib.suppress(Exception):
            scheduler.load_state_dict(state["scheduler"])
    if scaler is not None and state.get("scaler"):
        with contextlib.suppress(Exception):
            scaler.load_state_dict(state["scaler"])
    if state.get("rng"):
        _rng_load(state["rng"])
    return state


def _write_json(path: Path, data: Dict[str, Any]) -> None:
    path.write_text(json.dumps(data, indent=2, sort_keys=True), encoding="utf-8")


def _read_json(path: Path) -> Dict[str, Any]:
    return json.loads(path.read_text(encoding="utf-8"))


def _rng_dump() -> Dict[str, Any]:
    py_state = random.getstate()
    state: Dict[str, Any] = {"python": [py_state[0], list(py_state[1]), py_state[2]]}
    if NUMPY_AVAILABLE:  # pragma: no branch
        np_state = np.random.get_state()  # type: ignore[no-untyped-call]
        state["numpy"] = [
            np_state[0],  # type: ignore[index]
            np_state[1].tolist(),  # type: ignore[index]
            np_state[2],  # type: ignore[index]
            np_state[3],  # type: ignore[index]
            np_state[4],  # type: ignore[index]
        ]
    if TORCH_AVAILABLE:
        state["torch"] = {"cpu": torch.random.get_rng_state().tolist()}
        if hasattr(torch, "cuda") and torch.cuda.is_available():  # pragma: no cover - cuda optional
            state["torch"]["cuda"] = [s.tolist() for s in torch.cuda.get_rng_state_all()]
    return state


def _rng_load(state: Dict[str, Any]) -> None:
    if "python" in state:
        py_state = state["python"]
        random.setstate((py_state[0], tuple(py_state[1]), py_state[2]))
    if NUMPY_AVAILABLE and "numpy" in state:
        np_state = state["numpy"]
        np.random.set_state(
            (
                np_state[0],
                np.array(np_state[1], dtype=np.uint32),
                np_state[2],
                np_state[3],
                np_state[4],
            )
        )
    if TORCH_AVAILABLE and "torch" in state:
        torch.random.set_rng_state(torch.tensor(state["torch"]["cpu"], dtype=torch.uint8))
        if "cuda" in state["torch"] and hasattr(torch, "cuda") and torch.cuda.is_available():  # pragma: no cover
            torch.cuda.set_rng_state_all(
                [torch.tensor(s, dtype=torch.uint8) for s in state["torch"]["cuda"]]
            )


def dump_rng_state() -> Dict[str, Any]:
    """Public wrapper around internal RNG snapshot."""
    return _rng_dump()


<<<<<<< HEAD
=======
def build_payload_bytes(
    model: Any,
    optimizer: Any | None,
    scheduler: Any | None,
    scaler: Any | None = None,
    *,
    rng_state: bool = False,
) -> bytes:
    """Serialize training state to bytes for atomic checkpoint writes."""
    if not TORCH_AVAILABLE:  # pragma: no cover - torch optional
        raise RuntimeError("torch is required to build checkpoint payloads")
    state: Dict[str, Any] = {
        "model": model.state_dict() if model is not None else None,
        "optimizer": optimizer.state_dict() if optimizer is not None else None,
        "scheduler": (
            scheduler.state_dict()
            if scheduler is not None and hasattr(scheduler, "state_dict")
            else None
        ),
    }
    if scaler is not None and hasattr(scaler, "state_dict"):
        state["scaler"] = scaler.state_dict()
    if rng_state:
        state["rng"] = _rng_dump()
    buf = io.BytesIO()
    torch.save(state, buf)
    return buf.getvalue()


>>>>>>> 8d5800be
def load_rng_state(state: Dict[str, Any]) -> None:
    """Restore RNG state saved by dump_rng_state."""
    _rng_load(state)


def set_seed(seed: int, out_dir: Optional[Path | str] = None) -> Dict[str, int]:
    """Set RNG seeds across libraries and optionally persist seeds.json."""
    random.seed(seed)
    seeds: Dict[str, int] = {"python": seed}
    if NUMPY_AVAILABLE:
        np.random.seed(seed)
        seeds["numpy"] = seed
    if TORCH_AVAILABLE:
        torch.manual_seed(seed)
        if hasattr(torch, "cuda") and torch.cuda.is_available():  # pragma: no cover - cuda optional
            torch.cuda.manual_seed_all(seed)
        seeds["torch"] = seed
    if out_dir is not None:
        path = Path(out_dir) / "seeds.json"
        path.parent.mkdir(parents=True, exist_ok=True)
        _write_json(path, seeds)
    return seeds


class CheckpointManager:
    """Manage training checkpoints with retention and resume support."""

    def __init__(self, root: Path, keep_last: int = 5, keep_best: int = 1) -> None:
        self.root = Path(root)
        self.keep_last = int(keep_last)
        self.keep_best = int(keep_best)
        self.root.mkdir(parents=True, exist_ok=True)

    # ------------------------------------------------------------------
    # Save
    # ------------------------------------------------------------------
    def save(
        self,
        epoch: int,
        model: Any | None = None,
        optimizer: Any | None = None,
        scheduler: Any | None = None,
        tokenizer: Any | None = None,
        *,
        config: Optional[Dict[str, Any]] = None,
        metrics: Optional[Dict[str, Any]] = None,
    ) -> Path:
        ep_dir = self.root / f"epoch-{epoch}"
        ep_dir.mkdir(parents=True, exist_ok=True)

        env = _safe_environment_summary()
        _write_json(
            ep_dir / "meta.json",
            {"epoch": epoch, "metrics": metrics or {}, "git_commit": env.get("git_commit")},
        )
        _write_json(ep_dir / "rng.json", _rng_dump())
        _write_json(ep_dir / "system.json", env)
        if config is not None:
            try:  # prefer YAML
                import yaml  # type: ignore[import-untyped]

                (ep_dir / "config.yaml").write_text(yaml.dump(config), encoding="utf-8")
            except Exception:
                _write_json(ep_dir / "config.json", config)

        state: Dict[str, Any] = {"model": None, "optimizer": None, "scheduler": None}
        if TORCH_AVAILABLE and model is not None:
            state["model"] = model.state_dict()
            if optimizer is not None:
                state["optimizer"] = optimizer.state_dict()
            if scheduler is not None and hasattr(scheduler, "state_dict"):
                state["scheduler"] = scheduler.state_dict()
            torch.save(state, ep_dir / "state.pt")
        else:  # pragma: no cover - fallback path
            state = {
                "model": getattr(model, "__dict__", None),
                "optimizer": getattr(optimizer, "state_dict", lambda: None)(),
                "scheduler": getattr(scheduler, "state_dict", lambda: None)(),
            }
            with open(ep_dir / "state.pkl", "wb") as fh:
                pickle.dump(state, fh)

        if tokenizer is not None:  # pragma: no cover
            with contextlib.suppress(Exception):
                if hasattr(tokenizer, "save_pretrained"):
                    tokenizer.save_pretrained(str(ep_dir / "tokenizer"))
                else:
                    with open(ep_dir / "tokenizer.pkl", "wb") as fh:
                        pickle.dump(tokenizer, fh)

        state_file = ep_dir / ("state.pt" if (ep_dir / "state.pt").exists() else "state.pkl")
        _write_checksum_manifest(state_file)

        # last marker
        (self.root / "last").write_text(str(ep_dir), encoding="utf-8")

        # best tracking
        if metrics:
            best_file = self.root / "best.json"
            best = []
            if best_file.exists():
                best = _read_json(best_file).get("items", [])
            entry = {"epoch": epoch, "metrics": metrics, "path": str(ep_dir)}
            best.append(entry)

            def keyfn(x: Dict[str, Any]) -> tuple:
                m = x.get("metrics", {})
                if "val_loss" in m:
                    return (0, m["val_loss"])  # lower is better
                if "score" in m:
                    return (1, -m["score"])  # higher is better
                return (2, -x["epoch"])  # fallback to latest

            best.sort(key=keyfn)
            _write_json(best_file, {"items": best[: max(1, self.keep_best)]})

        self.apply_retention()
        return ep_dir

    # ------------------------------------------------------------------
    # Resume
    # ------------------------------------------------------------------
    def resume_from(
        self,
        path: Path,
        model: Any | None = None,
        optimizer: Any | None = None,
        scheduler: Any | None = None,
    ) -> Dict[str, Any]:
        path = Path(path)
        if not path.exists():  # pragma: no cover
            raise FileNotFoundError(f"resume path not found: {path}")

        _verify_checksum_manifest(path)
        state = None
        if (path / "state.pt").exists() and TORCH_AVAILABLE:
            state = torch.load(path / "state.pt", map_location="cpu")
            if model is not None and state.get("model") is not None:
                self._verify_state_dict(model.state_dict(), state["model"])
                model.load_state_dict(state["model"])
            if optimizer is not None and state.get("optimizer") is not None:
                self._verify_optimizer_state(optimizer, state["optimizer"])
                try:
                    optimizer.load_state_dict(state["optimizer"])
                except Exception as exc:  # pragma: no cover
                    raise ValueError(f"optimizer state load failed: {exc}") from exc
            if scheduler is not None and state.get("scheduler") is not None:
                with contextlib.suppress(Exception):
                    scheduler.load_state_dict(state["scheduler"])
        elif (path / "state.pkl").exists():  # pragma: no cover
            with open(path / "state.pkl", "rb") as fh:
                state = pickle.load(fh)
            if (
                model is not None
                and hasattr(model, "load_state_dict")
                and state.get("model") is not None
            ):
                with contextlib.suppress(Exception):
                    model.load_state_dict(state["model"])
        else:  # pragma: no cover
            raise RuntimeError(f"no compatible state file found under: {path}")

        rng_path = path / "rng.json"
        if rng_path.exists():
            try:
                rng_state = _read_json(rng_path)
                _rng_load(rng_state)
            except Exception as exc:  # pragma: no cover
                raise RuntimeError(f"failed to restore RNG state: {exc}") from exc

        meta = _read_json(path / "meta.json") if (path / "meta.json").exists() else {}
        return {"meta": meta, "state": bool(state)}

    # ------------------------------------------------------------------
    # Retention
    # ------------------------------------------------------------------
    def apply_retention(self) -> None:
        entries = [p for p in self.root.glob("epoch-*") if p.is_dir()]
        entries.sort(key=lambda p: int(p.name.split("-")[-1]), reverse=True)
        keep = {e.name for e in entries[: max(1, self.keep_last)]}
        best_file = self.root / "best.json"
        if best_file.exists():
            for item in _read_json(best_file).get("items", []):
                keep.add(Path(item["path"]).name)
        for e in entries:
            if e.name not in keep:
                with contextlib.suppress(Exception):
                    shutil.rmtree(e)

    # ------------------------------------------------------------------
    # Verification
    # ------------------------------------------------------------------
    def _verify_state_dict(
        self, model_sd: Dict[str, Any], loaded_sd: Dict[str, Any]
    ) -> None:  # pragma: no cover
        missing, unexpected, mismatched = [], [], []
        for k, v in model_sd.items():
            if k not in loaded_sd:
                missing.append(k)
            else:
                lv = loaded_sd[k]
                if (
                    hasattr(v, "shape")
                    and hasattr(lv, "shape")
                    and tuple(v.shape) != tuple(lv.shape)
                ):
                    mismatched.append((k, tuple(v.shape), tuple(lv.shape)))
        for k in loaded_sd.keys():
            if k not in model_sd:
                unexpected.append(k)
        if missing or unexpected or mismatched:
            msgs = []
            if missing:
                msgs.append(f"missing: {missing[:10]}{' ...' if len(missing) > 10 else ''}")
            if unexpected:
                msgs.append(
                    f"unexpected: {unexpected[:10]}{' ...' if len(unexpected) > 10 else ''}"
                )
            if mismatched:
                msgs.append(f"mismatched: {mismatched[:5]}{' ...' if len(mismatched) > 5 else ''}")
            raise ValueError("state_dict verification failed: " + "; ".join(msgs))

    def _verify_optimizer_state(
        self, optimizer: Any, loaded_sd: Dict[str, Any]
    ) -> None:  # pragma: no cover
        """Check optimizer param counts and tensor shapes before loading."""
        if not TORCH_AVAILABLE:
            return

        params = [p for group in optimizer.param_groups for p in group.get("params", [])]
        loaded_groups = loaded_sd.get("param_groups", [])
        loaded_state = loaded_sd.get("state", {})
        loaded_param_ids = [pid for g in loaded_groups for pid in g.get("params", [])]

        if len(params) != len(loaded_param_ids):
            raise ValueError(
                f"optimizer param count mismatch: expected {len(params)}, got {len(loaded_param_ids)}"
            )

        mismatched = []
        for param, pid in zip(params, loaded_param_ids):
            state_entry = loaded_state.get(pid)
            if state_entry is None:
                continue
            for key, val in state_entry.items():
                if torch.is_tensor(val) and tuple(val.shape) != tuple(param.shape):
                    mismatched.append((pid, key, tuple(param.shape), tuple(val.shape)))

        unexpected = [pid for pid in loaded_state.keys() if pid not in set(loaded_param_ids)]
        if unexpected or mismatched:
            msgs = []
            if unexpected:
                msgs.append(
                    f"unexpected params: {unexpected[:10]}{' ...' if len(unexpected) > 10 else ''}"
                )
            if mismatched:
                sample = [(pid, key, exp, got) for pid, key, exp, got in mismatched[:5]]
                msgs.append(f"mismatched: {sample}{' ...' if len(mismatched) > 5 else ''}")
            raise ValueError("optimizer state verification failed: " + "; ".join(msgs))


__all__ = [
    "CheckpointManager",
    "save_checkpoint",
    "load_checkpoint",
    "save_ckpt",
    "verify_ckpt_integrity",
    "build_payload_bytes",
    "load_payload",
    "dump_rng_state",
    "load_rng_state",
    "set_seed",
]<|MERGE_RESOLUTION|>--- conflicted
+++ resolved
@@ -116,31 +116,16 @@
 def save_checkpoint(
     path: str, model, optimizer, scheduler, epoch: int, extra: Dict[str, Any] | None = None
 ):
-<<<<<<< HEAD
     """Save PyTorch checkpoint with integrity and provenance information."""
-=======
-    """Save PyTorch checkpoint with integrity and provenance metadata."""
->>>>>>> 8d5800be
     p = Path(path)
     p.parent.mkdir(parents=True, exist_ok=True)
     if not TORCH_AVAILABLE:
         raise RuntimeError("torch is required to save checkpoints")
-<<<<<<< HEAD
     info = _codex_sample_system()
     payload_extra = dict(extra or {})
     payload_extra.setdefault("system", info)
     if info.get("git_commit"):
         payload_extra.setdefault("git_commit", info["git_commit"])
-=======
-    env = _safe_environment_summary()
-    payload_extra = dict(extra or {})
-    payload_extra.setdefault("system", env)
-    if env.get("git_commit"):
-        payload_extra.setdefault("git_commit", env["git_commit"])
-    else:
-        if (gc := _git_commit()) is not None:
-            payload_extra.setdefault("git_commit", gc)
->>>>>>> 8d5800be
     torch.save(
         {
             "model": model.state_dict(),
@@ -295,38 +280,6 @@
     return _rng_dump()
 
 
-<<<<<<< HEAD
-=======
-def build_payload_bytes(
-    model: Any,
-    optimizer: Any | None,
-    scheduler: Any | None,
-    scaler: Any | None = None,
-    *,
-    rng_state: bool = False,
-) -> bytes:
-    """Serialize training state to bytes for atomic checkpoint writes."""
-    if not TORCH_AVAILABLE:  # pragma: no cover - torch optional
-        raise RuntimeError("torch is required to build checkpoint payloads")
-    state: Dict[str, Any] = {
-        "model": model.state_dict() if model is not None else None,
-        "optimizer": optimizer.state_dict() if optimizer is not None else None,
-        "scheduler": (
-            scheduler.state_dict()
-            if scheduler is not None and hasattr(scheduler, "state_dict")
-            else None
-        ),
-    }
-    if scaler is not None and hasattr(scaler, "state_dict"):
-        state["scaler"] = scaler.state_dict()
-    if rng_state:
-        state["rng"] = _rng_dump()
-    buf = io.BytesIO()
-    torch.save(state, buf)
-    return buf.getvalue()
-
-
->>>>>>> 8d5800be
 def load_rng_state(state: Dict[str, Any]) -> None:
     """Restore RNG state saved by dump_rng_state."""
     _rng_load(state)
