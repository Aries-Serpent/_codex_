"""Checkpointing & Resuming Utilities (PyTorch-first, framework-aware).

Standard layout:
  output/checkpoints/epoch-{n}/
    - state.pt (torch) or state.pkl (fallback)
    - meta.json (epoch, metrics)
    - config.yaml/json
    - rng.json
Symlinks/markers:
  output/checkpoints/last -> latest epoch dir
  output/checkpoints/best -> best snapshot(s) tracked in best.json

CLI flags to integrate in a trainer:
  --checkpoint-dir (default output/checkpoints)
  --resume-from PATH
  --keep-last N
  --keep-best K
"""

from __future__ import annotations

import contextlib
import hashlib
import io
import json
import pickle
import random
import shutil
from pathlib import Path
from typing import Any, Dict, Optional

<<<<<<< HEAD
from codex_ml.utils.provenance import environment_summary
=======
from codex_ml.monitoring.codex_logging import _codex_sample_system
from codex_ml.utils.env import environment_summary
>>>>>>> 88523155

try:  # pragma: no cover - optional torch dependency
    import torch

    TORCH_AVAILABLE = True
except Exception:  # pragma: no cover - torch missing
    TORCH_AVAILABLE = False

try:  # pragma: no cover - optional numpy dependency
    import numpy as np

    NUMPY_AVAILABLE = True
except Exception:  # pragma: no cover - numpy missing
    NUMPY_AVAILABLE = False


def _write_checksum_manifest(path: Path) -> None:
    """Write SHA256 checksum and size for ``path`` into checksums.json."""
    meta = {
        "file": path.name,
        "sha256": hashlib.sha256(path.read_bytes()).hexdigest(),
        "bytes": path.stat().st_size,
    }
    (path.parent / "checksums.json").write_text(json.dumps(meta), encoding="utf-8")


def _verify_checksum_manifest(directory: Path) -> None:
    """Verify checksum manifest in ``directory`` if present."""
    manifest = directory / "checksums.json"
    if not manifest.exists():
        return
    data = json.loads(manifest.read_text(encoding="utf-8"))
    target = directory / data.get("file", "")
    if not target.exists():
        raise RuntimeError("checkpoint file missing during checksum verify")
    sha = hashlib.sha256(target.read_bytes()).hexdigest()
    if sha != data.get("sha256") or target.stat().st_size != data.get("bytes"):
        raise RuntimeError("checkpoint checksum mismatch")


def save_checkpoint(
    path: str, model, optimizer, scheduler, epoch: int, extra: Dict[str, Any] | None = None
):
    """Save PyTorch checkpoint with integrity verification."""
    p = Path(path)
    p.parent.mkdir(parents=True, exist_ok=True)
    if not TORCH_AVAILABLE:
        raise RuntimeError("torch is required to save checkpoints")
    torch.save(
        {
            "model": model.state_dict(),
            "optimizer": optimizer.state_dict() if optimizer else None,
            "scheduler": scheduler.state_dict() if scheduler else None,
            "epoch": epoch,
            "extra": extra or {},
        },
        p,
    )
    # Write integrity metadata
    _write_checksum_manifest(p)


def load_checkpoint(path: str, model, optimizer=None, scheduler=None, map_location="cpu"):
    """Load PyTorch checkpoint with integrity verification."""
    verify_ckpt_integrity(path)
    if not TORCH_AVAILABLE:
        raise RuntimeError("torch is required to load checkpoints")
    # torch.load 'weights_only' is newer; attempt then fallback for older torch.
    try:
        ckpt = torch.load(path, map_location=map_location, weights_only=True)  # type: ignore[call-arg]
    except TypeError:  # older torch without weights_only
        ckpt = torch.load(path, map_location=map_location)
    model.load_state_dict(ckpt["model"])
    if optimizer and ckpt.get("optimizer"):  # pragma: no branch
        optimizer.load_state_dict(ckpt["optimizer"])
    if scheduler and ckpt.get("scheduler"):  # pragma: no branch
        with contextlib.suppress(Exception):
            scheduler.load_state_dict(ckpt["scheduler"])
    return ckpt.get("epoch", 0), ckpt.get("extra", {})


def save_ckpt(state: dict, path: str) -> None:
    """Save checkpoint and emit checksums.json alongside."""
    if not TORCH_AVAILABLE:
        raise RuntimeError("torch is required to save checkpoints")
    p = Path(path)
    p.parent.mkdir(parents=True, exist_ok=True)
    torch.save(state, p)
    _write_checksum_manifest(p)


def verify_ckpt_integrity(path: str) -> None:
    """Verify checkpoint integrity using ``checksums.json`` when present."""
    p = Path(path)
    meta_p = p.parent / "checksums.json"
    if not meta_p.exists():
        return
    meta = json.loads(meta_p.read_text())
    if meta.get("file") != p.name:
        return
    sha = hashlib.sha256(p.read_bytes()).hexdigest()
    if sha != meta.get("sha256"):
        raise RuntimeError(f"Checkpoint checksum mismatch for {p.name}")


def build_payload_bytes(
    model: Any,
    optimizer: Any | None = None,
    scheduler: Any | None = None,
    scaler: Any | None = None,
    *,
    rng_state: bool = False,
) -> bytes:
    """Serialize training state to bytes for atomic checkpoint writes."""
    if not TORCH_AVAILABLE:
        raise RuntimeError("torch is required to serialize checkpoints")
    state: Dict[str, Any] = {
        "model": model.state_dict(),
        "optimizer": optimizer.state_dict() if optimizer else None,
        "scheduler": scheduler.state_dict() if scheduler else None,
        "scaler": scaler.state_dict() if scaler else None,
    }
    if rng_state:
        state["rng"] = _rng_dump()
    buffer = io.BytesIO()
    torch.save(state, buffer)
    return buffer.getvalue()


def load_payload(
    path: str,
    model: Any,
    optimizer: Any | None = None,
    scheduler: Any | None = None,
    scaler: Any | None = None,
) -> Dict[str, Any]:
    """Load training state from ``path`` into provided objects."""
    if not TORCH_AVAILABLE:
        raise RuntimeError("torch is required to load checkpoints")
    state: Dict[str, Any] = torch.load(path, map_location="cpu")
    if model is not None and state.get("model") is not None:
        model.load_state_dict(state["model"])
    if optimizer is not None and state.get("optimizer"):
        optimizer.load_state_dict(state["optimizer"])
    if scheduler is not None and state.get("scheduler"):
        with contextlib.suppress(Exception):
            scheduler.load_state_dict(state["scheduler"])
    if scaler is not None and state.get("scaler"):
        with contextlib.suppress(Exception):
            scaler.load_state_dict(state["scaler"])
    if state.get("rng"):
        _rng_load(state["rng"])
    return state


def _write_json(path: Path, data: Dict[str, Any]) -> None:
    path.write_text(json.dumps(data, indent=2, sort_keys=True), encoding="utf-8")


def _read_json(path: Path) -> Dict[str, Any]:
    return json.loads(path.read_text(encoding="utf-8"))


def _rng_dump() -> Dict[str, Any]:
    py_state = random.getstate()
    state: Dict[str, Any] = {"python": [py_state[0], list(py_state[1]), py_state[2]]}
    if NUMPY_AVAILABLE:  # pragma: no branch
        np_state = np.random.get_state()
        state["numpy"] = [
            np_state[0],
            np_state[1].tolist(),
            np_state[2],
            np_state[3],
            np_state[4],
        ]
    if TORCH_AVAILABLE:  # pragma: no branch
        state["torch"] = {"cpu": torch.random.get_rng_state().tolist()}
        if (
            TORCH_AVAILABLE and hasattr(torch, "cuda") and torch.cuda.is_available()
        ):  # pragma: no cover - cuda optional
            state["torch"]["cuda"] = [s.tolist() for s in torch.cuda.get_rng_state_all()]
    return state


def _rng_load(state: Dict[str, Any]) -> None:
    if "python" in state:  # pragma: no branch
        py_state = state["python"]
        random.setstate((py_state[0], tuple(py_state[1]), py_state[2]))
    if NUMPY_AVAILABLE and "numpy" in state:  # pragma: no branch
        np_state = state["numpy"]
        np.random.set_state(
            (
                np_state[0],
                np.array(np_state[1], dtype=np.uint32),
                np_state[2],
                np_state[3],
                np_state[4],
            )
        )
    if TORCH_AVAILABLE and "torch" in state:  # pragma: no branch
        torch.random.set_rng_state(torch.tensor(state["torch"]["cpu"], dtype=torch.uint8))
        if (
            "cuda" in state["torch"] and hasattr(torch, "cuda") and torch.cuda.is_available()
        ):  # pragma: no cover - cuda optional
            torch.cuda.set_rng_state_all(
                [torch.tensor(s, dtype=torch.uint8) for s in state["torch"]["cuda"]]
            )


def dump_rng_state() -> Dict[str, Any]:
    """Public wrapper around internal RNG snapshot."""
    return _rng_dump()


def build_payload_bytes(
    model: Any,
    optimizer: Any | None,
    scheduler: Any | None,
    scaler: Any | None = None,
    *,
    rng_state: bool = False,
) -> bytes:
    """Serialize training state to bytes for atomic checkpoint writes."""
    if not TORCH_AVAILABLE:  # pragma: no cover - torch optional
        raise RuntimeError("torch is required to build checkpoint payloads")
    state: Dict[str, Any] = {
        "model": model.state_dict() if model is not None else None,
        "optimizer": optimizer.state_dict() if optimizer is not None else None,
        "scheduler": scheduler.state_dict()
        if scheduler is not None and hasattr(scheduler, "state_dict")
        else None,
    }
    if scaler is not None and hasattr(scaler, "state_dict"):
        state["scaler"] = scaler.state_dict()
    if rng_state:
        state["rng"] = _rng_dump()
    buf = io.BytesIO()
    torch.save(state, buf)
    return buf.getvalue()


def load_rng_state(state: Dict[str, Any]) -> None:
    """Restore RNG state saved by :func:`dump_rng_state`."""
    _rng_load(state)


def set_seed(seed: int, out_dir: Optional[Path | str] = None) -> Dict[str, int]:
    """Set RNG seeds across libraries and optionally persist ``seeds.json``."""
    random.seed(seed)
    seeds: Dict[str, int] = {"python": seed}
    if NUMPY_AVAILABLE:  # pragma: no branch
        np.random.seed(seed)
        seeds["numpy"] = seed
    if TORCH_AVAILABLE:  # pragma: no branch
        torch.manual_seed(seed)
        if hasattr(torch, "cuda") and torch.cuda.is_available():  # pragma: no cover - cuda optional
            torch.cuda.manual_seed_all(seed)
        seeds["torch"] = seed
    if out_dir is not None:  # pragma: no branch
        path = Path(out_dir) / "seeds.json"
        path.parent.mkdir(parents=True, exist_ok=True)
        _write_json(path, seeds)
    return seeds


class CheckpointManager:
    """Manage training checkpoints with retention and resume support."""

    def __init__(self, root: Path, keep_last: int = 5, keep_best: int = 1) -> None:
        self.root = Path(root)
        self.keep_last = int(keep_last)
        self.keep_best = int(keep_best)
        self.root.mkdir(parents=True, exist_ok=True)

    # ------------------------------------------------------------------
    # Save
    # ------------------------------------------------------------------
    def save(
        self,
        epoch: int,
        model: Any | None = None,
        optimizer: Any | None = None,
        scheduler: Any | None = None,
        tokenizer: Any | None = None,
        *,
        config: Optional[Dict[str, Any]] = None,
        metrics: Optional[Dict[str, Any]] = None,
    ) -> Path:
        ep_dir = self.root / f"epoch-{epoch}"
        ep_dir.mkdir(parents=True, exist_ok=True)

        env = environment_summary()
        _write_json(
            ep_dir / "meta.json",
            {"epoch": epoch, "metrics": metrics or {}, "git_commit": env.get("git_commit")},
        )
        _write_json(ep_dir / "rng.json", _rng_dump())
<<<<<<< HEAD
        _write_json(ep_dir / "system.json", environment_summary())
=======
        _write_json(ep_dir / "system.json", _codex_sample_system())
        _write_json(ep_dir / "env.json", env)
>>>>>>> 88523155
        if config is not None:
            try:  # prefer YAML
                import yaml

                (ep_dir / "config.yaml").write_text(yaml.dump(config), encoding="utf-8")
            except Exception:  # pragma: no cover - yaml missing
                _write_json(ep_dir / "config.json", config)

        state: Dict[str, Any] = {"model": None, "optimizer": None, "scheduler": None}
        if TORCH_AVAILABLE and model is not None:
            state["model"] = model.state_dict()
            if optimizer is not None:  # pragma: no branch
                state["optimizer"] = optimizer.state_dict()
            if scheduler is not None and hasattr(scheduler, "state_dict"):  # pragma: no branch
                state["scheduler"] = scheduler.state_dict()
            torch.save(state, ep_dir / "state.pt")
        else:  # pragma: no cover - fallback path
            state = {
                "model": getattr(model, "__dict__", None),
                "optimizer": getattr(optimizer, "state_dict", lambda: None)(),
                "scheduler": getattr(scheduler, "state_dict", lambda: None)(),
            }
            with open(ep_dir / "state.pkl", "wb") as fh:
                pickle.dump(state, fh)

        if tokenizer is not None:  # pragma: no cover
            with contextlib.suppress(Exception):
                if hasattr(tokenizer, "save_pretrained"):
                    tokenizer.save_pretrained(str(ep_dir / "tokenizer"))
                else:
                    with open(ep_dir / "tokenizer.pkl", "wb") as fh:
                        pickle.dump(tokenizer, fh)

        state_file = ep_dir / ("state.pt" if (ep_dir / "state.pt").exists() else "state.pkl")
        _write_checksum_manifest(state_file)

        # last marker
        (self.root / "last").write_text(str(ep_dir), encoding="utf-8")

        # best tracking
        if metrics:  # pragma: no branch
            best_file = self.root / "best.json"
            best = []
            if best_file.exists():
                best = _read_json(best_file).get("items", [])
            entry = {"epoch": epoch, "metrics": metrics, "path": str(ep_dir)}
            best.append(entry)

            def keyfn(x: Dict[str, Any]) -> tuple:  # pragma: no branch
                m = x.get("metrics", {})
                if "val_loss" in m:
                    return (0, m["val_loss"])  # lower better
                if "score" in m:  # pragma: no cover
                    return (1, -m["score"])  # higher better
                return (2, -x["epoch"])  # latest  # pragma: no cover

            best.sort(key=keyfn)
            _write_json(best_file, {"items": best[: max(1, self.keep_best)]})

        self.apply_retention()
        return ep_dir

    # ------------------------------------------------------------------
    # Resume
    # ------------------------------------------------------------------
    def resume_from(
        self,
        path: Path,
        model: Any | None = None,
        optimizer: Any | None = None,
        scheduler: Any | None = None,
    ) -> Dict[str, Any]:
        path = Path(path)
        if not path.exists():  # pragma: no cover
            raise FileNotFoundError(f"resume path not found: {path}")

        _verify_checksum_manifest(path)
        state = None
        if (path / "state.pt").exists() and TORCH_AVAILABLE:  # pragma: no branch
            state = torch.load(path / "state.pt", map_location="cpu")
            if model is not None and state.get("model") is not None:  # pragma: no branch
                self._verify_state_dict(model.state_dict(), state["model"])
                model.load_state_dict(state["model"])
            if optimizer is not None and state.get("optimizer") is not None:  # pragma: no branch
                self._verify_optimizer_state(optimizer, state["optimizer"])
                try:
                    optimizer.load_state_dict(state["optimizer"])
                except Exception as exc:  # noqa: BLE001  # pragma: no cover
                    raise ValueError(f"optimizer state load failed: {exc}") from exc
            if scheduler is not None and state.get("scheduler") is not None:  # pragma: no branch
                with contextlib.suppress(Exception):
                    scheduler.load_state_dict(state["scheduler"])
        elif (path / "state.pkl").exists():  # pragma: no cover - fallback
            with open(path / "state.pkl", "rb") as fh:
                state = pickle.load(fh)
            if (
                model is not None
                and hasattr(model, "load_state_dict")
                and state.get("model") is not None
            ):
                with contextlib.suppress(Exception):
                    model.load_state_dict(state["model"])
        else:  # pragma: no cover
            raise RuntimeError(f"no compatible state file found under: {path}")

        rng_path = path / "rng.json"
        if rng_path.exists():  # pragma: no branch
            try:
                rng_state = _read_json(rng_path)
                _rng_load(rng_state)
            except Exception as exc:  # noqa: BLE001  # pragma: no cover
                raise RuntimeError(f"failed to restore RNG state: {exc}") from exc

        meta = _read_json(path / "meta.json") if (path / "meta.json").exists() else {}
        return {"meta": meta, "state": bool(state)}

    # ------------------------------------------------------------------
    # Retention
    # ------------------------------------------------------------------
    def apply_retention(self) -> None:
        entries = [p for p in self.root.glob("epoch-*") if p.is_dir()]
        entries.sort(key=lambda p: int(p.name.split("-")[-1]), reverse=True)
        keep = {e.name for e in entries[: max(1, self.keep_last)]}
        best_file = self.root / "best.json"
        if best_file.exists():  # pragma: no branch
            for item in _read_json(best_file).get("items", []):
                keep.add(Path(item["path"]).name)
        for e in entries:
            if e.name not in keep:
                with contextlib.suppress(Exception):
                    shutil.rmtree(e)

    # ------------------------------------------------------------------
    # Verification
    # ------------------------------------------------------------------
    def _verify_state_dict(
        self, model_sd: Dict[str, Any], loaded_sd: Dict[str, Any]
    ) -> None:  # pragma: no cover
        missing, unexpected, mismatched = [], [], []
        for k, v in model_sd.items():
            if k not in loaded_sd:
                missing.append(k)
            else:
                lv = loaded_sd[k]
                if (
                    hasattr(v, "shape")
                    and hasattr(lv, "shape")
                    and tuple(v.shape) != tuple(lv.shape)
                ):
                    mismatched.append((k, tuple(v.shape), tuple(lv.shape)))
        for k in loaded_sd.keys():
            if k not in model_sd:
                unexpected.append(k)
        if missing or unexpected or mismatched:
            msgs = []
            if missing:
                msgs.append(f"missing: {missing[:10]}{' ...' if len(missing) > 10 else ''}")
            if unexpected:
                msgs.append(
                    f"unexpected: {unexpected[:10]}{' ...' if len(unexpected) > 10 else ''}"
                )
            if mismatched:
                msgs.append(f"mismatched: {mismatched[:5]}{' ...' if len(mismatched) > 5 else ''}")
            raise ValueError("state_dict verification failed: " + "; ".join(msgs))

    def _verify_optimizer_state(
        self, optimizer: Any, loaded_sd: Dict[str, Any]
    ) -> None:  # pragma: no cover
        """Check optimizer param counts and tensor shapes before loading."""
        if not TORCH_AVAILABLE:
            return

        params = [p for group in optimizer.param_groups for p in group.get("params", [])]
        loaded_groups = loaded_sd.get("param_groups", [])
        loaded_state = loaded_sd.get("state", {})
        loaded_param_ids = [pid for g in loaded_groups for pid in g.get("params", [])]

        if len(params) != len(loaded_param_ids):
            raise ValueError(
                f"optimizer param count mismatch: expected {len(params)}, got {len(loaded_param_ids)}"
            )

        mismatched = []
        for param, pid in zip(params, loaded_param_ids):
            state_entry = loaded_state.get(pid)
            if state_entry is None:
                continue
            for key, val in state_entry.items():
                if torch.is_tensor(val) and tuple(val.shape) != tuple(param.shape):
                    mismatched.append((pid, key, tuple(param.shape), tuple(val.shape)))

        unexpected = [pid for pid in loaded_state.keys() if pid not in set(loaded_param_ids)]
        if unexpected or mismatched:
            msgs = []
            if unexpected:
                msgs.append(
                    f"unexpected params: {unexpected[:10]}{' ...' if len(unexpected) > 10 else ''}"
                )
            if mismatched:
                sample = [(pid, key, exp, got) for pid, key, exp, got in mismatched[:5]]
                msgs.append(f"mismatched: {sample}{' ...' if len(mismatched) > 5 else ''}")
            raise ValueError("optimizer state verification failed: " + "; ".join(msgs))


__all__ = [
    "CheckpointManager",
    "save_checkpoint",
    "load_checkpoint",
    "save_ckpt",
    "verify_ckpt_integrity",
    "build_payload_bytes",
    "load_payload",
    "dump_rng_state",
    "load_rng_state",
    "set_seed",
]<|MERGE_RESOLUTION|>--- conflicted
+++ resolved
@@ -29,12 +29,7 @@
 from pathlib import Path
 from typing import Any, Dict, Optional
 
-<<<<<<< HEAD
 from codex_ml.utils.provenance import environment_summary
-=======
-from codex_ml.monitoring.codex_logging import _codex_sample_system
-from codex_ml.utils.env import environment_summary
->>>>>>> 88523155
 
 try:  # pragma: no cover - optional torch dependency
     import torch
@@ -52,7 +47,7 @@
 
 
 def _write_checksum_manifest(path: Path) -> None:
-    """Write SHA256 checksum and size for ``path`` into checksums.json."""
+    """Write SHA256 checksum and size for path into checksums.json."""
     meta = {
         "file": path.name,
         "sha256": hashlib.sha256(path.read_bytes()).hexdigest(),
@@ -62,7 +57,7 @@
 
 
 def _verify_checksum_manifest(directory: Path) -> None:
-    """Verify checksum manifest in ``directory`` if present."""
+    """Verify checksum manifest in directory if present."""
     manifest = directory / "checksums.json"
     if not manifest.exists():
         return
@@ -93,8 +88,21 @@
         },
         p,
     )
-    # Write integrity metadata
     _write_checksum_manifest(p)
+
+
+def verify_ckpt_integrity(path: str) -> None:
+    """Verify checkpoint integrity using checksums.json when present."""
+    p = Path(path)
+    meta_p = p.parent / "checksums.json"
+    if not meta_p.exists():
+        return
+    meta = json.loads(meta_p.read_text(encoding="utf-8"))
+    if meta.get("file") != p.name:
+        return
+    sha = hashlib.sha256(p.read_bytes()).hexdigest()
+    if sha != meta.get("sha256"):
+        raise RuntimeError(f"Checkpoint checksum mismatch for {p.name}")
 
 
 def load_checkpoint(path: str, model, optimizer=None, scheduler=None, map_location="cpu"):
@@ -102,42 +110,28 @@
     verify_ckpt_integrity(path)
     if not TORCH_AVAILABLE:
         raise RuntimeError("torch is required to load checkpoints")
-    # torch.load 'weights_only' is newer; attempt then fallback for older torch.
+    # Prefer new torch.load(weights_only=True) when available; fallback otherwise
     try:
         ckpt = torch.load(path, map_location=map_location, weights_only=True)  # type: ignore[call-arg]
-    except TypeError:  # older torch without weights_only
+    except TypeError:
         ckpt = torch.load(path, map_location=map_location)
     model.load_state_dict(ckpt["model"])
-    if optimizer and ckpt.get("optimizer"):  # pragma: no branch
+    if optimizer and ckpt.get("optimizer"):
         optimizer.load_state_dict(ckpt["optimizer"])
-    if scheduler and ckpt.get("scheduler"):  # pragma: no branch
+    if scheduler and ckpt.get("scheduler"):
         with contextlib.suppress(Exception):
             scheduler.load_state_dict(ckpt["scheduler"])
     return ckpt.get("epoch", 0), ckpt.get("extra", {})
 
 
 def save_ckpt(state: dict, path: str) -> None:
-    """Save checkpoint and emit checksums.json alongside."""
+    """Save checkpoint dict and emit checksums.json alongside."""
     if not TORCH_AVAILABLE:
         raise RuntimeError("torch is required to save checkpoints")
     p = Path(path)
     p.parent.mkdir(parents=True, exist_ok=True)
     torch.save(state, p)
     _write_checksum_manifest(p)
-
-
-def verify_ckpt_integrity(path: str) -> None:
-    """Verify checkpoint integrity using ``checksums.json`` when present."""
-    p = Path(path)
-    meta_p = p.parent / "checksums.json"
-    if not meta_p.exists():
-        return
-    meta = json.loads(meta_p.read_text())
-    if meta.get("file") != p.name:
-        return
-    sha = hashlib.sha256(p.read_bytes()).hexdigest()
-    if sha != meta.get("sha256"):
-        raise RuntimeError(f"Checkpoint checksum mismatch for {p.name}")
 
 
 def build_payload_bytes(
@@ -152,11 +146,14 @@
     if not TORCH_AVAILABLE:
         raise RuntimeError("torch is required to serialize checkpoints")
     state: Dict[str, Any] = {
-        "model": model.state_dict(),
-        "optimizer": optimizer.state_dict() if optimizer else None,
-        "scheduler": scheduler.state_dict() if scheduler else None,
-        "scaler": scaler.state_dict() if scaler else None,
+        "model": model.state_dict() if model is not None else None,
+        "optimizer": optimizer.state_dict() if optimizer is not None else None,
+        "scheduler": scheduler.state_dict()
+        if scheduler is not None and hasattr(scheduler, "state_dict")
+        else None,
     }
+    if scaler is not None and hasattr(scaler, "state_dict"):
+        state["scaler"] = scaler.state_dict()
     if rng_state:
         state["rng"] = _rng_dump()
     buffer = io.BytesIO()
@@ -171,7 +168,7 @@
     scheduler: Any | None = None,
     scaler: Any | None = None,
 ) -> Dict[str, Any]:
-    """Load training state from ``path`` into provided objects."""
+    """Load training state from path into provided objects."""
     if not TORCH_AVAILABLE:
         raise RuntimeError("torch is required to load checkpoints")
     state: Dict[str, Any] = torch.load(path, map_location="cpu")
@@ -201,7 +198,7 @@
 def _rng_dump() -> Dict[str, Any]:
     py_state = random.getstate()
     state: Dict[str, Any] = {"python": [py_state[0], list(py_state[1]), py_state[2]]}
-    if NUMPY_AVAILABLE:  # pragma: no branch
+    if NUMPY_AVAILABLE:
         np_state = np.random.get_state()
         state["numpy"] = [
             np_state[0],
@@ -210,20 +207,18 @@
             np_state[3],
             np_state[4],
         ]
-    if TORCH_AVAILABLE:  # pragma: no branch
+    if TORCH_AVAILABLE:
         state["torch"] = {"cpu": torch.random.get_rng_state().tolist()}
-        if (
-            TORCH_AVAILABLE and hasattr(torch, "cuda") and torch.cuda.is_available()
-        ):  # pragma: no cover - cuda optional
+        if hasattr(torch, "cuda") and torch.cuda.is_available():  # pragma: no cover - cuda optional
             state["torch"]["cuda"] = [s.tolist() for s in torch.cuda.get_rng_state_all()]
     return state
 
 
 def _rng_load(state: Dict[str, Any]) -> None:
-    if "python" in state:  # pragma: no branch
+    if "python" in state:
         py_state = state["python"]
         random.setstate((py_state[0], tuple(py_state[1]), py_state[2]))
-    if NUMPY_AVAILABLE and "numpy" in state:  # pragma: no branch
+    if NUMPY_AVAILABLE and "numpy" in state:
         np_state = state["numpy"]
         np.random.set_state(
             (
@@ -234,11 +229,9 @@
                 np_state[4],
             )
         )
-    if TORCH_AVAILABLE and "torch" in state:  # pragma: no branch
+    if TORCH_AVAILABLE and "torch" in state:
         torch.random.set_rng_state(torch.tensor(state["torch"]["cpu"], dtype=torch.uint8))
-        if (
-            "cuda" in state["torch"] and hasattr(torch, "cuda") and torch.cuda.is_available()
-        ):  # pragma: no cover - cuda optional
+        if "cuda" in state["torch"] and hasattr(torch, "cuda") and torch.cuda.is_available():  # pragma: no cover
             torch.cuda.set_rng_state_all(
                 [torch.tensor(s, dtype=torch.uint8) for s in state["torch"]["cuda"]]
             )
@@ -249,51 +242,24 @@
     return _rng_dump()
 
 
-def build_payload_bytes(
-    model: Any,
-    optimizer: Any | None,
-    scheduler: Any | None,
-    scaler: Any | None = None,
-    *,
-    rng_state: bool = False,
-) -> bytes:
-    """Serialize training state to bytes for atomic checkpoint writes."""
-    if not TORCH_AVAILABLE:  # pragma: no cover - torch optional
-        raise RuntimeError("torch is required to build checkpoint payloads")
-    state: Dict[str, Any] = {
-        "model": model.state_dict() if model is not None else None,
-        "optimizer": optimizer.state_dict() if optimizer is not None else None,
-        "scheduler": scheduler.state_dict()
-        if scheduler is not None and hasattr(scheduler, "state_dict")
-        else None,
-    }
-    if scaler is not None and hasattr(scaler, "state_dict"):
-        state["scaler"] = scaler.state_dict()
-    if rng_state:
-        state["rng"] = _rng_dump()
-    buf = io.BytesIO()
-    torch.save(state, buf)
-    return buf.getvalue()
-
-
 def load_rng_state(state: Dict[str, Any]) -> None:
-    """Restore RNG state saved by :func:`dump_rng_state`."""
+    """Restore RNG state saved by dump_rng_state."""
     _rng_load(state)
 
 
 def set_seed(seed: int, out_dir: Optional[Path | str] = None) -> Dict[str, int]:
-    """Set RNG seeds across libraries and optionally persist ``seeds.json``."""
+    """Set RNG seeds across libraries and optionally persist seeds.json."""
     random.seed(seed)
     seeds: Dict[str, int] = {"python": seed}
-    if NUMPY_AVAILABLE:  # pragma: no branch
+    if NUMPY_AVAILABLE:
         np.random.seed(seed)
         seeds["numpy"] = seed
-    if TORCH_AVAILABLE:  # pragma: no branch
+    if TORCH_AVAILABLE:
         torch.manual_seed(seed)
         if hasattr(torch, "cuda") and torch.cuda.is_available():  # pragma: no cover - cuda optional
             torch.cuda.manual_seed_all(seed)
         seeds["torch"] = seed
-    if out_dir is not None:  # pragma: no branch
+    if out_dir is not None:
         path = Path(out_dir) / "seeds.json"
         path.parent.mkdir(parents=True, exist_ok=True)
         _write_json(path, seeds)
@@ -332,26 +298,21 @@
             {"epoch": epoch, "metrics": metrics or {}, "git_commit": env.get("git_commit")},
         )
         _write_json(ep_dir / "rng.json", _rng_dump())
-<<<<<<< HEAD
-        _write_json(ep_dir / "system.json", environment_summary())
-=======
-        _write_json(ep_dir / "system.json", _codex_sample_system())
-        _write_json(ep_dir / "env.json", env)
->>>>>>> 88523155
+        _write_json(ep_dir / "system.json", env)
         if config is not None:
-            try:  # prefer YAML
-                import yaml
+            try:
+                import yaml  # type: ignore
 
                 (ep_dir / "config.yaml").write_text(yaml.dump(config), encoding="utf-8")
-            except Exception:  # pragma: no cover - yaml missing
+            except Exception:
                 _write_json(ep_dir / "config.json", config)
 
         state: Dict[str, Any] = {"model": None, "optimizer": None, "scheduler": None}
         if TORCH_AVAILABLE and model is not None:
             state["model"] = model.state_dict()
-            if optimizer is not None:  # pragma: no branch
+            if optimizer is not None:
                 state["optimizer"] = optimizer.state_dict()
-            if scheduler is not None and hasattr(scheduler, "state_dict"):  # pragma: no branch
+            if scheduler is not None and hasattr(scheduler, "state_dict"):
                 state["scheduler"] = scheduler.state_dict()
             torch.save(state, ep_dir / "state.pt")
         else:  # pragma: no cover - fallback path
@@ -378,7 +339,7 @@
         (self.root / "last").write_text(str(ep_dir), encoding="utf-8")
 
         # best tracking
-        if metrics:  # pragma: no branch
+        if metrics:
             best_file = self.root / "best.json"
             best = []
             if best_file.exists():
@@ -386,13 +347,13 @@
             entry = {"epoch": epoch, "metrics": metrics, "path": str(ep_dir)}
             best.append(entry)
 
-            def keyfn(x: Dict[str, Any]) -> tuple:  # pragma: no branch
+            def keyfn(x: Dict[str, Any]) -> tuple:
                 m = x.get("metrics", {})
                 if "val_loss" in m:
-                    return (0, m["val_loss"])  # lower better
-                if "score" in m:  # pragma: no cover
-                    return (1, -m["score"])  # higher better
-                return (2, -x["epoch"])  # latest  # pragma: no cover
+                    return (0, m["val_loss"])  # lower is better
+                if "score" in m:
+                    return (1, -m["score"])  # higher is better
+                return (2, -x["epoch"])  # fallback to latest
 
             best.sort(key=keyfn)
             _write_json(best_file, {"items": best[: max(1, self.keep_best)]})
@@ -416,21 +377,21 @@
 
         _verify_checksum_manifest(path)
         state = None
-        if (path / "state.pt").exists() and TORCH_AVAILABLE:  # pragma: no branch
+        if (path / "state.pt").exists() and TORCH_AVAILABLE:
             state = torch.load(path / "state.pt", map_location="cpu")
-            if model is not None and state.get("model") is not None:  # pragma: no branch
+            if model is not None and state.get("model") is not None:
                 self._verify_state_dict(model.state_dict(), state["model"])
                 model.load_state_dict(state["model"])
-            if optimizer is not None and state.get("optimizer") is not None:  # pragma: no branch
+            if optimizer is not None and state.get("optimizer") is not None:
                 self._verify_optimizer_state(optimizer, state["optimizer"])
                 try:
                     optimizer.load_state_dict(state["optimizer"])
-                except Exception as exc:  # noqa: BLE001  # pragma: no cover
+                except Exception as exc:  # pragma: no cover
                     raise ValueError(f"optimizer state load failed: {exc}") from exc
-            if scheduler is not None and state.get("scheduler") is not None:  # pragma: no branch
+            if scheduler is not None and state.get("scheduler") is not None:
                 with contextlib.suppress(Exception):
                     scheduler.load_state_dict(state["scheduler"])
-        elif (path / "state.pkl").exists():  # pragma: no cover - fallback
+        elif (path / "state.pkl").exists():  # pragma: no cover
             with open(path / "state.pkl", "rb") as fh:
                 state = pickle.load(fh)
             if (
@@ -444,11 +405,11 @@
             raise RuntimeError(f"no compatible state file found under: {path}")
 
         rng_path = path / "rng.json"
-        if rng_path.exists():  # pragma: no branch
+        if rng_path.exists():
             try:
                 rng_state = _read_json(rng_path)
                 _rng_load(rng_state)
-            except Exception as exc:  # noqa: BLE001  # pragma: no cover
+            except Exception as exc:  # pragma: no cover
                 raise RuntimeError(f"failed to restore RNG state: {exc}") from exc
 
         meta = _read_json(path / "meta.json") if (path / "meta.json").exists() else {}
@@ -462,7 +423,7 @@
         entries.sort(key=lambda p: int(p.name.split("-")[-1]), reverse=True)
         keep = {e.name for e in entries[: max(1, self.keep_last)]}
         best_file = self.root / "best.json"
-        if best_file.exists():  # pragma: no branch
+        if best_file.exists():
             for item in _read_json(best_file).get("items", []):
                 keep.add(Path(item["path"]).name)
         for e in entries:
