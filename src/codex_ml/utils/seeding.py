from __future__ import annotations

"""
Centralized, import-light helpers for reproducible and deterministic runs.
"""
<<<<<<< HEAD

=======
>>>>>>> 363596af
import os
import random


def set_reproducible(seed: int | None = None, *, deterministic: bool = True) -> None:
<<<<<<< HEAD
    """
    Set a unified seed across Python, NumPy (if present), and Torch (if present).
    - Always sets PYTHONHASHSEED for hash stability.
    - Torch/CUDA and CuDNN determinism toggled if available.
=======
>>>>>>> 363596af
    """
    Set a unified seed across Python, NumPy (if present), and Torch (if present).
    - Always sets PYTHONHASHSEED for hash stability.
    - Torch/CUDA and CuDNN determinism toggled if available.
    """
    if seed is None:
        seed = 0
    elif not isinstance(seed, int):  # pragma: no cover - developer misuse
        raise TypeError("seed must be an integer")

    os.environ["PYTHONHASHSEED"] = str(seed)
    random.seed(seed)
    try:
        import numpy as np  # type: ignore

        np.random.seed(seed)  # type: ignore[attr-defined]
    except Exception:
        pass
    try:
        import torch  # type: ignore

        torch.manual_seed(seed)  # type: ignore[attr-defined]
        if hasattr(torch, "cuda") and callable(getattr(torch.cuda, "manual_seed_all", None)):
            try:
                torch.cuda.manual_seed_all(seed)  # type: ignore[attr-defined]
            except Exception:
                pass
        try:
            backend = torch.backends.cudnn  # type: ignore[attr-defined]
            backend.deterministic = deterministic
            backend.benchmark = not deterministic
        except Exception:
            pass
    except Exception:
        pass


def set_deterministic(enabled: bool = True) -> None:
    """
    Re-assert determinism toggles without changing global seed.
    Safe no-op when frameworks are absent.
    """
<<<<<<< HEAD

=======
>>>>>>> 363596af
    try:
        import torch  # type: ignore

        try:
            backend = torch.backends.cudnn  # type: ignore[attr-defined]
            backend.deterministic = enabled
            backend.benchmark = not enabled
        except Exception:
            pass
    except Exception:
        pass


__all__ = ["set_reproducible", "set_deterministic"]<|MERGE_RESOLUTION|>--- conflicted
+++ resolved
@@ -3,22 +3,11 @@
 """
 Centralized, import-light helpers for reproducible and deterministic runs.
 """
-<<<<<<< HEAD
-
-=======
->>>>>>> 363596af
 import os
 import random
 
 
 def set_reproducible(seed: int | None = None, *, deterministic: bool = True) -> None:
-<<<<<<< HEAD
-    """
-    Set a unified seed across Python, NumPy (if present), and Torch (if present).
-    - Always sets PYTHONHASHSEED for hash stability.
-    - Torch/CUDA and CuDNN determinism toggled if available.
-=======
->>>>>>> 363596af
     """
     Set a unified seed across Python, NumPy (if present), and Torch (if present).
     - Always sets PYTHONHASHSEED for hash stability.
@@ -61,10 +50,6 @@
     Re-assert determinism toggles without changing global seed.
     Safe no-op when frameworks are absent.
     """
-<<<<<<< HEAD
-
-=======
->>>>>>> 363596af
     try:
         import torch  # type: ignore
 
