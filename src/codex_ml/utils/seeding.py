<<<<<<< HEAD
"""
Centralized, import-light helpers for reproducible and deterministic runs.
"""
=======
from __future__ import annotations
>>>>>>> 61d51569

"""
Centralized, import-light helpers for reproducible and deterministic runs.
"""

import os
import random


def set_reproducible(seed: int | None = None, *, deterministic: bool = True) -> None:
    """
    Set a unified seed across Python, NumPy (if present), and Torch (if present).
    - Always sets PYTHONHASHSEED for hash stability.
    - Torch/CUDA and CuDNN determinism toggled if available.
    """

    if seed is None:
        seed = 0
    elif not isinstance(seed, int):  # pragma: no cover - developer misuse
        raise TypeError("seed must be an integer")

    os.environ["PYTHONHASHSEED"] = str(seed)
    random.seed(seed)
    try:
        import numpy as np  # type: ignore

        np.random.seed(seed)  # type: ignore[attr-defined]
    except Exception:
        pass
    try:
        import torch  # type: ignore

        torch.manual_seed(seed)  # type: ignore[attr-defined]
        if hasattr(torch, "cuda") and callable(getattr(torch.cuda, "manual_seed_all", None)):
            try:
                torch.cuda.manual_seed_all(seed)  # type: ignore[attr-defined]
            except Exception:
                pass
        try:
            backend = torch.backends.cudnn  # type: ignore[attr-defined]
            backend.deterministic = deterministic
            backend.benchmark = not deterministic
        except Exception:
            pass
    except Exception:
        pass


def set_deterministic(enabled: bool = True) -> None:
    """
    Re-assert determinism toggles without changing global seed.
    Safe no-op when frameworks are absent.
    """

    try:
        import torch  # type: ignore

        try:
            backend = torch.backends.cudnn  # type: ignore[attr-defined]
            backend.deterministic = enabled
            backend.benchmark = not enabled
        except Exception:
            pass
    except Exception:
        pass


__all__ = ["set_reproducible", "set_deterministic"]<|MERGE_RESOLUTION|>--- conflicted
+++ resolved
@@ -1,10 +1,4 @@
-<<<<<<< HEAD
-"""
-Centralized, import-light helpers for reproducible and deterministic runs.
-"""
-=======
 from __future__ import annotations
->>>>>>> 61d51569
 
 """
 Centralized, import-light helpers for reproducible and deterministic runs.
