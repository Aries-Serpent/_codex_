--- conflicted
+++ resolved
@@ -34,7 +34,6 @@
         return
     log_param = getattr(module, "log_param", None)
 
-<<<<<<< HEAD
     stack: Optional[ExitStack] = ExitStack()
     try:
         stack.enter_context(run())
@@ -49,31 +48,13 @@
         return
 
     try:
-=======
-    try:  # pragma: no cover - runtime failures fall back to no-op
-        run_context = run()
-    except Exception:
-        yield
-        return
-
-    with ExitStack() as stack:
-        try:  # pragma: no cover - runtime failures fall back to no-op
-            stack.enter_context(run_context)
-        except Exception:
-            yield
-            return
-
->>>>>>> 672ab3d1
         if params and callable(log_param):
             for key, value in params.items():
                 try:
                     log_param(key, value)
                 except Exception:  # pragma: no cover - logging best effort
                     continue
-<<<<<<< HEAD
-=======
 
->>>>>>> 672ab3d1
         yield
     finally:
         if stack is not None:
