from __future__ import annotations

from dataclasses import dataclass
from pathlib import Path
from typing import Any, Dict, Mapping, Optional, Sequence

from codex_ml.utils.yaml_support import MissingPyYAMLError, safe_load
from omegaconf import DictConfig, OmegaConf


def _flatten_training_section(cfg: Mapping[str, Any]) -> Dict[str, Any]:
    """Return a shallow copy of the training section if present, otherwise the whole mapping."""
    if "training" in cfg and isinstance(cfg["training"], Mapping):
        return dict(cfg["training"])
    return dict(cfg)


# Hydra import with robust fallbacks to support offline environments
try:  # pragma: no cover - optional dependency
    from hydra import compose, initialize_config_dir  # type: ignore
    from hydra.errors import MissingConfigException  # type: ignore

    _HYDRA_AVAILABLE = True
except Exception:  # pragma: no cover - import guard
    try:
        from hydra_core import compose, initialize_config_dir  # type: ignore
        from hydra_core.errors import MissingConfigException  # type: ignore

        _HYDRA_AVAILABLE = True
    except Exception:  # pragma: no cover - import guard
        compose = None  # type: ignore[assignment]
        initialize_config_dir = None  # type: ignore[assignment]

        class MissingConfigException(RuntimeError):
            """Fallback error used when Hydra is unavailable."""

            def __init__(self, *, missing_cfg_file: str, message: str) -> None:
                super().__init__(message)
                self.missing_cfg_file = missing_cfg_file

        _HYDRA_AVAILABLE = False


def _find_cfg_dir() -> Path:
    here = Path(__file__).resolve()
    for parent in here.parents:
        candidate = parent / "configs" / "training"
        if candidate.is_dir():
            return candidate
    # default to repo-relative path if not found
    return here.parents[4] / "configs" / "training"


_CFG_DIR = _find_cfg_dir()
_PRIMARY = "base"


def _normalize_training_payload(payload: Mapping[str, Any]) -> Dict[str, Any]:
    """Normalize common training aliases and expose convenient top-level fields."""
    data = dict(payload)
    training = data.get("training")
    if isinstance(training, Mapping):
        training_map = dict(training)

        # Ensure lr/learning_rate are both populated from whichever is provided
        lr_value = training_map.get("lr", training_map.get("learning_rate"))
        if lr_value is not None:
            training_map.setdefault("lr", lr_value)
            training_map.setdefault("learning_rate", lr_value)

        # Ensure epochs/max_epochs are both populated from whichever is provided
        epochs_value = training_map.get("epochs", training_map.get("max_epochs"))
        if epochs_value is not None:
            training_map.setdefault("epochs", epochs_value)
            training_map.setdefault("max_epochs", epochs_value)

        data["training"] = training_map

        # Promote commonly used training keys to top-level for convenience
        alias_map = {
            "seed": "seed",
            "lr": "lr",
            "batch_size": "batch_size",
            "epochs": "epochs",
            "max_epochs": "epochs",
            "gradient_accumulation": "grad_accum",
            "grad_accum": "grad_accum",
            "device": "device",
            "dtype": "dtype",
            "model": "model",
            "model_name": "model_name",
        }
        for source_key, target_key in alias_map.items():
            if target_key in data and data[target_key] is not None:
                continue
            if source_key in training_map and training_map[source_key] is not None:
                data[target_key] = training_map[source_key]

        # Bubble up logging block if present under training
        if "logging" not in data and "logging" in training_map:
            data["logging"] = training_map["logging"]

    return data


# Detect whether DictConfig in the active env already supports attribute access
try:  # pragma: no cover - runtime capability detection
    _TEST_CFG = OmegaConf.create({"training": {}})
    _ = _TEST_CFG.training  # type: ignore[attr-defined]
except Exception:  # AttributeError when attribute access unsupported
    _DICTCONFIG_SUPPORTS_ATTR = False
else:
    _DICTCONFIG_SUPPORTS_ATTR = True
finally:  # pragma: no cover - cleanup guard
    try:
        del _TEST_CFG
    except Exception:
        pass


class _AttrDictConfig(DictConfig):  # type: ignore[misc]
    """DictConfig-compatible object offering attribute access for mappings.

    Used when OmegaConf's DictConfig attribute access is unavailable in the environment.
    """

    def __init__(self, initial: Mapping[str, Any] | None = None) -> None:
        super().__init__()
        if initial:
            for key, value in initial.items():
                dict.__setitem__(self, key, self._wrap(value))

    @staticmethod
    def _wrap(value: Any) -> Any:
        if isinstance(value, Mapping) and not isinstance(value, DictConfig):
            return _AttrDictConfig(value)
        if isinstance(value, list):
            return [_AttrDictConfig._wrap(item) for item in value]
        if isinstance(value, tuple):
            return tuple(_AttrDictConfig._wrap(item) for item in value)
        return value

    def __getattr__(self, name: str) -> Any:
        if name in self:
            value = dict.__getitem__(self, name)
            wrapped = self._wrap(value)
            dict.__setitem__(self, name, wrapped)
            return wrapped
        raise AttributeError(name)

    def __setattr__(self, name: str, value: Any) -> None:
        if name.startswith("_"):
            super().__setattr__(name, value)
        else:
            dict.__setitem__(self, name, self._wrap(value))

    def __setitem__(self, key: Any, value: Any) -> None:  # type: ignore[override]
        dict.__setitem__(self, key, self._wrap(value))


def _to_config_object(mapping: Mapping[str, Any]) -> DictConfig:
    """Create a DictConfig, normalizing training payload and ensuring attribute access."""
    normalized = _normalize_training_payload(mapping)
    if _DICTCONFIG_SUPPORTS_ATTR:
        return OmegaConf.create(normalized)
    return _AttrDictConfig(normalized)


def _read_yaml_mapping(path: Path) -> Dict[str, Any]:
    """Read YAML file and return a plain Python mapping."""
    with path.open("r", encoding="utf-8") as fh:
        try:
            data = safe_load(fh) or {}
        except MissingPyYAMLError as exc:
            raise RuntimeError(
                'PyYAML is required to parse configuration files. Install it via ``pip install "PyYAML>=6.0"`` '
                f"before loading {path}."
            ) from exc
    if not isinstance(data, Mapping):
        raise TypeError(f"Expected mapping at {path}, found {type(data).__name__}")
    return dict(data)


def _apply_overrides_to_mapping(mapping: Dict[str, Any], overrides: Sequence[str]) -> Dict[str, Any]:
    """Apply dotlist overrides directly to a plain mapping (without OmegaConf dependency)."""
    for item in overrides:
        if "=" not in item:
            continue
        key, value = item.split("=", 1)
        try:
            parsed = safe_load(value)
        except MissingPyYAMLError as exc:
            raise RuntimeError(
                'YAML overrides require PyYAML. Install it via ``pip install "PyYAML>=6.0"`` '
                "before specifying overrides."
            ) from exc
        target: Dict[str, Any] = mapping
        parts = [part for part in key.split(".") if part]
        if not parts:
            continue
        for part in parts[:-1]:
            next_val = target.get(part)
            if not isinstance(next_val, dict):
                if isinstance(next_val, Mapping):
                    next_val = dict(next_val)
                else:
                    next_val = {}
            target[part] = next_val
            target = target[part]
        target[parts[-1]] = parsed
    return mapping


@dataclass
class TrainingDefaults:
    seed: int = 42
    lr: float = 1e-3
    batch_size: int = 32
    epochs: int = 3
    logging: Dict[str, Any] | None = None

    def to_dict(self) -> Dict[str, Any]:
        return {
            "training": {
                "seed": self.seed,
                "lr": self.lr,
                "batch_size": self.batch_size,
                "epochs": self.epochs,
            },
            "logging": self.logging
            or {
                "enable_tensorboard": False,
                "enable_wandb": False,
                "mlflow_enable": False,
            },
        }


def load_training_cfg(*, allow_fallback: bool = True, overrides: Optional[list[str]] = None) -> DictConfig:
    """Load Hydra config from ``configs/training/base.yaml`` with fallback.

    Resolution order:
    1) If Hydra is available and base config exists, compose via Hydra (resolving overrides).
    2) Else if base YAML exists, load it directly and apply overrides.
    3) Else if allow_fallback, return deterministic defaults (with overrides).
    4) Else raise MissingConfigException.
    """
    overrides = overrides or []

    cfg_dir = _CFG_DIR
    config_file = cfg_dir / f"{_PRIMARY}.yaml"
    hydra_ready = bool(_HYDRA_AVAILABLE and compose and initialize_config_dir)

    if hydra_ready and cfg_dir.is_dir() and config_file.is_file():
        # Hydra Compose API: https://hydra.cc/docs/advanced/compose_api/
        with initialize_config_dir(version_base=None, config_dir=str(cfg_dir)):
            hydra_cfg = compose(config_name=_PRIMARY, overrides=overrides)
        container = OmegaConf.to_container(hydra_cfg, resolve=True)  # type: ignore[arg-type]
        if not isinstance(container, Mapping):
            raise TypeError("Hydra compose did not return a mapping configuration")
        return _to_config_object(container)

    if config_file.is_file():
        mapping = _read_yaml_mapping(config_file)
        if overrides:
            mapping = _apply_overrides_to_mapping(mapping, overrides)
        return _to_config_object(mapping)

    if not allow_fallback:
        raise MissingConfigException(
            missing_cfg_file=f"{_CFG_DIR}/{_PRIMARY}.yaml",
            message="Config file missing",
        )

    base = TrainingDefaults().to_dict()
    if overrides:
        base = _apply_overrides_to_mapping(base, overrides)
    return _to_config_object(base)


def load_config(*, config_path: str) -> DictConfig:
<<<<<<< HEAD
    """Load a YAML config file into an OmegaConf DictConfig.

    - Preserves the original structure
    - Adds convenient top-level aliases for values in the `training` block (without overwriting)
    - Ensures `training.lr` alias is set from `training.learning_rate` when missing
    """
    path = Path(config_path)
    if not path.exists():
        raise FileNotFoundError(f"Config file {config_path} not found")
    with path.open("r", encoding="utf-8") as fh:
        try:
            data = safe_load(fh) or {}
        except MissingPyYAMLError as exc:
            raise RuntimeError(
                'PyYAML is required to parse configuration files. Install it via ``pip install "PyYAML>=6.0"`` '
                f"before loading {config_path}."
            ) from exc

    if not isinstance(data, Mapping):
        raise TypeError("Config must be a mapping")

    # Create as-is, then add convenience keys
    cfg = OmegaConf.create(data)

    # Flatten the training section for convenience keys
    flattened = _flatten_training_section(data)

    # Add flattened keys at top-level if missing (do not overwrite explicit keys)
    for key, value in flattened.items():
        if key not in cfg:
            cfg[key] = value

    # Ensure training.lr alias exists when learning_rate is present
    training_block = cfg.get("training")
    if isinstance(training_block, Mapping) and "lr" not in training_block:
        if "learning_rate" in training_block:
            training_block["lr"] = training_block["learning_rate"]

    return cfg
=======
    """Load a YAML config file into an OmegaConf DictConfig."""
    path = Path(config_path)
    if not path.exists():
        raise FileNotFoundError(f"Config file {config_path} not found")

    mapping = _read_yaml_mapping(path)
    return _to_config_object(mapping)
>>>>>>> 5c2bbe41
<|MERGE_RESOLUTION|>--- conflicted
+++ resolved
@@ -279,7 +279,6 @@
 
 
 def load_config(*, config_path: str) -> DictConfig:
-<<<<<<< HEAD
     """Load a YAML config file into an OmegaConf DictConfig.
 
     - Preserves the original structure
@@ -318,13 +317,4 @@
         if "learning_rate" in training_block:
             training_block["lr"] = training_block["learning_rate"]
 
-    return cfg
-=======
-    """Load a YAML config file into an OmegaConf DictConfig."""
-    path = Path(config_path)
-    if not path.exists():
-        raise FileNotFoundError(f"Config file {config_path} not found")
-
-    mapping = _read_yaml_mapping(path)
-    return _to_config_object(mapping)
->>>>>>> 5c2bbe41
+    return cfg