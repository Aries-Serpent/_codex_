"""Tokenization interfaces and adapters.

This module merges two previous implementations into a single, backward-
compatible adapter API for tokenizers (primarily Hugging Face AutoTokenizer).

Features:
- An abstract TokenizerAdapter base class for concrete adapters.
- A lightweight Protocol (TokenizerProtocol) for structural typing.
- HFTokenizer: concrete adapter around transformers.AutoTokenizer with
  compatibility shims (batch_encode return types, batch_encode_plus alias,
  both pad_id / pad_token_id and eos_id / eos_token_id accessors).
- Defensive handling when `transformers` is not installed.
- Graceful fallbacks and comprehensive error handling to avoid raising from
  detection/encoding helpers at import time.
"""

from __future__ import annotations

import logging
import os
from abc import ABC, abstractmethod
from collections import OrderedDict
from collections.abc import Iterable, Sequence
<<<<<<< HEAD
from typing import Any, Protocol, runtime_checkable
=======
from typing import Any, NoReturn, Protocol
>>>>>>> 20996eac

from codex_ml.plugins.registries import load_tokenizer_entry_points, tokenizers
from codex_ml.utils.hf_pinning import load_from_pretrained
from codex_ml.utils.hf_revision import get_hf_revision

# Optional transformers import - do not raise at module import if missing.
try:  # pragma: no cover - optional dependency
    from transformers import AutoTokenizer as _AutoTokenizer  # type: ignore
except Exception:  # pragma: no cover - optional dependency
    _AutoTokenizer = None  # type: ignore


def _resolve_auto_tokenizer():
    """Attempt to import ``AutoTokenizer`` lazily.

    This allows test environments to register lightweight stubs in ``sys.modules``
    after module import without forcing callers to install the optional
    dependency. The function caches the resolved class in the module-level
    ``_AutoTokenizer`` variable for subsequent lookups.
    """

    global _AutoTokenizer
    if _AutoTokenizer is None:
        try:
            from transformers import AutoTokenizer as _Imported  # type: ignore
        except Exception:
            _AutoTokenizer = None  # ensure consistency if import keeps failing
        else:
            _AutoTokenizer = _Imported
    return _AutoTokenizer


# Public exports
__all__ = [
    "HFTokenizer",
    "HFTokenizerAdapter",
    "TokenizerAdapter",
    "TokenizerProtocol",
    "TrainableTokenizerProtocol",
<<<<<<< HEAD
    "TokenizerProtocolGuard",
    "AdapterBackedTokenizer",
    "adapter_to_protocol",
    "HFTokenizer",
    "HFTokenizerAdapter",
=======
>>>>>>> 20996eac
    "WhitespaceTokenizer",
    "get_tokenizer",
]


LOGGER = logging.getLogger(__name__)


class TokenizerAdapter(ABC):
    """Abstract adapter for tokenization backends.

    Implementations should provide deterministic encode/decode for reproducibility
    and expose key ids for padding and end-of-sequence handling.

    Backwards-compatibility notes:
    - Older code expects `pad_id` and `eos_id` properties; newer callers may use
      `pad_token_id` / `eos_token_id`. Both are provided by implementations.
    - `batch_encode` may return a List[List[int]] by default; adapters MAY also
      support returning a Hugging Face-style dict when requested.
    """

    @abstractmethod
    def encode(self, text: str, *, add_special_tokens: bool = True) -> list[int]:
        """Encode a single string into token ids."""
        ...

    def batch_encode(
        self,
        texts: Iterable[str],
        *,
        add_special_tokens: bool = True,
        return_dict: bool = False,
    ) -> list[list[int]] | dict[str, Any]:
        """Optional batch encode; default maps to encode() across inputs.

        If return_dict=True an implementation MAY return a mapping similar to
        Hugging Face tokenizer outputs (e.g. containing "input_ids").
        """
        return [self.encode(t, add_special_tokens=add_special_tokens) for t in texts]

    @abstractmethod
    def decode(self, ids: Iterable[int], *, skip_special_tokens: bool = True) -> str:
        """Decode token ids into a string."""
        ...

    def batch_decode(self, batch_ids: Iterable[Iterable[int]]) -> list[str]:
        """Optional batch decode helper - default maps to decode()."""
        return [self.decode(ids) for ids in batch_ids]

    @property
    @abstractmethod
    def vocab_size(self) -> int:
        """Return size of vocabulary."""
        ...

    @property
    def pad_id(self) -> int:
        """Return padding token id (backwards-compatible alias)."""
        v = getattr(self, "pad_token_id", None)
        return int(v or 0)

    @property
    def eos_id(self) -> int:
        """Return end-of-sequence token id (backwards-compatible alias)."""
        v = getattr(self, "eos_token_id", None)
        return int(v or 0)

    # Newer-style names (may be provided by implementations)
    @property
    def pad_token_id(self) -> int | None:
        """Preferred pad token id property; may return None if undefined."""
        return None

    @property
    def eos_token_id(self) -> int | None:
        """Preferred eos token id property; may return None if undefined."""
        return None


@tokenizers.register("whitespace")
class _CallableInt(int):
    def __new__(cls, value: int):
        return super().__new__(cls, int(value))

    def __call__(self) -> int:
        return int(self)


class WhitespaceTokenizer(TokenizerAdapter):
    """Deterministic whitespace tokenizer used when transformers is absent."""

    def __init__(self, lowercase: bool = False, append_eos: bool = True) -> None:
        self.lowercase = lowercase
        self.append_eos = append_eos
        self._token_to_id: dict[str, int] = {"[PAD]": 0, "[EOS]": 1}
        self._id_to_token: dict[int, str] = {0: "[PAD]", 1: "[EOS]"}

    def _prepare(self, text: str) -> str:
        return text.lower() if self.lowercase else text

    def __call__(
        self,
        texts: Iterable[str],
        *,
        add_special_tokens: bool = True,
        **_: Any,
    ) -> dict[str, list[list[int]]]:
        encoded = [self.encode(t, add_special_tokens=add_special_tokens) for t in texts]
        return {"input_ids": encoded}

    def encode(self, text: str, *, add_special_tokens: bool = True) -> list[int]:
        tokens = [tok for tok in self._prepare(text).split() if tok]
        ids: list[int] = []
        for tok in tokens:
            if tok not in self._token_to_id:
                idx = len(self._token_to_id)
                self._token_to_id[tok] = idx
                self._id_to_token[idx] = tok
            ids.append(self._token_to_id[tok])
        if add_special_tokens and self.append_eos:
            ids.append(self.eos_token_id)
        return ids

    def decode(self, ids: Iterable[int], *, skip_special_tokens: bool = True) -> str:
        tokens: list[str] = []
        for idx in ids:
            token = self._id_to_token.get(int(idx), "")
            if skip_special_tokens and token in {"[PAD]", "[EOS]"}:
                continue
            tokens.append(token)
        return " ".join(tokens).strip()

    def convert_ids_to_tokens(self, idx: int) -> str:
        return self._id_to_token.get(int(idx), "")

    def convert_tokens_to_string(self, tokens: Iterable[str]) -> str:
        return " ".join(tokens).strip()

    @property
    def vocab_size(self) -> int:
        return _CallableInt(len(self._token_to_id))

    @property
    def pad_token_id(self) -> int:
        return _CallableInt(self._token_to_id["[PAD]"])

    @property
    def eos_token_id(self) -> int:
        return _CallableInt(self._token_to_id["[EOS]"])


<<<<<<< HEAD
@runtime_checkable
=======
_TOKENIZER_PROTOCOL_SCHEMA_VERSION = "1.0"


def _protocol_guard(method: str) -> NoReturn:
    """Raise a descriptive error when protocol stubs are hit at runtime."""

    load_tokenizer_entry_points(os.getenv("CODEX_PLUGINS_ENTRYPOINTS") == "1")
    available = sorted(tokenizers.names())
    registry_hint = ", ".join(available) if available else "<no tokenizers registered>"
    message = (
        "TokenizerProtocol method "
        f"'{method}' was invoked without a concrete implementation. "
        "Instantiate a registered tokenizer via codex_ml.interfaces.tokenizer.get_tokenizer() "
        "or register an adapter with codex_ml.plugins.registries.tokenizers.register(...). "
        f"Available adapters: {registry_hint}. Schema={_TOKENIZER_PROTOCOL_SCHEMA_VERSION}"
    )
    raise RuntimeError(message)


>>>>>>> 20996eac
class TokenizerProtocol(Protocol):
    """Structural typing Protocol for minimal tokenizer usage across the repo.

    Use this when an implementation may not subclass TokenizerAdapter but exposes
    the expected methods/properties.
    """

    def encode(
        self,
        text: str,
        *,
        add_special_tokens: bool = True,
        max_length: int | None = None,
        padding: bool | str = False,
        truncation: bool | str = False,
        **kwargs: Any,
    ) -> list[int]: ...

    def decode(
        self,
        ids: Sequence[int],
        *,
        skip_special_tokens: bool = True,
        **kwargs: Any,
    ) -> str: ...

    def batch_encode(self, texts: Sequence[str], **kwargs: Any) -> list[list[int]]: ...

    def batch_decode(self, batch_ids: Sequence[Sequence[int]], **kwargs: Any) -> list[str]: ...

    @property
    def vocab_size(self) -> int: ...

    @property
    def pad_token_id(self) -> int | None: ...


class TokenizerProtocolGuard(TokenizerProtocol):
    """Runtime guard that raises informative errors when methods are not implemented."""

    _GUARD_MESSAGE = (
        "TokenizerProtocol method '{method}' not implemented. "
        "Wrap a TokenizerAdapter with `adapter_to_protocol` or implement the full interface."
    )

    def _raise(self, method: str) -> None:
        raise NotImplementedError(self._GUARD_MESSAGE.format(method=method))

    def encode(
        self,
        text: str,
        *,
        add_special_tokens: bool = True,
        max_length: int | None = None,
        padding: bool | str = False,
        truncation: bool | str = False,
        **kwargs: Any,
    ) -> list[int]:
<<<<<<< HEAD
        self._raise("encode")
=======
        _protocol_guard("encode")
>>>>>>> 20996eac

    def decode(
        self,
        ids: Sequence[int],
        *,
        skip_special_tokens: bool = True,
        **kwargs: Any,
    ) -> str:
<<<<<<< HEAD
        self._raise("decode")

    def batch_encode(self, texts: Sequence[str], **kwargs: Any) -> list[list[int]]:
        self._raise("batch_encode")

    def batch_decode(self, batch_ids: Sequence[Sequence[int]], **kwargs: Any) -> list[str]:
        self._raise("batch_decode")

    @property
    def vocab_size(self) -> int:  # pragma: no cover - guard path
        self._raise("vocab_size")

    @property
    def pad_token_id(self) -> int | None:  # pragma: no cover - guard path
        self._raise("pad_token_id")


class AdapterBackedTokenizer(TokenizerProtocol):
    """Adapter that projects :class:`TokenizerAdapter` onto :class:`TokenizerProtocol`."""

    def __init__(self, adapter: TokenizerAdapter) -> None:
        self._adapter = adapter

    def encode(
        self,
        text: str,
        *,
        add_special_tokens: bool = True,
        max_length: int | None = None,
        padding: bool | str = False,
        truncation: bool | str = False,
        **kwargs: Any,
    ) -> list[int]:
        output = self._adapter.encode(
            text,
            add_special_tokens=add_special_tokens,
        )
        if max_length is not None:
            if bool(truncation) and len(output) > max_length:
                output = output[:max_length]
            if bool(padding) and len(output) < max_length:
                pad_id = self.pad_token_id or 0
                output = output + [pad_id] * (max_length - len(output))
        return output

    def decode(
        self,
        ids: Sequence[int],
        *,
        skip_special_tokens: bool = True,
        **kwargs: Any,
    ) -> str:
        return self._adapter.decode(ids, skip_special_tokens=skip_special_tokens)

    def batch_encode(self, texts: Sequence[str], **kwargs: Any) -> list[list[int]]:
        result = self._adapter.batch_encode(texts, **kwargs)
        if isinstance(result, dict):
            payload = result.get("input_ids")
            if isinstance(payload, list):
                return [list(map(int, row)) for row in payload]
            raise TypeError("TokenizerAdapter.batch_encode returned dict without input_ids list")
        return [list(map(int, row)) for row in result]

    def batch_decode(self, batch_ids: Sequence[Sequence[int]], **kwargs: Any) -> list[str]:
        return [self.decode(ids, **kwargs) for ids in batch_ids]

    @property
    def vocab_size(self) -> int:
        value = getattr(self._adapter, "vocab_size", None)
        if callable(value):
            try:
                return int(value())
            except TypeError:
                return int(value)
        if value is None:
            raise AttributeError("Adapter does not expose vocab_size")
        return int(value)

    @property
    def pad_token_id(self) -> int | None:
        token = getattr(self._adapter, "pad_token_id", None)
        if token is not None:
            return int(token)
        if hasattr(self._adapter, "pad_id"):
            candidate = self._adapter.pad_id
            return int(candidate() if callable(candidate) else candidate)
        return None

    @property
    def eos_token_id(self) -> int | None:
        token = getattr(self._adapter, "eos_token_id", None)
        if token is not None:
            return int(token)
        if hasattr(self._adapter, "eos_id"):
            candidate = self._adapter.eos_id
            return int(candidate() if callable(candidate) else candidate)
        return None


def adapter_to_protocol(candidate: TokenizerAdapter | TokenizerProtocol) -> TokenizerProtocol:
    """Return a :class:`TokenizerProtocol` implementation for *candidate*."""

    if isinstance(candidate, TokenizerAdapter):
        return AdapterBackedTokenizer(candidate)
    if isinstance(candidate, AdapterBackedTokenizer):
        return candidate
    if isinstance(candidate, TokenizerProtocol) and not isinstance(
        candidate, TokenizerProtocolGuard
    ):
        return candidate
    raise TypeError(
        f"Expected TokenizerAdapter or TokenizerProtocol; got {type(candidate).__name__}"
    )
=======
        _protocol_guard("decode")

    def batch_encode(self, texts: Sequence[str], **kwargs: Any) -> list[list[int]]:
        _protocol_guard("batch_encode")

    def batch_decode(self, batch_ids: Sequence[Sequence[int]], **kwargs: Any) -> list[str]:
        _protocol_guard("batch_decode")

    @property
    def vocab_size(self) -> int:
        _protocol_guard("vocab_size")

    @property
    def pad_token_id(self) -> int | None:
        _protocol_guard("pad_token_id")
>>>>>>> 20996eac


class TrainableTokenizerProtocol(TokenizerProtocol, Protocol):
    """Protocol for tokenizers that can be trained and persisted offline."""

    def save(self, path: str) -> None:
        raise NotImplementedError

    @classmethod
    def load(cls, path: str) -> TrainableTokenizerProtocol:
        raise NotImplementedError

    @classmethod
    def train(
        cls,
        *,
        input_files: Sequence[str],
        vocab_size: int = 32000,
        model_type: str = "bpe",
        special_tokens: Sequence[str] | None = None,
        character_coverage: float = 0.9995,
        seed: int = 17,
        output_dir: str = "artifacts/tokenizer",
    ) -> TrainableTokenizerProtocol:
        raise NotImplementedError


class HFTokenizer(TokenizerAdapter):
    """Lightweight wrapper around `transformers.AutoTokenizer`.

    This adapter intentionally preserves compatibility with both usage patterns:
    - Returns List[List[int]] by default for `batch_encode(...)`.
    - Accepts `return_dict=True` to return the raw Hugging Face-style mapping.
    - Provides both old (pad_id / eos_id) and new (pad_token_id / eos_token_id)
      property names.
    - Exposes `raw_tokenizer` and `tokenizer` properties for direct access.

    Parameters
    ----------
    name_or_path:
        Model or tokenizer identifier to pass to AutoTokenizer.from_pretrained.
    padding, truncation, max_length, use_fast:
        Passed through to tokenizer encoding calls where applicable.
    **kwargs:
        Additional keyword arguments forwarded to AutoTokenizer.from_pretrained.

    Raises
    ------
    ImportError:
        If `transformers` is not installed when an instance is created.
    """

    def __init__(
        self,
        name_or_path: str | None,
        padding: bool | str = False,
        truncation: bool | str = True,
        max_length: int | None = None,
        use_fast: bool = True,
        artifacts_dir: str | None = None,
        **kwargs: Any,
    ) -> None:
        self._fallback: WhitespaceTokenizer | None = None
        auto_tokenizer_cls = _resolve_auto_tokenizer()
        if auto_tokenizer_cls is None:
            self._fallback = WhitespaceTokenizer()
            self._tk = self._fallback
            self.padding = padding
            self.truncation = truncation
            self.max_length = max_length
            self._decode_cache: OrderedDict[tuple[tuple[int, ...], bool], str] = OrderedDict()
            return
        # Instantiate underlying tokenizer with provided kwargs
        try:
            if artifacts_dir:
                from pathlib import Path

                from transformers import PreTrainedTokenizerFast

                tj = Path(artifacts_dir) / "tokenizer.json"
                if not tj.exists():
                    raise FileNotFoundError(f"tokenizer.json not found in {artifacts_dir}")
                self._tk = PreTrainedTokenizerFast(tokenizer_file=str(tj))
                self._tk.add_special_tokens(
                    {
                        "pad_token": "[PAD]",
                        "bos_token": "[BOS]",
                        "eos_token": "[EOS]",
                        "unk_token": "[UNK]",
                    }
                )
            else:
                if name_or_path is None:
                    raise ValueError("name_or_path or artifacts_dir must be provided")
                params = dict(kwargs)
                params.setdefault("use_fast", use_fast)
                self._tk = load_from_pretrained(
                    auto_tokenizer_cls,
                    name_or_path,
                    revision=get_hf_revision(),
                    **params,
                )
        except Exception as exc:  # pragma: no cover - defensive
            LOGGER.warning(
                "Falling back to WhitespaceTokenizer due to load error for '%s': %s",
                name_or_path or artifacts_dir,
                exc,
            )
            self._fallback = WhitespaceTokenizer()
            self._tk = self._fallback
            self.padding = padding
            self.truncation = truncation
            self.max_length = max_length
            self._decode_cache: OrderedDict[tuple[tuple[int, ...], bool], str] = OrderedDict()
            return

        self.padding = padding
        self.truncation = truncation
        self.max_length = max_length
        self._decode_cache: OrderedDict[tuple[tuple[int, ...], bool], str] = OrderedDict()

    # ---- Encoding / decoding helpers ------------------------------------
    def _encode_call_kwargs(self, add_special_tokens: bool) -> dict[str, Any]:
        """Construct kwargs for tokenizer.encode / tokenizer.__call__."""
        return {
            "add_special_tokens": add_special_tokens,
            "padding": self.padding,
            "truncation": self.truncation,
            "max_length": self.max_length,
        }

    def encode(self, text: str, *, add_special_tokens: bool = True) -> list[int]:
        """Encode a single string to a list of token ids.

        Falls back to a safe behaviour if underlying tokenizer call fails.
        """
        if self._fallback is not None:
            tokens = self._fallback.encode(text)
            max_len = self.max_length if isinstance(self.max_length, int) else None
            if max_len is not None and bool(self.truncation):
                tokens = tokens[:max_len]
            pad_requested = False
            if isinstance(self.padding, str):
                pad_requested = self.padding.lower() == "max_length"
            else:
                pad_requested = bool(self.padding)
            if pad_requested and max_len is not None and len(tokens) < max_len:
                pad_id = 0
                tokens = tokens + [pad_id] * (max_len - len(tokens))
            return tokens
        try:
            result = list(
                self._tk.encode(
                    text,
                    **self._encode_call_kwargs(add_special_tokens=add_special_tokens),
                )
            )
        except Exception:
            # Fallback: try a minimal encode call (some tokenizers accept simple call)
            try:
                ids = self._tk.encode(text, add_special_tokens=add_special_tokens)
                result = list(ids)
            except Exception:
                # Last resort: return empty sequence to avoid raising in user code.
                result = []
        key = tuple(result)
        decoded_skip_special = self._decode_with_fallback(key, skip_special_tokens=True)
        if decoded_skip_special is not None:
            self._cache_decoded(key, True, decoded_skip_special)
        decoded_with_special = self._decode_with_fallback(key, skip_special_tokens=False)
        if decoded_with_special is not None:
            self._cache_decoded(key, False, decoded_with_special)
        return result

    def batch_encode(
        self,
        texts: Iterable[str],
        *,
        add_special_tokens: bool = True,
        return_dict: bool = False,
    ) -> list[list[int]] | dict[str, Any]:
        """Batch encode texts.

        - By default returns List[List[int]] of input_ids for adapter consistency.
        - If return_dict=True, returns the raw Hugging Face-style dict, preserving
          backward compatibility with prior usages expecting a mapping.
        """
        if self._fallback is not None:
            encoded = []
            for t in texts:
                ids = self._fallback.encode(t)
                max_len = self.max_length if isinstance(self.max_length, int) else None
                if max_len is not None and bool(self.truncation):
                    ids = ids[:max_len]
                pad_requested = False
                if isinstance(self.padding, str):
                    pad_requested = self.padding.lower() == "max_length"
                else:
                    pad_requested = bool(self.padding)
                if pad_requested and max_len is not None and len(ids) < max_len:
                    pad_id = 0
                    ids = ids + [pad_id] * (max_len - len(ids))
                encoded.append(ids)
            if return_dict:
                return {"input_ids": encoded}
            return encoded
        try:
            enc = self._tk(
                list(texts),
                add_special_tokens=add_special_tokens,
                padding=self.padding,
                truncation=self.truncation,
                max_length=self.max_length,
                return_tensors=None,
            )
            if return_dict:
                return enc  # type: ignore[return-value]
            # Extract input_ids safely and ensure lists of ints
            input_ids = enc.get("input_ids", [])
            return [list(seq) for seq in input_ids]
        except Exception:
            # Graceful fallback: encode individually
            fallback: list[list[int]] = []
            for t in texts:
                try:
                    fallback.append(self.encode(t, add_special_tokens=add_special_tokens))
                except Exception:
                    fallback.append([])
            if return_dict:
                # Provide a minimal, consistent dictionary shape
                return {"input_ids": fallback}
            return fallback

    def batch_encode_plus(
        self,
        texts: Iterable[str],
        *,
        add_special_tokens: bool = True,
        **kwargs: Any,
    ) -> dict[str, Any]:
        """Return a Hugging Face-style encoding dict (compatibility alias)."""
        # Accept extra kwargs for compatibility; forward to batch_encode via return_dict
        _ = kwargs  # intentionally accepted but ignored
        out = self.batch_encode(texts, add_special_tokens=add_special_tokens, return_dict=True)
        return out  # type: ignore[return-value]

    def decode(self, ids: Iterable[int], *, skip_special_tokens: bool = True) -> str:
        """Decode a list of token ids back to a string."""
        key = tuple(int(i) for i in ids)
        cache_key = (key, skip_special_tokens)
        cached = self._decode_cache.get(cache_key)
        if cached is not None:
            return cached
        decoded = self._decode_with_fallback(key, skip_special_tokens=skip_special_tokens)
        if decoded is None:
            # As a last resort, allow the opposite skip flag variant if available.
            other_cached = self._decode_cache.get((key, not skip_special_tokens))
            if other_cached is not None:
                return other_cached
            return ""
        self._cache_decoded(key, skip_special_tokens, decoded)
        other_key = (key, not skip_special_tokens)
        if other_key not in self._decode_cache:
            other_decoded = self._decode_with_fallback(
                key, skip_special_tokens=not skip_special_tokens
            )
            if other_decoded is not None:
                self._cache_decoded(key, not skip_special_tokens, other_decoded)
        return decoded

    def _decode_with_fallback(
        self, key: tuple[int, ...], *, skip_special_tokens: bool
    ) -> str | None:
        """Decode via the underlying tokenizer with a graceful fallback."""
        if self._fallback is not None:
            return self._fallback.decode(key, skip_special_tokens=skip_special_tokens)
        try:
            return self._tk.decode(list(key), skip_special_tokens=skip_special_tokens)
        except Exception:
            try:
                tokens = [self._tk.convert_ids_to_tokens(int(i)) for i in key]
                return self._tk.convert_tokens_to_string(tokens)
            except Exception:
                return None

    def _cache_decoded(self, key: tuple[int, ...], skip_special_tokens: bool, text: str) -> None:
        """Store decoded text in the local LRU cache."""
        self._decode_cache[(key, skip_special_tokens)] = text
        while len(self._decode_cache) > 512:
            self._decode_cache.popitem(last=False)

    def batch_decode(self, batch_ids: Iterable[Iterable[int]]) -> list[str]:
        """Decode a batch of token id sequences."""
        out: list[str] = []
        for ids in batch_ids:
            out.append(self.decode(ids))
        return out

    # ---- Metadata accessors --------------------------------------------
    @property
    def vocab_size(self) -> int:
        """Return tokenizer vocabulary size as int (0 if undefined)."""
        if self._fallback is not None:
            return _CallableInt(self._fallback.vocab_size)
        try:
            return _CallableInt(int(getattr(self._tk, "vocab_size", 0) or 0))
        except Exception:
            return _CallableInt(0)

    @property
    def pad_token_id(self) -> int | None:
        """Return padding token id, or None if undefined."""
        if self._fallback is not None:
            return self._fallback.pad_token_id
        try:
            return getattr(self._tk, "pad_token_id", None)
        except Exception:
            return None

    @property
    def eos_token_id(self) -> int | None:
        """Return end-of-sequence token id, or None if undefined."""
        if self._fallback is not None:
            return self._fallback.eos_token_id
        try:
            return getattr(self._tk, "eos_token_id", None)
        except Exception:
            return None

    # Backwards-compatible aliases
    @property
    def pad_id(self) -> int:
        v = self.pad_token_id
        return _CallableInt(v or 0)

    @property
    def eos_id(self) -> int:
        v = self.eos_token_id
        return _CallableInt(v or 0)

    # Convenience accessors for underlying tokenizer
    @property
    def raw_tokenizer(self) -> Any:
        """Access the underlying Hugging Face tokenizer instance (alias)."""
        return self._tk

    @property
    def tokenizer(self) -> Any:
        """Preferred name for the underlying tokenizer instance."""
        return self._tk


from .tokenizer_hf import HFTokenizerAdapter  # noqa: E402  (re-export)

_EP_LOADED = False


def get_tokenizer(name: str, **kwargs: Any) -> TokenizerAdapter:
    """Resolve a tokenizer by name via the plugin registry.

    If the ``CODEX_PLUGINS_ENTRYPOINTS`` environment variable is set to ``"1"``
    entry points in the ``codex_ml.tokenizers`` group are loaded once on the
    first invocation.  Local registrations take precedence over entry points.
    Falls back to :class:`HFTokenizer` when no plugin is registered.
    """

    global _EP_LOADED
    if not _EP_LOADED and os.getenv("CODEX_PLUGINS_ENTRYPOINTS") == "1":
        load_tokenizer_entry_points(True)
        _EP_LOADED = True

    item = tokenizers.get(name)
    if item:
        return tokenizers.resolve_and_instantiate(name, **kwargs)
    if _resolve_auto_tokenizer() is None:
        return WhitespaceTokenizer(**kwargs)
    return HFTokenizer(name, **kwargs)<|MERGE_RESOLUTION|>--- conflicted
+++ resolved
@@ -21,11 +21,7 @@
 from abc import ABC, abstractmethod
 from collections import OrderedDict
 from collections.abc import Iterable, Sequence
-<<<<<<< HEAD
-from typing import Any, Protocol, runtime_checkable
-=======
 from typing import Any, NoReturn, Protocol
->>>>>>> 20996eac
 
 from codex_ml.plugins.registries import load_tokenizer_entry_points, tokenizers
 from codex_ml.utils.hf_pinning import load_from_pretrained
@@ -65,14 +61,6 @@
     "TokenizerAdapter",
     "TokenizerProtocol",
     "TrainableTokenizerProtocol",
-<<<<<<< HEAD
-    "TokenizerProtocolGuard",
-    "AdapterBackedTokenizer",
-    "adapter_to_protocol",
-    "HFTokenizer",
-    "HFTokenizerAdapter",
-=======
->>>>>>> 20996eac
     "WhitespaceTokenizer",
     "get_tokenizer",
 ]
@@ -224,9 +212,6 @@
         return _CallableInt(self._token_to_id["[EOS]"])
 
 
-<<<<<<< HEAD
-@runtime_checkable
-=======
 _TOKENIZER_PROTOCOL_SCHEMA_VERSION = "1.0"
 
 
@@ -246,7 +231,6 @@
     raise RuntimeError(message)
 
 
->>>>>>> 20996eac
 class TokenizerProtocol(Protocol):
     """Structural typing Protocol for minimal tokenizer usage across the repo.
 
@@ -305,11 +289,7 @@
         truncation: bool | str = False,
         **kwargs: Any,
     ) -> list[int]:
-<<<<<<< HEAD
-        self._raise("encode")
-=======
         _protocol_guard("encode")
->>>>>>> 20996eac
 
     def decode(
         self,
@@ -318,121 +298,6 @@
         skip_special_tokens: bool = True,
         **kwargs: Any,
     ) -> str:
-<<<<<<< HEAD
-        self._raise("decode")
-
-    def batch_encode(self, texts: Sequence[str], **kwargs: Any) -> list[list[int]]:
-        self._raise("batch_encode")
-
-    def batch_decode(self, batch_ids: Sequence[Sequence[int]], **kwargs: Any) -> list[str]:
-        self._raise("batch_decode")
-
-    @property
-    def vocab_size(self) -> int:  # pragma: no cover - guard path
-        self._raise("vocab_size")
-
-    @property
-    def pad_token_id(self) -> int | None:  # pragma: no cover - guard path
-        self._raise("pad_token_id")
-
-
-class AdapterBackedTokenizer(TokenizerProtocol):
-    """Adapter that projects :class:`TokenizerAdapter` onto :class:`TokenizerProtocol`."""
-
-    def __init__(self, adapter: TokenizerAdapter) -> None:
-        self._adapter = adapter
-
-    def encode(
-        self,
-        text: str,
-        *,
-        add_special_tokens: bool = True,
-        max_length: int | None = None,
-        padding: bool | str = False,
-        truncation: bool | str = False,
-        **kwargs: Any,
-    ) -> list[int]:
-        output = self._adapter.encode(
-            text,
-            add_special_tokens=add_special_tokens,
-        )
-        if max_length is not None:
-            if bool(truncation) and len(output) > max_length:
-                output = output[:max_length]
-            if bool(padding) and len(output) < max_length:
-                pad_id = self.pad_token_id or 0
-                output = output + [pad_id] * (max_length - len(output))
-        return output
-
-    def decode(
-        self,
-        ids: Sequence[int],
-        *,
-        skip_special_tokens: bool = True,
-        **kwargs: Any,
-    ) -> str:
-        return self._adapter.decode(ids, skip_special_tokens=skip_special_tokens)
-
-    def batch_encode(self, texts: Sequence[str], **kwargs: Any) -> list[list[int]]:
-        result = self._adapter.batch_encode(texts, **kwargs)
-        if isinstance(result, dict):
-            payload = result.get("input_ids")
-            if isinstance(payload, list):
-                return [list(map(int, row)) for row in payload]
-            raise TypeError("TokenizerAdapter.batch_encode returned dict without input_ids list")
-        return [list(map(int, row)) for row in result]
-
-    def batch_decode(self, batch_ids: Sequence[Sequence[int]], **kwargs: Any) -> list[str]:
-        return [self.decode(ids, **kwargs) for ids in batch_ids]
-
-    @property
-    def vocab_size(self) -> int:
-        value = getattr(self._adapter, "vocab_size", None)
-        if callable(value):
-            try:
-                return int(value())
-            except TypeError:
-                return int(value)
-        if value is None:
-            raise AttributeError("Adapter does not expose vocab_size")
-        return int(value)
-
-    @property
-    def pad_token_id(self) -> int | None:
-        token = getattr(self._adapter, "pad_token_id", None)
-        if token is not None:
-            return int(token)
-        if hasattr(self._adapter, "pad_id"):
-            candidate = self._adapter.pad_id
-            return int(candidate() if callable(candidate) else candidate)
-        return None
-
-    @property
-    def eos_token_id(self) -> int | None:
-        token = getattr(self._adapter, "eos_token_id", None)
-        if token is not None:
-            return int(token)
-        if hasattr(self._adapter, "eos_id"):
-            candidate = self._adapter.eos_id
-            return int(candidate() if callable(candidate) else candidate)
-        return None
-
-
-def adapter_to_protocol(candidate: TokenizerAdapter | TokenizerProtocol) -> TokenizerProtocol:
-    """Return a :class:`TokenizerProtocol` implementation for *candidate*."""
-
-    if isinstance(candidate, TokenizerAdapter):
-        return AdapterBackedTokenizer(candidate)
-    if isinstance(candidate, AdapterBackedTokenizer):
-        return candidate
-    if isinstance(candidate, TokenizerProtocol) and not isinstance(
-        candidate, TokenizerProtocolGuard
-    ):
-        return candidate
-    raise TypeError(
-        f"Expected TokenizerAdapter or TokenizerProtocol; got {type(candidate).__name__}"
-    )
-=======
         _protocol_guard("decode")
 
     def batch_encode(self, texts: Sequence[str], **kwargs: Any) -> list[list[int]]:
@@ -448,7 +313,6 @@
     @property
     def pad_token_id(self) -> int | None:
         _protocol_guard("pad_token_id")
->>>>>>> 20996eac
 
 
 class TrainableTokenizerProtocol(TokenizerProtocol, Protocol):
