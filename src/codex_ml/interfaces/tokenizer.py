# BEGIN: CODEX_IFACE_TOKENIZER
from __future__ import annotations

from abc import ABC, abstractmethod
<<<<<<< HEAD
from typing import Any, Iterable, List, Optional, Union

try:  # optional dependency
    from transformers import AutoTokenizer  # type: ignore
except Exception:  # pragma: no cover
    AutoTokenizer = None  # type: ignore
=======
from typing import Iterable, List, Optional, Union, Dict, Any

try:
    from transformers import AutoTokenizer  # type: ignore
except Exception:  # pragma: no cover - optional dep
    AutoTokenizer = None
>>>>>>> c41a90a6


class TokenizerAdapter(ABC):
    """Abstract adapter for tokenization backends.

    Implementations must provide deterministic encode/decode for reproducibility and
    expose key ids for padding and EOS handling.
    """

    @abstractmethod
    def encode(self, text: str, *, add_special_tokens: bool = True) -> List[int]:
        """Encode a single string into token ids."""
        raise NotImplementedError

    def batch_encode(
        self, texts: Iterable[str], *, add_special_tokens: bool = True
    ) -> List[List[int]]:
        """Optional batch encode; default maps to encode()."""
        return [self.encode(t, add_special_tokens=add_special_tokens) for t in texts]

    @abstractmethod
    def decode(self, ids: Iterable[int], *, skip_special_tokens: bool = True) -> str:
        """Decode token ids into a string."""
        raise NotImplementedError

    @abstractmethod
    def vocab_size(self) -> int:
        """Return size of vocabulary."""
        raise NotImplementedError

    @abstractmethod
    def pad_id(self) -> int:
        """Return padding token id."""
        raise NotImplementedError

    @abstractmethod
    def eos_id(self) -> int:
        """Return end-of-sequence token id."""
        raise NotImplementedError


<<<<<<< HEAD
# Concrete implementation ----------------------------------------------------

class HFTokenizer(TokenizerAdapter):
    """Lightweight wrapper around ``AutoTokenizer`` with padding/truncation."""
=======
class HFTokenizer:
    """Lightweight wrapper around ``transformers.AutoTokenizer``."""
>>>>>>> c41a90a6

    def __init__(
        self,
        name_or_path: str,
        *,
        padding: Union[bool, str] = False,
        truncation: Union[bool, str] = True,
        max_length: Optional[int] = None,
        use_fast: bool = True,
        **kwargs: Any,
    ) -> None:
<<<<<<< HEAD
        if AutoTokenizer is None:  # pragma: no cover - transformers missing
=======
        if AutoTokenizer is None:
>>>>>>> c41a90a6
            raise ImportError("transformers is required for HFTokenizer")
        self.tk = AutoTokenizer.from_pretrained(name_or_path, use_fast=use_fast, **kwargs)
        self.padding = padding
        self.truncation = truncation
        self.max_length = max_length

<<<<<<< HEAD
    def encode(self, text: str, *, add_special_tokens: bool = True) -> List[int]:
        return self.tk.encode(
            text,
            add_special_tokens=add_special_tokens,
=======
    def encode(self, text: str) -> List[int]:
        return self.tk.encode(
            text,
>>>>>>> c41a90a6
            padding=self.padding,
            truncation=self.truncation,
            max_length=self.max_length,
        )

<<<<<<< HEAD
    def batch_encode(
        self, texts: Iterable[str], *, add_special_tokens: bool = True
    ) -> List[List[int]]:
        enc = self.tk(
            list(texts),
            add_special_tokens=add_special_tokens,
=======
    def batch_encode(self, texts: List[str]) -> Dict[str, Any]:
        return self.tk(
            texts,
>>>>>>> c41a90a6
            padding=self.padding,
            truncation=self.truncation,
            max_length=self.max_length,
            return_tensors=None,
        )
<<<<<<< HEAD
        return [list(seq) for seq in enc["input_ids"]]

    def decode(self, ids: Iterable[int], *, skip_special_tokens: bool = True) -> str:
        return self.tk.decode(list(ids), skip_special_tokens=skip_special_tokens)

    def vocab_size(self) -> int:
        return int(self.tk.vocab_size)

    def pad_id(self) -> int:
        return int(self.tk.pad_token_id or 0)

    def eos_id(self) -> int:
        return int(self.tk.eos_token_id or 0)
=======
>>>>>>> c41a90a6


__all__ = ["TokenizerAdapter", "HFTokenizer"]


# END: CODEX_IFACE_TOKENIZER<|MERGE_RESOLUTION|>--- conflicted
+++ resolved
@@ -2,21 +2,12 @@
 from __future__ import annotations
 
 from abc import ABC, abstractmethod
-<<<<<<< HEAD
-from typing import Any, Iterable, List, Optional, Union
+from typing import Any, Dict, Iterable, List, Optional, Union
 
 try:  # optional dependency
     from transformers import AutoTokenizer  # type: ignore
 except Exception:  # pragma: no cover
     AutoTokenizer = None  # type: ignore
-=======
-from typing import Iterable, List, Optional, Union, Dict, Any
-
-try:
-    from transformers import AutoTokenizer  # type: ignore
-except Exception:  # pragma: no cover - optional dep
-    AutoTokenizer = None
->>>>>>> c41a90a6
 
 
 class TokenizerAdapter(ABC):
@@ -58,85 +49,100 @@
         raise NotImplementedError
 
 
-<<<<<<< HEAD
 # Concrete implementation ----------------------------------------------------
+class HFTokenizer(TokenizerAdapter):
+    """Lightweight wrapper around ``transformers.AutoTokenizer``.
 
-class HFTokenizer(TokenizerAdapter):
-    """Lightweight wrapper around ``AutoTokenizer`` with padding/truncation."""
-=======
-class HFTokenizer:
-    """Lightweight wrapper around ``transformers.AutoTokenizer``."""
->>>>>>> c41a90a6
+    Provides a stable adapter interface while preserving compatibility with
+    existing code that expects Hugging Face-style batch outputs.
+    """
 
     def __init__(
         self,
         name_or_path: str,
-        *,
         padding: Union[bool, str] = False,
         truncation: Union[bool, str] = True,
         max_length: Optional[int] = None,
         use_fast: bool = True,
         **kwargs: Any,
     ) -> None:
-<<<<<<< HEAD
         if AutoTokenizer is None:  # pragma: no cover - transformers missing
-=======
-        if AutoTokenizer is None:
->>>>>>> c41a90a6
             raise ImportError("transformers is required for HFTokenizer")
         self.tk = AutoTokenizer.from_pretrained(name_or_path, use_fast=use_fast, **kwargs)
         self.padding = padding
         self.truncation = truncation
         self.max_length = max_length
 
-<<<<<<< HEAD
     def encode(self, text: str, *, add_special_tokens: bool = True) -> List[int]:
+        """Encode a single string to a list of token ids."""
         return self.tk.encode(
             text,
             add_special_tokens=add_special_tokens,
-=======
-    def encode(self, text: str) -> List[int]:
-        return self.tk.encode(
-            text,
->>>>>>> c41a90a6
             padding=self.padding,
             truncation=self.truncation,
             max_length=self.max_length,
         )
 
-<<<<<<< HEAD
     def batch_encode(
-        self, texts: Iterable[str], *, add_special_tokens: bool = True
-    ) -> List[List[int]]:
+        self,
+        texts: Iterable[str],
+        *,
+        add_special_tokens: bool = True,
+        return_dict: bool = False,
+    ) -> Union[List[List[int]], Dict[str, Any]]:
+        """Batch encode texts.
+
+        - By default returns List[List[int]] of input_ids for adapter consistency.
+        - If return_dict=True, returns the raw Hugging Face-style dict, preserving
+          backward compatibility with prior usages expecting a mapping.
+        """
         enc = self.tk(
             list(texts),
             add_special_tokens=add_special_tokens,
-=======
-    def batch_encode(self, texts: List[str]) -> Dict[str, Any]:
-        return self.tk(
-            texts,
->>>>>>> c41a90a6
             padding=self.padding,
             truncation=self.truncation,
             max_length=self.max_length,
             return_tensors=None,
         )
-<<<<<<< HEAD
-        return [list(seq) for seq in enc["input_ids"]]
+        if return_dict:
+            return enc
+        return [list(seq) for seq in enc.get("input_ids", [])]
+
+    # Compatibility helper mirroring HF API
+    def batch_encode_plus(
+        self,
+        texts: Iterable[str],
+        *,
+        add_special_tokens: bool = True,
+        **kwargs: Any,
+    ) -> Dict[str, Any]:
+        """Return a Hugging Face-style encoding dict (compatibility alias)."""
+        _ = kwargs  # ignored but accepted for compatibility
+        out = self.batch_encode(texts, add_special_tokens=add_special_tokens, return_dict=True)
+        # typing: out is Dict when return_dict=True
+        return out  # type: ignore[return-value]
 
     def decode(self, ids: Iterable[int], *, skip_special_tokens: bool = True) -> str:
+        """Decode a list of token ids back to a string."""
         return self.tk.decode(list(ids), skip_special_tokens=skip_special_tokens)
 
     def vocab_size(self) -> int:
-        return int(self.tk.vocab_size)
+        """Return tokenizer vocabulary size as int."""
+        return int(getattr(self.tk, "vocab_size", 0) or 0)
 
     def pad_id(self) -> int:
-        return int(self.tk.pad_token_id or 0)
+        """Return padding token id, 0 if undefined."""
+        return int(getattr(self.tk, "pad_token_id", None) or 0)
 
     def eos_id(self) -> int:
-        return int(self.tk.eos_token_id or 0)
-=======
->>>>>>> c41a90a6
+        """Return end-of-sequence token id, 0 if undefined."""
+        return int(getattr(self.tk, "eos_token_id", None) or 0)
+
+    # Convenience accessor
+    @property
+    def raw_tokenizer(self) -> Any:
+        """Access the underlying Hugging Face tokenizer instance."""
+        return self.tk
 
 
 __all__ = ["TokenizerAdapter", "HFTokenizer"]
