"""Simple registry for pluggable components.

This registry allows registering tokenizers, reward models and RL agents under
string keys. Interfaces are loaded on demand via entry-points or config.
"""

from __future__ import annotations

import json
import os
import sys
import warnings
from datetime import datetime, timezone
from importlib import import_module
from pathlib import Path
from typing import Any, Callable, Dict

import yaml

_REGISTRY: Dict[str, Callable[..., Any]] = {}
ERRORS_PATH = Path(".codex/errors.ndjson")


def _error_capture(step_no: str, step_desc: str, err_msg: str, ctx: str) -> None:
    """Record an error in ChatGPT-5 research question format."""

    ts = datetime.now(timezone.utc).strftime("%Y-%m-%dT%H:%MZ")
    record = {
        "ts": ts,
        "step": f"{step_no}:{step_desc}",
        "error": err_msg,
        "context": ctx,
    }
    try:
        ERRORS_PATH.parent.mkdir(parents=True, exist_ok=True)
        with ERRORS_PATH.open("a", encoding="utf-8") as fh:
            fh.write(json.dumps(record) + "\n")
    except Exception:
        pass
    sys.stderr.write(
        (
            f"Question for ChatGPT @codex {ts}:\n"
            f"While performing [{step_no}:{step_desc}], encountered the following error:\n"
            f"{err_msg}\n"
            f"Context: {ctx}\n"
            "What are the possible causes, and how can this be resolved while preserving intended functionality?\n"
        )
    )


def register(name: str) -> Callable[[Callable[..., Any]], Callable[..., Any]]:
    def deco(fn: Callable[..., Any]) -> Callable[..., Any]:
        if name in _REGISTRY:
            warnings.warn(f"duplicate registration: {name}", stacklevel=2)
        _REGISTRY[name] = fn
        return fn

    return deco


def get(name: str, *, fallback: str | None = None) -> Any:
    if name in _REGISTRY:
        return _REGISTRY[name]
    if fallback:
        module, attr = fallback.split(":")
        return getattr(import_module(module), attr)
    raise KeyError(f"No registered component named {name}")


def load_component(path: str) -> Any:
    """Load a component from ``module:Class`` notation."""

    if ":" not in path:
        raise ValueError(f"invalid component path: {path}")
    module_name, class_name = path.split(":", 1)
    module = import_module(module_name)
    return getattr(module, class_name)


def get_component(cfg_key: str, default_path: str) -> Any:
    """Instantiate component using env var ``cfg_key`` or ``default_path``."""

    path = os.environ.get(cfg_key, default_path)
    cls = load_component(path)
    return cls()


def apply_config(config_path: str) -> None:
    """Load interface definitions from ``config_path`` and export env vars.

    The configuration file should map interface names (``tokenizer``,
    ``reward_model``, ``rl_agent``) to either a ``module:Class`` string or a
    mapping containing ``path`` and optional ``kwargs``. Loaded values are
    exported via ``CODEX_*`` environment variables to mirror manual
    configuration.
    """

    if not os.path.exists(config_path):
        return
<<<<<<< HEAD
    try:
        with open(config_path, "r", encoding="utf-8") as fh:
            cfg = yaml.safe_load(fh) or {}
    except Exception as e:  # pragma: no cover - failure path
        _error_capture("IFACE1", "load interface config", str(e), f"path={config_path}")
        return
=======
    with open(config_path, "r", encoding="utf-8") as fh:
        cfg = yaml.safe_load(fh) or {}
>>>>>>> 09c0ff52

    mapping = {
        "tokenizer": ("CODEX_TOKENIZER_PATH", "CODEX_TOKENIZER_KWARGS"),
        "reward_model": ("CODEX_REWARD_PATH", "CODEX_REWARD_KWARGS"),
        "rl_agent": ("CODEX_RL_PATH", "CODEX_RL_KWARGS"),
    }

    for key, (path_env, kw_env) in mapping.items():
        if key not in cfg:
            continue
        entry = cfg[key]
        if isinstance(entry, str):
            os.environ.setdefault(path_env, entry)
        else:
            path = entry.get("path")
            kwargs = entry.get("kwargs")
            if path:
                os.environ.setdefault(path_env, path)
            if kwargs:
<<<<<<< HEAD
                try:
                    os.environ.setdefault(kw_env, json.dumps(kwargs))
                except Exception as e:  # pragma: no cover - failure path
                    _error_capture(
                        "IFACE2",
                        "encode interface kwargs",
                        str(e),
                        f"key={key}",
                    )
=======
                os.environ.setdefault(kw_env, json.dumps(kwargs))
>>>>>>> 09c0ff52
<|MERGE_RESOLUTION|>--- conflicted
+++ resolved
@@ -97,17 +97,12 @@
 
     if not os.path.exists(config_path):
         return
-<<<<<<< HEAD
     try:
         with open(config_path, "r", encoding="utf-8") as fh:
             cfg = yaml.safe_load(fh) or {}
     except Exception as e:  # pragma: no cover - failure path
         _error_capture("IFACE1", "load interface config", str(e), f"path={config_path}")
         return
-=======
-    with open(config_path, "r", encoding="utf-8") as fh:
-        cfg = yaml.safe_load(fh) or {}
->>>>>>> 09c0ff52
 
     mapping = {
         "tokenizer": ("CODEX_TOKENIZER_PATH", "CODEX_TOKENIZER_KWARGS"),
@@ -127,7 +122,6 @@
             if path:
                 os.environ.setdefault(path_env, path)
             if kwargs:
-<<<<<<< HEAD
                 try:
                     os.environ.setdefault(kw_env, json.dumps(kwargs))
                 except Exception as e:  # pragma: no cover - failure path
@@ -136,7 +130,4 @@
                         "encode interface kwargs",
                         str(e),
                         f"key={key}",
-                    )
-=======
-                os.environ.setdefault(kw_env, json.dumps(kwargs))
->>>>>>> 09c0ff52
+                    )