"""Dataset registry with entry-point discovery for ``codex_ml``."""

from __future__ import annotations

import hashlib
import json
import random
from importlib import metadata
from pathlib import Path
from typing import Any, Callable, Dict


class _DatasetRegistry:
    """Registry that supports explicit and entry-point registrations."""

    _ENTRY_POINT_GROUP = "codex_ml.data_loaders"

    def __init__(self) -> None:
        self._items: Dict[str, Any] = {}
        self._entry_points_loaded = False
        self._failed_entry_points: Dict[str, Exception] = {}

    def register(
        self, name: str, obj: Any | None = None, *, override: bool = False
    ) -> Callable[[Callable[..., Any]], Callable[..., Any]]:
        key = self._normalise(name)

        def decorator(target: Callable[..., Any]) -> Callable[..., Any]:
            if not override and key in self._items:
                raise ValueError(f"dataset '{name}' already registered")
            self._items[key] = target
            return target

        if obj is not None:
            return decorator(obj)
        return decorator

    def get(self, name: str) -> Any:
        key = self._normalise(name)
        if key not in self._items:
            self._ensure_entry_points_loaded()

        if key in self._items:
            return self._items[key]

        if key in self._failed_entry_points:
            exc = self._failed_entry_points[key]
            raise RuntimeError(f"dataset '{name}' failed to load from entry point") from exc

        raise KeyError(f"dataset '{name}' is not registered")

    def list(self) -> list[str]:
        self._ensure_entry_points_loaded()
        return sorted(self._items.keys())

    def _ensure_entry_points_loaded(self) -> None:
        if self._entry_points_loaded:
            return

        try:
            entry_points = metadata.entry_points(group=self._ENTRY_POINT_GROUP)
        except Exception:  # pragma: no cover - metadata backend failure
            entry_points = ()

        for entry_point in entry_points:
            key = self._normalise(entry_point.name)
            if key in self._items:
                continue
            try:
                value = entry_point.load()
            except Exception as exc:  # pragma: no cover - plugin failure
                self._failed_entry_points[key] = exc
                continue
            self._items[key] = value

        self._entry_points_loaded = True

    def _normalise(self, name: str) -> str:
        return name.lower()


data_loader_registry = _DatasetRegistry()


def register_dataset(
    name: str, *, override: bool = False
) -> Callable[[Callable[..., Any]], Callable[..., Any]]:
    """Decorator to register a dataset loader."""

    return data_loader_registry.register(name, override=override)


def get_dataset(name: str, **kwargs: Any) -> Any:
    """Retrieve a dataset by name."""

    loader = data_loader_registry.get(name)
    return loader(**kwargs) if callable(loader) else loader


def list_datasets() -> list[str]:
    return data_loader_registry.list()


MANIFEST_SCHEMA = "https://codexml.ai/schemas/dataset_manifest.v1"


@register_dataset("lines")
def load_line_dataset(
    path: str,
    *,
    seed: int = 42,
    shuffle: bool = True,
    write_manifest: bool | None = None,
    manifest_path: str | Path | None = None,
) -> list[str]:
    """Load a line-based dataset with deterministic shuffling and manifest logging."""

    dataset_path = Path(path)
    if not dataset_path.exists():
        raise FileNotFoundError(f"dataset not found: {dataset_path}")

<<<<<<< HEAD
    source_checksum = _sha256_file(dataset_path)

    lines = dataset_path.read_text(encoding="utf-8").splitlines()
=======
    source_bytes = dataset_path.read_bytes()
    source_checksum = hashlib.sha256(source_bytes).hexdigest()

    lines = source_bytes.decode("utf-8").splitlines()
>>>>>>> e8a98241
    if shuffle:
        rng = random.Random(seed)
        rng.shuffle(lines)

    should_write_manifest = write_manifest
    if should_write_manifest is None:
        should_write_manifest = manifest_path is not None

    if should_write_manifest:
        manifest_target: Path
        if manifest_path is not None:
            manifest_target = Path(manifest_path)
        elif dataset_path.suffix:
            manifest_target = dataset_path.with_suffix(f"{dataset_path.suffix}.manifest.json")
        else:
            manifest_target = dataset_path.with_name(dataset_path.name + ".manifest.json")
        manifest_target.parent.mkdir(parents=True, exist_ok=True)
        shuffled_checksum = hashlib.sha256("\n".join(lines).encode("utf-8")).hexdigest()

        manifest_payload = {
            "schema": MANIFEST_SCHEMA,
            "source": str(dataset_path.resolve()),
            "num_records": len(lines),
            "seed": seed,
            "shuffle": shuffle,
            "source_checksum": source_checksum,
<<<<<<< HEAD
            "shuffled_checksum": hashlib.sha256("\n".join(lines).encode("utf-8")).hexdigest(),
=======
            "shuffled_checksum": shuffled_checksum,
            "checksum": shuffled_checksum,
>>>>>>> e8a98241
        }
        manifest_target.write_text(json.dumps(manifest_payload, indent=2), encoding="utf-8")

    return lines


def _sha256_file(path: Path, chunk_size: int = 1024 * 1024) -> str:
    """Stream a file and return its SHA256 digest."""

    digest = hashlib.sha256()
    with path.open("rb") as stream:  # type: BinaryIO
        for chunk in iter(lambda: stream.read(chunk_size), b""):
            if not chunk:
                break
            digest.update(chunk)
    return digest.hexdigest()<|MERGE_RESOLUTION|>--- conflicted
+++ resolved
@@ -119,16 +119,9 @@
     if not dataset_path.exists():
         raise FileNotFoundError(f"dataset not found: {dataset_path}")
 
-<<<<<<< HEAD
     source_checksum = _sha256_file(dataset_path)
 
     lines = dataset_path.read_text(encoding="utf-8").splitlines()
-=======
-    source_bytes = dataset_path.read_bytes()
-    source_checksum = hashlib.sha256(source_bytes).hexdigest()
-
-    lines = source_bytes.decode("utf-8").splitlines()
->>>>>>> e8a98241
     if shuffle:
         rng = random.Random(seed)
         rng.shuffle(lines)
@@ -155,12 +148,7 @@
             "seed": seed,
             "shuffle": shuffle,
             "source_checksum": source_checksum,
-<<<<<<< HEAD
             "shuffled_checksum": hashlib.sha256("\n".join(lines).encode("utf-8")).hexdigest(),
-=======
-            "shuffled_checksum": shuffled_checksum,
-            "checksum": shuffled_checksum,
->>>>>>> e8a98241
         }
         manifest_target.write_text(json.dumps(manifest_payload, indent=2), encoding="utf-8")
 
