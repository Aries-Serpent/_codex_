--- conflicted
+++ resolved
@@ -6,19 +6,12 @@
 import os
 import random
 from collections.abc import Iterable, Sequence
-<<<<<<< HEAD
-from contextlib import suppress
-=======
->>>>>>> 20996eac
 from dataclasses import dataclass
 from pathlib import Path
 
 from codex_ml.utils.repro import record_dataset_checksums
-<<<<<<< HEAD
-=======
 
 LOGGER = logging.getLogger(__name__)
->>>>>>> 20996eac
 
 
 @dataclass(frozen=True)
@@ -75,11 +68,7 @@
     ]
     if not lines:
         raise ValueError(f"dataset {source} is empty")
-<<<<<<< HEAD
-    rng = random.Random(ensure_split_seed(seed))  # noqa: S311 - deterministic pseudo RNG
-=======
     rng = random.Random(ensure_split_seed(seed))  # noqa: S311 - deterministic seeding
->>>>>>> 20996eac
     rng.shuffle(lines)
     total = len(lines)
     train_n = int(total * ratios[0])
@@ -103,19 +92,11 @@
     _write_subset(val_path, lines[train_n : train_n + val_n])
     _write_subset(test_path, lines[train_n + val_n :])
 
-<<<<<<< HEAD
-    with suppress(Exception):  # pragma: no cover - checksum capture best effort
-        record_dataset_checksums(
-            [train_path, val_path, test_path],
-            Path(source.parent) / "split_checksums.json",
-        )
-=======
     manifest_path = source.parent / f"{source.name}.splits.checksum.json"
     try:
         record_dataset_checksums([train_path, val_path, test_path], manifest_path)
     except Exception as exc:  # pragma: no cover - manifest is best-effort
         LOGGER.warning("Failed to record dataset checksums at %s: %s", manifest_path, exc)
->>>>>>> 20996eac
 
     return SplitPaths(train=train_path, val=val_path, test=test_path)
 
@@ -148,11 +129,7 @@
         raise ValueError("validation and test fractions must leave room for train split")
 
     indices = list(range(n_items))
-<<<<<<< HEAD
-    rng = random.Random(ensure_split_seed(seed))  # noqa: S311 - deterministic pseudo RNG
-=======
     rng = random.Random(ensure_split_seed(seed))  # noqa: S311 - deterministic seeding
->>>>>>> 20996eac
     rng.shuffle(indices)
 
     n_test = int(n_items * float(test_fraction))
