--- conflicted
+++ resolved
@@ -15,10 +15,7 @@
 
 import csv
 import hashlib
-<<<<<<< HEAD
-=======
 import json
->>>>>>> 3d56f188
 from dataclasses import dataclass
 from pathlib import Path
 from typing import Any, Dict, Iterable, Iterator, List, Sequence, Tuple
@@ -27,10 +24,7 @@
     "load_jsonl",
     "load_csv",
     "compute_file_checksum",
-<<<<<<< HEAD
     "Sample",
-=======
->>>>>>> 3d56f188
     "iter_jsonl",
     "iter_txt",
     "stream_paths",
@@ -107,7 +101,6 @@
     return records, meta
 
 
-<<<<<<< HEAD
 def _validate_sample(obj: Dict[str, Any]) -> Sample:
     if not isinstance(obj, dict):
         raise ValueError("Expected JSON object with prompt/completion fields")
@@ -121,24 +114,10 @@
     if not isinstance(prompt, str) or not isinstance(completion, str):
         raise ValueError("Prompt and completion must be strings")
 
-=======
-@dataclass
-class Sample:
-    prompt: str
-    completion: str
-
-
-def _ensure_prompt_completion(payload: Dict[str, Any]) -> Sample:
-    prompt = payload.get("prompt")
-    completion = payload.get("completion")
-    if not isinstance(prompt, str) or not isinstance(completion, str):
-        raise ValueError("Rows must include string 'prompt' and 'completion' fields")
->>>>>>> 3d56f188
     return Sample(prompt=prompt, completion=completion)
 
 
 def iter_jsonl(path: str | Path) -> Iterator[Sample]:
-<<<<<<< HEAD
     """Iterate over a JSONL file yielding :class:`Sample` objects."""
 
     p = Path(path)
@@ -169,43 +148,10 @@
             parts = line.split(delimiter, maxsplit=1)
             if len(parts) != 2:
                 raise ValueError("Expected delimiter separating prompt and completion")
-=======
-    p = Path(path)
-    if not p.exists():
-        raise FileNotFoundError(f"JSONL file not found: {p}")
-    with p.open("r", encoding="utf-8") as f:
-        for lineno, line in enumerate(f, start=1):
-            line = line.strip()
-            if not line:
-                continue
-            try:
-                data = json.loads(line)
-            except json.JSONDecodeError as exc:  # pragma: no cover
-                raise ValueError(f"Invalid JSON on line {lineno}: {exc}") from exc
-            if not isinstance(data, dict):
-                msg = f"JSONL rows must be objects; got {type(data)!r} on line {lineno}"
-                raise ValueError(msg)
-            yield _ensure_prompt_completion(data)
-
-
-def iter_txt(path: str | Path, *, delimiter: str = "\t") -> Iterator[Sample]:
-    p = Path(path)
-    if not p.exists():
-        raise FileNotFoundError(f"TXT file not found: {p}")
-    with p.open("r", encoding="utf-8") as f:
-        for lineno, raw in enumerate(f, start=1):
-            raw = raw.rstrip("\n")
-            if not raw:
-                continue
-            parts = raw.split(delimiter, maxsplit=1)
-            if len(parts) != 2:
-                raise ValueError(f"Line {lineno} missing delimiter {delimiter!r}")
->>>>>>> 3d56f188
             prompt, completion = parts
             yield Sample(prompt=prompt, completion=completion)
 
 
-<<<<<<< HEAD
 def _should_generate_manifest(cfg: Any) -> bool:
     dataset_cfg = getattr(cfg, "dataset", None)
     if dataset_cfg is None:
@@ -223,19 +169,10 @@
     }
     manifest_path = Path(f"{path}.manifest.json")
     manifest_path.write_text(json.dumps(manifest_data, indent=2), encoding="utf-8")
-=======
-def _iter_samples_for_path(path: Path, *, fmt: str, delimiter: str) -> Iterator[Sample]:
-    if fmt == "jsonl":
-        return iter_jsonl(path)
-    if fmt == "txt":
-        return iter_txt(path, delimiter=delimiter)
-    raise ValueError(f"Unsupported format: {fmt}")
->>>>>>> 3d56f188
 
 
 def stream_paths(
     paths: Sequence[str | Path],
-<<<<<<< HEAD
     fmt: str,
     *,
     max_samples: int | None = None,
@@ -286,66 +223,6 @@
         total_completion_tokens += len(completion.split())
 
     if total == 0:
-=======
-    *,
-    fmt: str = "jsonl",
-    max_samples: int | None = None,
-    delimiter: str = "\t",
-    cfg: Any | None = None,
-    num_workers: int | None = None,
-    prefetch: int | None = None,
-) -> Iterator[Sample]:
-    # num_workers/prefetch retained for compatibility; streaming is synchronous for now
-    del num_workers, prefetch
-
-    yielded = 0
-    for p in paths:
-        path = Path(p)
-        samples_iter = _iter_samples_for_path(path, fmt=fmt, delimiter=delimiter)
-        if cfg and getattr(getattr(cfg, "dataset", None), "generate_manifest", False):
-            samples_cache = list(samples_iter)
-            manifest_path = Path(f"{path}.manifest.json")
-            manifest = {
-                "path": str(path),
-                "format": fmt,
-                "num_records": len(samples_cache),
-                "checksum": compute_file_checksum(path),
-            }
-            manifest_path.write_text(json.dumps(manifest, indent=2), encoding="utf-8")
-            samples_iter = iter(samples_cache)
-        for sample in samples_iter:
-            yield sample
-            yielded += 1
-            if max_samples is not None and yielded >= max_samples:
-                return
-
-
-def collect_stats(
-    rows: Iterable[Sample],
-    *,
-    sample_limit: int | None = None,
-) -> Dict[str, Any]:
-    total_prompt_chars = 0
-    total_completion_chars = 0
-    total_prompt_tokens = 0
-    total_completion_tokens = 0
-    count = 0
-
-    for row in rows:
-        if sample_limit is not None and count >= sample_limit:
-            break
-        prompt = getattr(row, "prompt", None)
-        completion = getattr(row, "completion", None)
-        if not isinstance(prompt, str) or not isinstance(completion, str):
-            continue
-        count += 1
-        total_prompt_chars += len(prompt)
-        total_completion_chars += len(completion)
-        total_prompt_tokens += len(prompt.split())
-        total_completion_tokens += len(completion.split())
-
-    if count == 0:
->>>>>>> 3d56f188
         return {
             "samples": 0,
             "avg_prompt_len": 0.0,
@@ -355,17 +232,9 @@
         }
 
     return {
-<<<<<<< HEAD
         "samples": total,
         "avg_prompt_len": total_prompt_len / total,
         "avg_completion_len": total_completion_len / total,
         "avg_prompt_tokens": total_prompt_tokens / total,
         "avg_completion_tokens": total_completion_tokens / total,
-=======
-        "samples": count,
-        "avg_prompt_len": total_prompt_chars / count,
-        "avg_completion_len": total_completion_chars / count,
-        "avg_prompt_tokens": total_prompt_tokens / count,
-        "avg_completion_tokens": total_completion_tokens / count,
->>>>>>> 3d56f188
     }