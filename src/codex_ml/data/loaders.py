--- conflicted
+++ resolved
@@ -10,12 +10,8 @@
 from pathlib import Path
 from typing import Any, Dict, Iterable, Iterator, Optional, Union
 
-<<<<<<< HEAD
 from codex_ml.safety.filters import SafetyFilters
 from codex_ml.utils.error_log import log_error
-=======
-from codex_ml.telemetry import REQUEST_LATENCY, track_time
->>>>>>> e179592b
 
 # Optional deps
 try:  # pragma: no cover - optional
