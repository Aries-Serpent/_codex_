--- conflicted
+++ resolved
@@ -393,7 +393,6 @@
     dataset_checksums: List[str] = []
     dataset_checksum_map: Dict[str, str] = {}
     if dataset_sources:
-<<<<<<< HEAD
         paths = [Path(p) for p in dataset_sources]
         record_dataset_checksums(paths, art_dir / "dataset_checksums.json")
 
@@ -438,62 +437,6 @@
         seed=resolved_seed,
     )
     loader = DataLoader(dataset, batch_size=batch_size, shuffle=True)
-=======
-        if data_loaders is None:
-            logger.warning("Dataset loaders unavailable; skipping dataset ingestion.")
-            for src in dataset_sources:
-                path = Path(src)
-                if not path.exists():
-                    logger.warning("Dataset source missing: %s", src)
-                    continue
-                try:
-                    checksum = hashlib.sha256(path.read_bytes()).hexdigest()
-                    dataset_files_count += 1
-                    dataset_checksums.append(checksum)
-                    dataset_checksum_map[path.name] = checksum
-                except Exception as e:  # noqa: broad-except
-                    logger.warning("Failed to hash dataset %s: %s", src, e)
-        else:
-            cache_dir = Path(dataset_cache_dir or "artifacts/data_cache")
-            cache_dir.mkdir(parents=True, exist_ok=True)
-            for src in dataset_sources:
-                path = Path(src)
-                if not path.exists():
-                    logger.warning("Dataset source missing: %s", src)
-                    continue
-                try:
-                    if path.suffix.lower() == ".jsonl":
-                        _, meta = data_loaders.load_jsonl(path)
-                    elif path.suffix.lower() == ".csv":
-                        _, meta = data_loaders.load_csv(path)
-                    else:
-                        checksum = hashlib.sha256(path.read_bytes()).hexdigest()
-                        dataset_files_count += 1
-                        dataset_checksums.append(checksum)
-                        dataset_checksum_map[path.name] = checksum
-                        continue
-                    dataset_files_count += 1
-                    dataset_total_records += meta["num_records"]
-                    dataset_checksums.append(meta["checksum"])
-                    dataset_checksum_map[path.name] = meta["checksum"]
-                except Exception as e:  # noqa: broad-except
-                    logger.warning("Failed to load dataset %s: %s", src, e)
-
-    internal_model_created = False
-    model_params_count = None
-    if model is None and model_name and _HAS_TORCH and instantiate_model is not None:
-        try:
-            model = instantiate_model(
-                name=model_name,
-                cfg=model_cfg,
-                device=model_device,
-                dtype=resolved_dtype,
-            )
-            internal_model_created = True
-        except Exception as e:  # noqa: broad-except
-            logger.warning("Failed to load model '%s': %s", model_name, e)
-            model = None
->>>>>>> 6440196e
 
     if model is not None and lora and apply_lora is not None:
         try:
