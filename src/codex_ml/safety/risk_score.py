--- conflicted
+++ resolved
@@ -1,4 +1,3 @@
-# BEGIN: CODEX_RISK_SCORE
 """Simple safety classifier with optional transformer backend.
 
 The function attempts to load a tiny sentiment model via ``transformers`` to
@@ -36,11 +35,7 @@
     if _classifier is None:
         try:
             _classifier = pipeline("text-classification", model=MODEL_NAME)
-<<<<<<< HEAD
-        except Exception:  # pragma: no cover - network or model errors
-=======
         except Exception:  # pragma: no cover - network or cache failure
->>>>>>> 14090147
             return None
     return _classifier
 
@@ -61,7 +56,4 @@
         if label in {"negative", "toxic", "unsafe", "label_1"}:
             return score
         return 1.0 - score
-    return _keyword_logistic(text)
-
-
-# END: CODEX_RISK_SCORE+    return _keyword_logistic(text)