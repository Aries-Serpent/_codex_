# WHY: Introduce policy-driven safety filters with sanitization hooks
# RISK: Moderate - replaces legacy filters implementation; relies on policy parsing
# ROLLBACK: Revert src/codex_ml/safety/filters.py, configs/safety/policy.yaml, tests/safety/test_filters.py
# HOW-TO-TEST: pytest tests/safety/test_filters.py (module skipped pending integration)
from __future__ import annotations

import importlib
import json
import logging
import os
import re
from dataclasses import dataclass, field
from functools import lru_cache
from pathlib import Path
from typing import Any, Iterable, List, Optional, Tuple

try:
    import yaml
except ModuleNotFoundError:  # pragma: no cover - optional dependency
    yaml = None  # type: ignore[assignment]

from codex_ml.utils.error_log import log_error

logger = logging.getLogger(__name__)

REDACT_TOKEN = "{REDACTED}"
POLICY_ENV_VAR = "CODEX_SAFETY_POLICY_PATH"
DEFAULT_POLICY_PATH = Path(__file__).resolve().parents[3] / "configs" / "safety" / "policy.yaml"


@dataclass(frozen=True)
class RuleMatch:
    """Represents a triggered policy rule."""

    rule_id: str
    action: str
    fragment: str
    description: Optional[str] = None
    span: Optional[Tuple[int, int]] = None

    @property
    def is_block(self) -> bool:
        return self.action == "block"

    @property
    def is_allow(self) -> bool:
        return self.action == "allow"


def _spans_overlap(span_a: Tuple[int, int], span_b: Tuple[int, int]) -> bool:
    start = max(span_a[0], span_b[0])
    end = min(span_a[1], span_b[1])
    return start < end


def _fragments_overlap(fragment_a: str, fragment_b: str) -> bool:
    if not fragment_a or not fragment_b:
        return False
    a_norm = fragment_a.lower()
    b_norm = fragment_b.lower()
    return a_norm in b_norm or b_norm in a_norm


@dataclass
class PolicyRule:
    """Single literal or regex policy rule."""

    rule_id: str
    action: str
    pattern: str
    kind: str = "literal"
    flags: int = 0
    description: Optional[str] = None
    _compiled: Optional[re.Pattern[str]] = field(default=None, init=False, repr=False)

    def matches(self, text: str) -> Optional[RuleMatch]:
        if self.kind == "literal":
            haystack = text.lower()
            needle = self.pattern.lower()
            idx = haystack.find(needle)
            if idx != -1:
                fragment = text[idx : idx + len(self.pattern)]
                end = idx + len(fragment)
                return RuleMatch(
                    self.rule_id,
                    self.action,
                    fragment,
                    self.description,
                    (idx, end),
                )
            return None

        compiled = self._get_compiled()
        match = compiled.search(text)
        if match:
            fragment = match.group(0)
            return RuleMatch(
                self.rule_id,
                self.action,
                fragment,
                self.description,
                match.span(),
            )
        return None

    def redact(self, text: str, token: str) -> str:
        if self.action not in {"redact", "block"}:
            return text
        if self.kind == "literal":
            return re.sub(re.escape(self.pattern), token, text, flags=re.IGNORECASE)
        compiled = self._get_compiled()
        return compiled.sub(token, text)

    def _get_compiled(self) -> re.Pattern[str]:
        if self.kind != "regex":
            raise ValueError("Attempted to compile non-regex policy rule")
        if self._compiled is None:
            self._compiled = re.compile(self.pattern, self.flags)
        return self._compiled


@dataclass
class SafetyPolicy:
    enabled: bool = True
    bypass: bool = False
    redaction_token: str = REDACT_TOKEN
    rules: Tuple[PolicyRule, ...] = field(default_factory=tuple)
<<<<<<< HEAD
    log_path: Optional[Path] = None
=======
    source: Optional[Path] = None
>>>>>>> e85b9817

    @classmethod
    def load(cls, path: Optional[Path | str] = None) -> "SafetyPolicy":
        candidates: List[Path] = []
        if path:
            candidates.append(Path(path))
        env_path = os.getenv(POLICY_ENV_VAR)
        if env_path:
            candidates.append(Path(env_path))
        candidates.append(DEFAULT_POLICY_PATH)

        for candidate in candidates:
            if candidate.exists():
                data = _load_policy_file(candidate)
                if data is None:
                    continue
                if not isinstance(data, dict):
                    logger.warning(
                        "Ignoring safety policy at %s: expected mapping but got %s",
                        candidate,
                        type(data).__name__,
                    )
                    continue
                try:
<<<<<<< HEAD
                    return cls.from_dict(data, base_dir=candidate.parent)
=======
                    policy = cls.from_dict(data)
                    policy.source = candidate
                    return policy
>>>>>>> e85b9817
                except Exception as exc:  # pragma: no cover - defensive
                    logger.warning("Failed to parse safety policy from %s: %s", candidate, exc)

        fallback = cls.from_dict(DEFAULT_POLICY_DATA)
        fallback.source = DEFAULT_POLICY_PATH
        return fallback

    @classmethod
    def from_dict(cls, data: dict[str, Any], *, base_dir: Optional[Path] = None) -> "SafetyPolicy":
        enabled = bool(data.get("enabled", True))
        bypass = bool(data.get("bypass", False))
        redaction_token = str(data.get("redaction_token", REDACT_TOKEN))
        log_path_value = data.get("log_path")
        log_path: Optional[Path] = None
        if log_path_value:
            candidate_path = Path(str(log_path_value))
            if not candidate_path.is_absolute() and base_dir is not None:
                candidate_path = (base_dir / candidate_path).resolve()
            log_path = candidate_path
        rules_data = data.get("rules", [])
        rules: List[PolicyRule] = []
        if isinstance(rules_data, Iterable):
            for idx, item in enumerate(rules_data):
                if not isinstance(item, dict):
                    continue
                action = str(item.get("action", "block")).lower().strip()
                if action not in {"block", "allow", "redact"}:
                    continue
                match_spec = item.get("match") or {}
                kind, pattern = _parse_match(match_spec)
                if kind is None or pattern is None:
                    continue
                rule_id = str(item.get("id") or f"rule_{idx}")
                flags = _parse_flags(item.get("flags"))
                description = item.get("description")
                rules.append(
                    PolicyRule(
                        rule_id=rule_id,
                        action=action,
                        pattern=pattern,
                        kind=kind,
                        flags=flags,
                        description=description,
                    )
                )
        return cls(
            enabled=enabled,
            bypass=bypass,
            redaction_token=redaction_token,
            rules=tuple(rules),
            log_path=log_path,
        )


@dataclass(frozen=True)
class SafetyResult:
    stage: str
    allowed: bool
    sanitized_text: str
    matches: Tuple[RuleMatch, ...] = tuple()
    bypassed: bool = False

    @property
    def blocked_rules(self) -> Tuple[str, ...]:
        return tuple(match.rule_id for match in self.matches if match.is_block)


class SafetyViolation(RuntimeError):
    """Raised when safety policy enforcement blocks text."""

    def __init__(self, stage: str, decision: SafetyResult):
        self.stage = stage
        self.decision = decision
        blocked = ", ".join(decision.blocked_rules) or "policy"
        super().__init__(f"Safety violation during {stage}: blocked by {blocked}")


class SafetyFilters:
    def __init__(self, policy: Optional[SafetyPolicy] = None):
        self.policy = policy or SafetyPolicy.load()

    @classmethod
    def from_defaults(cls) -> "SafetyFilters":
        return cls(_cached_default_policy())

    @classmethod
    def from_policy_file(cls, path: Optional[Path | str]) -> "SafetyFilters":
        policy = SafetyPolicy.load(path)
        return cls(policy)

<<<<<<< HEAD
    def evaluate(
        self, text: str, *, stage: str = "unspecified", bypass: bool = False
    ) -> SafetyResult:
        bypass_active = bypass or self.policy.bypass
        if not self.policy.enabled:
            return SafetyResult(
                stage=stage,
                allowed=True,
                sanitized_text=text,
                matches=tuple(),
                bypassed=bypass_active,
=======
    @property
    def policy_path(self) -> Optional[Path]:
        return getattr(self.policy, "source", None)

    def evaluate(
        self, text: str, *, stage: str = "unspecified", bypass: bool = False
    ) -> SafetyResult:
        effective_bypass = bypass or bool(self.policy.bypass)
        if not self.policy.enabled:
            return SafetyResult(
                stage=stage, allowed=True, sanitized_text=text, matches=tuple(), bypassed=False
>>>>>>> e85b9817
            )

        matches, sanitized_block, sanitized_allow = self._scan(text)
        allow_matches = [match for match in matches if match.is_allow]
        block_matches = [match for match in matches if match.is_block]

        overridden_blocks: set[RuleMatch] = set()
<<<<<<< HEAD
        for block_match in block_matches:
            if self._allow_overrides_block(block_match, allow_matches):
                overridden_blocks.add(block_match)

        external_allowed = self._external_allows(text)
        if not external_allowed:
            external_match = RuleMatch("external", "block", "", "External classifier veto")
            matches = list(matches) + [external_match]
            block_matches = list(block_matches) + [external_match]
        else:
            matches = list(matches)

        logged_matches = tuple(matches)

        blocked = bool(block_matches) and len(overridden_blocks) != len(block_matches)
        allowed_by_policy = (not blocked) and external_allowed

        sanitized_text = sanitized_allow if overridden_blocks and not blocked else sanitized_block
        if not allowed_by_policy:
            sanitized_text = sanitized_block
=======
        if block_matches:
            for block_match in block_matches:
                if self._allow_overrides_block(block_match, allow_matches):
                    overridden_blocks.add(block_match)
            if len(overridden_blocks) != len(block_matches):
                decision = SafetyResult(
                    stage=stage,
                    allowed=False,
                    sanitized_text=sanitized_block,
                    matches=tuple(matches),
                )
                if effective_bypass:
                    return SafetyResult(
                        stage=stage,
                        allowed=True,
                        sanitized_text=decision.sanitized_text,
                        matches=decision.matches,
                        bypassed=True,
                    )
                return decision

        if not self._external_allows(text):
            extended_matches = tuple(
                list(matches) + [RuleMatch("external", "block", "", "External classifier veto")]
            )
            decision = SafetyResult(
                stage=stage,
                allowed=False,
                sanitized_text=sanitized_block,
                matches=extended_matches,
            )
            if effective_bypass:
                return SafetyResult(
                    stage=stage,
                    allowed=True,
                    sanitized_text=decision.sanitized_text,
                    matches=decision.matches,
                    bypassed=True,
                )
            return decision
>>>>>>> e85b9817

        visible_matches = (
            tuple(match for match in matches if match not in overridden_blocks)
            if overridden_blocks
            else tuple(matches)
        )

<<<<<<< HEAD
        allowed = allowed_by_policy or bypass_active
        bypassed = bypass_active and not allowed_by_policy

        result = SafetyResult(
            stage=stage,
            allowed=allowed,
            sanitized_text=sanitized_text,
            matches=visible_matches,
            bypassed=bypassed,
        )
        self._log_decision(
            stage=stage,
            sanitized_text=sanitized_text,
            matches=logged_matches,
            allowed=allowed,
            bypassed=bypassed,
        )
        return result
=======
        return SafetyResult(
            stage=stage,
            allowed=True,
            sanitized_text=sanitized_text,
            matches=visible_matches,
            bypassed=False,
        )

    def enforce(self, text: str, *, stage: str, bypass: bool = False) -> str:
        decision = self.evaluate(text, stage=stage, bypass=bypass)
        if decision.allowed:
            return decision.sanitized_text
        raise SafetyViolation(decision)

    def sanitize(self, text: str, *, stage: str, bypass: bool = False) -> SafetyResult:
        return self.evaluate(text, stage=stage, bypass=bypass)
>>>>>>> e85b9817

    def sanitize(self, text: str, *, stage: str, bypass: bool = False) -> SafetyResult:
        return self.evaluate(text, stage=stage, bypass=bypass)

    def is_allowed(
        self, text: str, *, stage: str = "unspecified", bypass: bool = False
    ) -> Tuple[bool, List[str]]:
        result = self.evaluate(text, stage=stage, bypass=bypass)
        block_ids = sorted(result.blocked_rules)
        return result.allowed, block_ids

    def apply(self, text: str, *, stage: str = "unspecified", bypass: bool = False) -> str:
        result = self.evaluate(text, stage=stage, bypass=bypass)
        return result.sanitized_text

    def enforce(self, text: str, *, stage: str, bypass: bool = False) -> str:
        decision = self.evaluate(text, stage=stage, bypass=bypass)
        if decision.allowed:
            return decision.sanitized_text
        raise SafetyViolation(stage, decision)

    def mask_logits(self, logits, banned_token_ids: set[int]):
        neg_inf = float("-inf")
        try:
            if hasattr(logits, "shape"):
                last = logits.shape[-1]
                for tid in banned_token_ids:
                    if 0 <= tid < last:
                        logits[..., tid] = neg_inf
                return logits
        except Exception:  # pragma: no cover - defensive
            pass
        if isinstance(logits, list):
            for tid in banned_token_ids:
                if 0 <= tid < len(logits):
                    logits[tid] = neg_inf
            return logits
        return logits

    def _scan(self, text: str) -> Tuple[List[RuleMatch], str, str]:
        matches: List[RuleMatch] = []
        sanitized_block = text
        sanitized_allow = text
        for rule in self.policy.rules:
            match = rule.matches(text)
            if match:
                matches.append(match)
                sanitized_block = rule.redact(sanitized_block, self.policy.redaction_token)
                if match.action == "redact":
                    sanitized_allow = rule.redact(sanitized_allow, self.policy.redaction_token)
        return matches, sanitized_block, sanitized_allow

    def _external_allows(self, text: str) -> bool:
        hook = os.getenv("CODEX_SAFETY_CLASSIFIER")
        if not hook:
            return True
        try:
            mod_name, fn_name = hook.split(":", 1)
            fn = getattr(importlib.import_module(mod_name), fn_name)
        except Exception as exc:  # pragma: no cover - optional feature
            log_error("safety_classifier", str(exc), hook)
            return True
        try:
            return bool(fn(text))
        except Exception as exc:  # pragma: no cover - optional feature
            log_error("safety_classifier", str(exc), hook)
            return True

    def _log_decision(
        self,
        *,
        stage: str,
        sanitized_text: str,
        matches: Iterable[RuleMatch],
        allowed: bool,
        bypassed: bool,
    ) -> None:
        log_path = self.policy.log_path
        if not log_path:
            return
        try:
            log_path.parent.mkdir(parents=True, exist_ok=True)
            with log_path.open("a", encoding="utf-8") as handle:
                for match in matches:
                    record = {
                        "stage": stage,
                        "rule_id": match.rule_id,
                        "action": match.action,
                        "allowed": allowed,
                        "bypassed": bypassed,
                    }
                    if match.fragment:
                        record["fragment"] = match.fragment
                    handle.write(json.dumps(record) + "\n")
                if bypassed:
                    handle.write(json.dumps({"stage": stage, "action": "bypass"}) + "\n")
        except Exception as exc:  # pragma: no cover - best effort
            log_error("safety.log", str(exc), str(log_path))

    @staticmethod
    def _allow_overrides_block(block_match: RuleMatch, allow_matches: List[RuleMatch]) -> bool:
        if not allow_matches:
            return False
        block_span = block_match.span
        for allow_match in allow_matches:
            allow_span = allow_match.span
            if block_span and allow_span:
                if _spans_overlap(block_span, allow_span):
                    return True
            else:
                if _fragments_overlap(block_match.fragment, allow_match.fragment):
                    return True
        return False

    def _external_allows(self, text: str) -> bool:
        hook = os.getenv("CODEX_SAFETY_CLASSIFIER")
        if not hook:
            return True
        try:
            mod_name, fn_name = hook.split(":", 1)
            fn = getattr(importlib.import_module(mod_name), fn_name)
        except Exception as exc:  # pragma: no cover - optional feature
            log_error("safety_classifier", str(exc), hook)
            return True
        try:
            return bool(fn(text))
        except Exception as exc:  # pragma: no cover - optional feature
            log_error("safety_classifier", str(exc), hook)
            return True

<<<<<<< HEAD
=======

class SafetyViolation(RuntimeError):
    """Exception raised when policy enforcement blocks text."""

    def __init__(self, decision: SafetyResult):
        self.decision = decision
        blocked = ", ".join(decision.blocked_rules) or "policy"
        stage = decision.stage or "unspecified"
        super().__init__(f"Safety violation at {stage}: blocked by {blocked}")


def _spans_overlap(span_a: Tuple[int, int], span_b: Tuple[int, int]) -> bool:
    """Return True when the two [start, end) spans overlap."""

    a_start, a_end = span_a
    b_start, b_end = span_b
    return a_start < b_end and b_start < a_end


def _fragments_overlap(fragment_a: str, fragment_b: str) -> bool:
    """Fallback overlap check using the matched fragments."""

    if not fragment_a or not fragment_b:
        return False
    lower_a = fragment_a.lower()
    lower_b = fragment_b.lower()
    return lower_a in lower_b or lower_b in lower_a

>>>>>>> e85b9817

def sanitize_prompt(prompt: str, *, filters: Optional[SafetyFilters] = None) -> SafetyResult:
    active_filters = filters or SafetyFilters.from_defaults()
    return active_filters.sanitize(prompt, stage="prompt")


def sanitize_output(output: str, *, filters: Optional[SafetyFilters] = None) -> SafetyResult:
    active_filters = filters or SafetyFilters.from_defaults()
    return active_filters.sanitize(output, stage="output")


@lru_cache(maxsize=1)
def _cached_default_policy() -> SafetyPolicy:
    return SafetyPolicy.load()


DEFAULT_POLICY_DATA: dict[str, Any] = {
    "enabled": True,
    "bypass": False,
    "redaction_token": REDACT_TOKEN,
    "rules": [
        {"id": "deny.shell.rm_root", "action": "block", "match": {"literal": "rm -rf /"}},
        {"id": "deny.shell.format_c", "action": "block", "match": {"literal": "format c:"}},
        {"id": "deny.shell.mkfs", "action": "block", "match": {"literal": "mkfs"}},
        {"id": "deny.shell.shutdown", "action": "block", "match": {"literal": "shutdown -h now"}},
        {"id": "deny.secret.credit_card", "action": "block", "match": {"literal": "credit card"}},
        {"id": "deny.secret.ssn", "action": "block", "match": {"literal": "ssn"}},
        {
            "id": "deny.secret.ssn_phrase",
            "action": "block",
            "match": {"literal": "social security number"},
        },
        {"id": "deny.sql.drop_database", "action": "block", "match": {"literal": "drop database"}},
        {
            "id": "deny.weapon.schematic",
            "action": "block",
            "match": {"literal": "weapon schematic"},
        },
        {"id": "deny.selfharm", "action": "block", "match": {"literal": "kill yourself"}},
        {"id": "allow.shell.rm_build", "action": "allow", "match": {"literal": "rm -rf build"}},
        {
            "id": "allow.sql.drop_schema_example",
            "action": "allow",
            "match": {"literal": "drop database schema_example"},
        },
        {
            "id": "deny.secret.aws_access_key",
            "action": "block",
            "match": {"regex": r"AKIA[0-9A-Z]{16}"},
        },
        {
            "id": "deny.secret.password_key",
            "action": "redact",
            "match": {"regex": r"(?i)password\\s*[:=]\\s*[^\\s]+"},
        },
        {
            "id": "deny.secret.api_key",
            "action": "redact",
            "match": {"regex": r"(?i)api[_-]?key\\s*[:=]\\s*[^\\s]+"},
        },
        {
            "id": "deny.secret.ssn_regex",
            "action": "block",
            "match": {"regex": r"\\b\\d{3}-\\d{2}-\\d{4}\\b"},
        },
        {
            "id": "deny.shell.rm_root_regex",
            "action": "block",
            "match": {"regex": r"\\b(rm\\s+-rf\\s+/(?!\\w))"},
        },
        {
            "id": "allow.secret.test_password",
            "action": "allow",
            "match": {"regex": r"(?i)test(_|-)?password"},
        },
    ],
}


FLAG_LOOKUP = {
    "IGNORECASE": re.IGNORECASE,
    "MULTILINE": re.MULTILINE,
    "DOTALL": re.DOTALL,
    "VERBOSE": re.VERBOSE,
}


def _load_policy_file(path: Path) -> Optional[Any]:
    if yaml is None:
        logger.debug("PyYAML not available; skipping policy file: %s", path)
        return None
    try:
        return yaml.safe_load(path.read_text(encoding="utf-8")) or {}
    except Exception as exc:  # pragma: no cover - defensive
        logger.warning("Failed to load safety policy from %s: %s", path, exc)
        return None


def _parse_match(match_spec: Any) -> Tuple[Optional[str], Optional[str]]:
    if not isinstance(match_spec, dict):
        return None, None
    if "literal" in match_spec:
        pattern = match_spec["literal"]
        if pattern is None:
            return None, None
        return "literal", str(pattern)
    literals = match_spec.get("literals")
    if isinstance(literals, Iterable) and not isinstance(literals, (str, bytes)):
        for literal in literals:
            if literal:
                return "literal", str(literal)
    if "regex" in match_spec:
        pattern = match_spec["regex"]
        if pattern is None:
            return None, None
        return "regex", str(pattern)
    patterns = match_spec.get("patterns")
    if isinstance(patterns, Iterable) and not isinstance(patterns, (str, bytes)):
        for pattern in patterns:
            if pattern:
                return "regex", str(pattern)
    return None, None


def _parse_flags(value: Any) -> int:
    if value is None:
        return 0
    if isinstance(value, int):
        return value
    flags = 0
    values: Iterable[Any]
    if isinstance(value, str):
        values = (part.strip() for part in value.split("|"))
    elif isinstance(value, Iterable):
        values = value
    else:
        return 0
    for item in values:
        if not isinstance(item, str):
            continue
        name = item.strip().upper()
        flags |= FLAG_LOOKUP.get(name, 0)
    return flags


__all__ = [
    "SafetyFilters",
    "SafetyPolicy",
    "PolicyRule",
    "SafetyResult",
    "SafetyViolation",
    "sanitize_prompt",
    "sanitize_output",
    "RuleMatch",
]<|MERGE_RESOLUTION|>--- conflicted
+++ resolved
@@ -125,11 +125,7 @@
     bypass: bool = False
     redaction_token: str = REDACT_TOKEN
     rules: Tuple[PolicyRule, ...] = field(default_factory=tuple)
-<<<<<<< HEAD
     log_path: Optional[Path] = None
-=======
-    source: Optional[Path] = None
->>>>>>> e85b9817
 
     @classmethod
     def load(cls, path: Optional[Path | str] = None) -> "SafetyPolicy":
@@ -154,13 +150,7 @@
                     )
                     continue
                 try:
-<<<<<<< HEAD
                     return cls.from_dict(data, base_dir=candidate.parent)
-=======
-                    policy = cls.from_dict(data)
-                    policy.source = candidate
-                    return policy
->>>>>>> e85b9817
                 except Exception as exc:  # pragma: no cover - defensive
                     logger.warning("Failed to parse safety policy from %s: %s", candidate, exc)
 
@@ -251,7 +241,7 @@
         policy = SafetyPolicy.load(path)
         return cls(policy)
 
-<<<<<<< HEAD
+
     def evaluate(
         self, text: str, *, stage: str = "unspecified", bypass: bool = False
     ) -> SafetyResult:
@@ -263,19 +253,6 @@
                 sanitized_text=text,
                 matches=tuple(),
                 bypassed=bypass_active,
-=======
-    @property
-    def policy_path(self) -> Optional[Path]:
-        return getattr(self.policy, "source", None)
-
-    def evaluate(
-        self, text: str, *, stage: str = "unspecified", bypass: bool = False
-    ) -> SafetyResult:
-        effective_bypass = bypass or bool(self.policy.bypass)
-        if not self.policy.enabled:
-            return SafetyResult(
-                stage=stage, allowed=True, sanitized_text=text, matches=tuple(), bypassed=False
->>>>>>> e85b9817
             )
 
         matches, sanitized_block, sanitized_allow = self._scan(text)
@@ -283,7 +260,6 @@
         block_matches = [match for match in matches if match.is_block]
 
         overridden_blocks: set[RuleMatch] = set()
-<<<<<<< HEAD
         for block_match in block_matches:
             if self._allow_overrides_block(block_match, allow_matches):
                 overridden_blocks.add(block_match)
@@ -304,48 +280,6 @@
         sanitized_text = sanitized_allow if overridden_blocks and not blocked else sanitized_block
         if not allowed_by_policy:
             sanitized_text = sanitized_block
-=======
-        if block_matches:
-            for block_match in block_matches:
-                if self._allow_overrides_block(block_match, allow_matches):
-                    overridden_blocks.add(block_match)
-            if len(overridden_blocks) != len(block_matches):
-                decision = SafetyResult(
-                    stage=stage,
-                    allowed=False,
-                    sanitized_text=sanitized_block,
-                    matches=tuple(matches),
-                )
-                if effective_bypass:
-                    return SafetyResult(
-                        stage=stage,
-                        allowed=True,
-                        sanitized_text=decision.sanitized_text,
-                        matches=decision.matches,
-                        bypassed=True,
-                    )
-                return decision
-
-        if not self._external_allows(text):
-            extended_matches = tuple(
-                list(matches) + [RuleMatch("external", "block", "", "External classifier veto")]
-            )
-            decision = SafetyResult(
-                stage=stage,
-                allowed=False,
-                sanitized_text=sanitized_block,
-                matches=extended_matches,
-            )
-            if effective_bypass:
-                return SafetyResult(
-                    stage=stage,
-                    allowed=True,
-                    sanitized_text=decision.sanitized_text,
-                    matches=decision.matches,
-                    bypassed=True,
-                )
-            return decision
->>>>>>> e85b9817
 
         visible_matches = (
             tuple(match for match in matches if match not in overridden_blocks)
@@ -353,7 +287,6 @@
             else tuple(matches)
         )
 
-<<<<<<< HEAD
         allowed = allowed_by_policy or bypass_active
         bypassed = bypass_active and not allowed_by_policy
 
@@ -372,24 +305,6 @@
             bypassed=bypassed,
         )
         return result
-=======
-        return SafetyResult(
-            stage=stage,
-            allowed=True,
-            sanitized_text=sanitized_text,
-            matches=visible_matches,
-            bypassed=False,
-        )
-
-    def enforce(self, text: str, *, stage: str, bypass: bool = False) -> str:
-        decision = self.evaluate(text, stage=stage, bypass=bypass)
-        if decision.allowed:
-            return decision.sanitized_text
-        raise SafetyViolation(decision)
-
-    def sanitize(self, text: str, *, stage: str, bypass: bool = False) -> SafetyResult:
-        return self.evaluate(text, stage=stage, bypass=bypass)
->>>>>>> e85b9817
 
     def sanitize(self, text: str, *, stage: str, bypass: bool = False) -> SafetyResult:
         return self.evaluate(text, stage=stage, bypass=bypass)
@@ -520,37 +435,6 @@
             log_error("safety_classifier", str(exc), hook)
             return True
 
-<<<<<<< HEAD
-=======
-
-class SafetyViolation(RuntimeError):
-    """Exception raised when policy enforcement blocks text."""
-
-    def __init__(self, decision: SafetyResult):
-        self.decision = decision
-        blocked = ", ".join(decision.blocked_rules) or "policy"
-        stage = decision.stage or "unspecified"
-        super().__init__(f"Safety violation at {stage}: blocked by {blocked}")
-
-
-def _spans_overlap(span_a: Tuple[int, int], span_b: Tuple[int, int]) -> bool:
-    """Return True when the two [start, end) spans overlap."""
-
-    a_start, a_end = span_a
-    b_start, b_end = span_b
-    return a_start < b_end and b_start < a_end
-
-
-def _fragments_overlap(fragment_a: str, fragment_b: str) -> bool:
-    """Fallback overlap check using the matched fragments."""
-
-    if not fragment_a or not fragment_b:
-        return False
-    lower_a = fragment_a.lower()
-    lower_b = fragment_b.lower()
-    return lower_a in lower_b or lower_b in lower_a
-
->>>>>>> e85b9817
 
 def sanitize_prompt(prompt: str, *, filters: Optional[SafetyFilters] = None) -> SafetyResult:
     active_filters = filters or SafetyFilters.from_defaults()
