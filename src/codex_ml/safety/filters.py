<<<<<<< HEAD
=======
"""Safety policy enforcement utilities with logging support."""

>>>>>>> c8c66e39
from __future__ import annotations

import ast
import hashlib
import importlib
import json
import logging
import os
import re
from dataclasses import dataclass, field
from datetime import datetime, timezone
<<<<<<< HEAD
from functools import lru_cache
from pathlib import Path
from typing import Any, Dict, Iterable, Iterator, List, Optional, Tuple
=======
from pathlib import Path
from typing import Any, Iterable, Mapping, Optional, Sequence, Tuple
>>>>>>> c8c66e39

try:  # pragma: no cover - optional dependency
    import yaml
except ModuleNotFoundError:  # pragma: no cover - optional dependency
    yaml = None  # type: ignore[assignment]

from codex_ml.utils.error_log import log_error

logger = logging.getLogger(__name__)

REDACT_TOKEN = "{REDACTED}"
POLICY_ENV_VAR = "CODEX_SAFETY_POLICY_PATH"
BYPASS_ENV_VAR = "CODEX_SAFETY_BYPASS"
DEFAULT_POLICY_PATH = Path(__file__).resolve().parents[3] / "configs" / "safety" / "policy.yaml"
DEFAULT_LOG_PATH = Path(".codex/safety/events.ndjson")


def _ensure_sequence(value: Any) -> Sequence[Any]:
    if value is None:
        return []
    if isinstance(value, (str, bytes)):
        return [value]
    if isinstance(value, Sequence):
        return value
    return [value]


_FLAG_LOOKUP = {
    "I": re.IGNORECASE,
    "IGNORECASE": re.IGNORECASE,
    "MULTILINE": re.MULTILINE,
    "M": re.MULTILINE,
    "DOTALL": re.DOTALL,
    "S": re.DOTALL,
}


def _parse_flags(value: Any) -> int:
    if value is None:
        return 0
    if isinstance(value, int):
        return value
    flags = 0
    if isinstance(value, str):
        parts = value.split("|")
    elif isinstance(value, Sequence) and not isinstance(value, (bytes, bytearray)):
        parts = value
    else:
        return 0
    for item in parts:
        if isinstance(item, str):
            flags |= _FLAG_LOOKUP.get(item.strip().upper(), 0)
    return flags


def _load_policy_file(path: Path) -> Optional[Mapping[str, Any]]:
    try:
        text = path.read_text(encoding="utf-8")
    except FileNotFoundError:
        return None
    if yaml is not None:
        try:
            data = yaml.safe_load(text)
            if isinstance(data, Mapping):
                return data
        except Exception as exc:  # pragma: no cover - defensive
            logger.warning("Failed to parse YAML policy %s: %s", path, exc)
    try:
        data = json.loads(text)
        if isinstance(data, Mapping):
            return data
    except json.JSONDecodeError:
        pass
    logger.warning("Policy file %s is not valid JSON or YAML", path)
    return None


@dataclass(frozen=True)
class RuleMatch:
    """Represents a triggered policy rule."""

    rule_id: str
    action: str
    fragment: str
    description: Optional[str] = None
    span: Optional[Tuple[int, int]] = None
    severity: Optional[str] = None
<<<<<<< HEAD
    metadata: Tuple[Tuple[str, Any], ...] = field(default_factory=tuple)

    @property
    def is_block(self) -> bool:
        return self.action == "block"

    @property
    def is_allow(self) -> bool:
        return self.action == "allow"


def _spans_overlap(span_a: Tuple[int, int], span_b: Tuple[int, int]) -> bool:
    start = max(span_a[0], span_b[0])
    end = min(span_a[1], span_b[1])
    return start < end
=======

    def overlaps(self, other: "RuleMatch") -> bool:
        if self.span and other.span:
            s1, e1 = self.span
            s2, e2 = other.span
            return s1 < e2 and s2 < e1
        if self.fragment and other.fragment:
            a = self.fragment.lower()
            b = other.fragment.lower()
            return a in b or b in a
        return False
>>>>>>> c8c66e39


def _match_to_dict(match: RuleMatch) -> dict[str, Any]:
    payload: dict[str, Any] = {
        "rule_id": match.rule_id,
        "action": match.action,
        "fragment": match.fragment,
    }
    if match.description is not None:
        payload["description"] = match.description
    if match.span is not None:
        payload["span"] = list(match.span)
    if match.severity is not None:
        payload["severity"] = match.severity
    return payload


@dataclass
class PolicyRule:
    """Single policy rule compiled for fast matching."""

    rule_id: str
    action: str
    description: Optional[str] = None
    severity: Optional[str] = None
<<<<<<< HEAD
    applies_to: Tuple[str, ...] = ("prompt", "output")
    replacement: Optional[str] = None
    metadata: Dict[str, Any] = field(default_factory=dict)
    _compiled: Optional[re.Pattern[str]] = field(default=None, init=False, repr=False)
    _literal_regex: Optional[re.Pattern[str]] = field(default=None, init=False, repr=False)

    def applies_to_stage(self, stage: str) -> bool:
        return stage in self.applies_to or stage == "unspecified"

    def iter_matches(self, text: str) -> Iterator[RuleMatch]:
        regex = self._get_pattern()
        if regex is None:
            return
        metadata_tuple = tuple(sorted(self.metadata.items())) if self.metadata else tuple()
        for match in regex.finditer(text):
            fragment = match.group(0)
            yield RuleMatch(
                self.rule_id,
                self.action,
                fragment,
                self.description,
                match.span(),
                self.severity,
                metadata_tuple,
            )

    def redact(self, text: str, default_token: str) -> Tuple[str, int]:
        if self.action not in {"redact", "block"}:
            return text, 0
        regex = self._get_pattern()
        if regex is None:
            return text, 0
        replacement = self.replacement or default_token
        try:
            return regex.subn(replacement, text)
        except re.error:  # pragma: no cover - defensive
            return text, 0

    def _get_pattern(self) -> Optional[re.Pattern[str]]:
        if self.kind == "literal":
            if self._literal_regex is None:
                self._literal_regex = re.compile(re.escape(self.pattern), re.IGNORECASE)
            return self._literal_regex
        if self.kind == "regex":
            if self._compiled is None:
                self._compiled = re.compile(self.pattern, self.flags)
            return self._compiled
        return None
=======
    replacement: Optional[str] = None
    patterns: Tuple[re.Pattern[str], ...] = field(default_factory=tuple)

    @classmethod
    def from_dict(cls, data: Mapping[str, Any]) -> Optional["PolicyRule"]:
        rule_id = str(data.get("id") or data.get("rule_id") or "")
        action = str(data.get("action", "block")).lower().strip()
        if not rule_id or action not in {"block", "allow", "redact"}:
            return None
        match_spec = data.get("match")
        if not isinstance(match_spec, Mapping):
            return None
        literals = []
        for key in ("literal", "literals"):
            if key in match_spec:
                literals.extend(_ensure_sequence(match_spec[key]))
        regexes = []
        for key in ("regex", "patterns"):
            if key in match_spec:
                regexes.extend(_ensure_sequence(match_spec[key]))
        compiled: list[re.Pattern[str]] = []
        lit_flags = _parse_flags(match_spec.get("literal_flags")) or re.IGNORECASE
        for literal in literals:
            if literal is None:
                continue
            compiled.append(re.compile(re.escape(str(literal)), lit_flags))
        regex_flags = _parse_flags(match_spec.get("flags"))
        for pattern in regexes:
            if pattern is None:
                continue
            compiled.append(re.compile(str(pattern), regex_flags))
        if not compiled:
            return None
        return cls(
            rule_id=rule_id,
            action=action,
            description=data.get("description"),
            severity=data.get("severity"),
            replacement=str(data.get("replacement")) if data.get("replacement") else None,
            patterns=tuple(compiled),
        )

    def matches(self, text: str) -> list[RuleMatch]:
        hits: list[RuleMatch] = []
        for regex in self.patterns:
            for match in regex.finditer(text):
                hits.append(
                    RuleMatch(
                        rule_id=self.rule_id,
                        action=self.action,
                        fragment=match.group(0),
                        description=self.description,
                        span=match.span(),
                        severity=self.severity,
                    )
                )
        return hits

    def substitute(self, text: str, token: str) -> str:
        replacement = self.replacement or token
        for regex in self.patterns:
            text = regex.sub(replacement, text)
        return text
>>>>>>> c8c66e39


@dataclass
class SafetyPolicy:
    enabled: bool = True
    bypass: bool = False
    redaction_token: str = REDACT_TOKEN
    log_path: Optional[str] = None
    rules: Tuple[PolicyRule, ...] = field(default_factory=tuple)
    log_path: Optional[Path] = None
<<<<<<< HEAD
    version: Optional[int] = None
    source_path: Optional[Path] = field(default=None, repr=False, compare=False)
=======

    @classmethod
    def from_dict(cls, data: Mapping[str, Any]) -> "SafetyPolicy":
        enabled = bool(data.get("enabled", True))
        bypass = bool(data.get("bypass", False))
        token = str(data.get("redaction_token", REDACT_TOKEN))
        log_path = data.get("log_path")
        rules_data = data.get("rules", [])
        rules: list[PolicyRule] = []
        if isinstance(rules_data, Iterable):
            for item in rules_data:
                if isinstance(item, Mapping):
                    rule = PolicyRule.from_dict(item)
                    if rule is not None:
                        rules.append(rule)
        return cls(
            enabled=enabled,
            bypass=bypass,
            redaction_token=token,
            log_path=str(log_path) if log_path else None,
            rules=tuple(rules),
        )
>>>>>>> c8c66e39

    @classmethod
    def load(cls, path: Optional[Path | str] = None) -> "SafetyPolicy":
        candidates: list[Path] = []
        if path:
            candidates.append(Path(path))
        env_path = os.getenv(POLICY_ENV_VAR)
        if env_path:
            candidates.append(Path(env_path))
        candidates.append(DEFAULT_POLICY_PATH)
        for candidate in candidates:
<<<<<<< HEAD
            if candidate.exists():
                data = _load_policy_file(candidate)
                if data is None:
                    continue
                if not isinstance(data, dict):
                    logger.warning(
                        "Ignoring safety policy at %s: expected mapping but got %s",
                        candidate,
                        type(data).__name__,
                    )
                    continue
                try:
                    policy = cls.from_dict(data)
                    policy.source_path = candidate
                    return policy
                except Exception as exc:  # pragma: no cover - defensive
                    logger.warning("Failed to parse safety policy from %s: %s", candidate, exc)

        fallback = cls.from_dict(DEFAULT_POLICY_DATA)
        fallback.source_path = None
        return fallback

    @classmethod
    def from_dict(cls, data: Dict[str, Any]) -> "SafetyPolicy":
        enabled = bool(data.get("enabled", True))
        bypass = bool(data.get("bypass", False))
        redaction_token = str(data.get("redaction_token", REDACT_TOKEN))
        log_path_val = data.get("log_path")
        log_path = Path(log_path_val) if isinstance(log_path_val, str) and log_path_val else None
        version = data.get("version")

        rules: List[PolicyRule] = []
        rules.extend(_build_allow_rules(data.get("allow")))

        rules_data = data.get("rules", [])
        if isinstance(rules_data, Iterable):
            for idx, item in enumerate(rules_data):
                if not isinstance(item, dict):
                    continue
                action = str(item.get("action", "block")).lower().strip()
                if action not in {"block", "allow", "redact", "flag"}:
                    continue
                match_spec = item.get("match") or {}
                metadata = {}
                if "reason" in item:
                    metadata["reason"] = item["reason"]
                applies_to = _parse_applies_to(item.get("applies_to"))
                replacement = item.get("replacement")
                description = item.get("description")
                severity = item.get("severity")
                rule_id = str(item.get("id") or f"rule_{idx}")
                for kind, pattern, flags in _iter_match_specs(match_spec):
                    rules.append(
                        PolicyRule(
                            rule_id=rule_id,
                            action=action,
                            pattern=pattern,
                            kind=kind,
                            flags=flags,
                            description=description,
                            severity=str(severity) if severity is not None else None,
                            applies_to=applies_to,
                            replacement=str(replacement) if replacement not in (None, "") else None,
                            metadata=metadata,
                        )
                    )

        return cls(
            enabled=enabled,
            bypass=bypass,
            redaction_token=redaction_token,
            rules=tuple(rules),
            log_path=log_path,
            version=int(version) if isinstance(version, int) else None,
        )

=======
            try:
                if candidate.exists():
                    data = _load_policy_file(candidate)
                    if data:
                        policy = cls.from_dict(data)
                        return policy
            except Exception as exc:  # pragma: no cover - defensive
                logger.warning("Failed to load safety policy from %s: %s", candidate, exc)
        return cls.from_dict(DEFAULT_POLICY_DATA)

>>>>>>> c8c66e39

@dataclass(frozen=True)
class SafetyResult:
    stage: str
    allowed: bool
    sanitized_text: str
<<<<<<< HEAD
    matches: Tuple[RuleMatch, ...] = tuple()
=======
    matches: Tuple[dict[str, Any], ...] = field(default_factory=tuple)
    blocking_matches: Tuple[dict[str, Any], ...] = field(default_factory=tuple)
>>>>>>> c8c66e39
    bypassed: bool = False

    @property
    def blocked_rules(self) -> Tuple[str, ...]:
        return tuple(
            match.get("rule_id", "") for match in self.blocking_matches if match.get("rule_id")
        )


class SafetyViolation(RuntimeError):
    """Raised when blocked content is detected."""

    def __init__(self, decision: SafetyResult) -> None:
        self.decision = decision
        blocked = ", ".join(decision.blocked_rules)
        message = "Safety policy violation"
        if blocked:
            message += f": {blocked}"
        super().__init__(message)


class SafetyViolation(RuntimeError):
    """Raised when safety policy enforcement blocks text."""

    def __init__(self, stage: str, decision: SafetyResult):
        self.stage = stage
        self.decision = decision
        blocked = ", ".join(decision.blocked_rules) or "policy"
        super().__init__(f"Safety violation during {stage}: blocked by {blocked}")


class SafetyViolation(RuntimeError):
    """Raised when a safety policy blocks content without bypass."""

    def __init__(
        self, stage: str, decision: SafetyResult, policy_path: Optional[Path] = None
    ) -> None:
        self.stage = stage
        self.decision = decision
        self.policy_path = policy_path
        blocked = ", ".join(decision.blocked_rules) or "policy"
        location = f" ({policy_path})" if policy_path else ""
        super().__init__(f"{stage} blocked by safety policy{location}: {blocked}")


class SafetyFilters:
<<<<<<< HEAD
    def __init__(self, policy: Optional[SafetyPolicy] = None):
        self.policy = policy or SafetyPolicy.load()
        self.policy_path = getattr(self.policy, "source_path", None)
        log_target = self.policy.log_path or DEFAULT_LOG_PATH
        try:
            self.log_path = Path(log_target)
        except TypeError:  # pragma: no cover - defensive
            self.log_path = DEFAULT_LOG_PATH
=======
    """Evaluate text against a safety policy."""

    def __init__(self, policy: SafetyPolicy, *, policy_path: Optional[Path | str] = None) -> None:
        self.policy = policy
        self.policy_path = Path(policy_path) if policy_path else None
        self._log_path = Path(policy.log_path) if policy.log_path else None
>>>>>>> c8c66e39

    @classmethod
    def from_defaults(cls) -> "SafetyFilters":
        policy = SafetyPolicy.from_dict(DEFAULT_POLICY_DATA)
        return cls(policy, policy_path=DEFAULT_POLICY_PATH)

    @classmethod
    def from_policy_file(cls, path: Optional[Path | str]) -> "SafetyFilters":
<<<<<<< HEAD
        return cls(SafetyPolicy.load(path))

    def evaluate(
        self,
        text: str,
        *,
        stage: str = "unspecified",
        bypass: bool = False,
        log: bool = True,
    ) -> SafetyResult:
        if not self.policy.enabled:
            return SafetyResult(stage=stage, allowed=True, sanitized_text=text)

        matches, sanitized_block, sanitized_allow = self._scan(text, stage)
        allow_matches = [match for match in matches if match.is_allow]
        block_matches = [match for match in matches if match.is_block]

        overridden_blocks: set[RuleMatch] = set()
        if block_matches:
            for block_match in block_matches:
                if self._allow_overrides_block(block_match, allow_matches):
                    overridden_blocks.add(block_match)

        blocked = bool(block_matches) and len(overridden_blocks) != len(block_matches)
        visible_matches = tuple(match for match in matches if match not in overridden_blocks)
        sanitized_text = sanitized_allow if overridden_blocks else sanitized_block
=======
        policy = SafetyPolicy.load(path)
        return cls(policy, policy_path=path)

    def _external_allows(self, text: str) -> bool:
        hook = os.getenv("CODEX_SAFETY_CLASSIFIER")
        if not hook:
            return True
        try:
            mod_name, fn_name = hook.split(":", 1)
            fn = getattr(importlib.import_module(mod_name), fn_name)
        except Exception as exc:  # pragma: no cover - optional feature
            log_error("safety_classifier", str(exc), hook)
            return True
        try:
            return bool(fn(text))
        except Exception as exc:  # pragma: no cover - optional feature
            log_error("safety_classifier", str(exc), hook)
            return True
>>>>>>> c8c66e39

    def _log_match(
        self,
        *,
        stage: str,
        match: RuleMatch,
        action: str,
        result: SafetyResult,
    ) -> None:
        if not self._log_path:
            return
        try:
            self._log_path.parent.mkdir(parents=True, exist_ok=True)
            payload = {
                "timestamp": datetime.now(timezone.utc).isoformat(),
                "stage": stage,
                "action": action,
                "rule_id": match.rule_id,
                "fragment": match.fragment,
                "allowed": result.allowed,
                "bypassed": result.bypassed,
                "policy_path": str(self.policy_path) if self.policy_path else None,
            }
            with self._log_path.open("a", encoding="utf-8") as fh:
                fh.write(json.dumps(payload, ensure_ascii=False) + "\n")
        except Exception as exc:  # pragma: no cover - defensive
            logger.debug("Failed to log safety event: %s", exc)

    def evaluate(
        self,
        text: str,
        *,
        stage: str = "unspecified",
        bypass: bool = False,
    ) -> SafetyResult:
        stage = stage or "unspecified"
        if not self.policy.enabled:
            return SafetyResult(stage, True, text)
        raw_matches: list[RuleMatch] = []
        block_matches: list[RuleMatch] = []
        allow_matches: list[RuleMatch] = []
        sanitized = text
        for rule in self.policy.rules:
            rule_matches = rule.matches(text)
            if not rule_matches:
                continue
            raw_matches.extend(rule_matches)
            if rule.action == "block":
                block_matches.extend(rule_matches)
            elif rule.action == "allow":
                allow_matches.extend(rule_matches)
            if rule.action in {"block", "redact"}:
                sanitized = rule.substitute(sanitized, self.policy.redaction_token)
        if not self._external_allows(text):
<<<<<<< HEAD
            external = RuleMatch("external", "block", "", "External classifier veto")
            visible_matches = visible_matches + (external,)
            blocked = True

        effective_bypass = bypass or self.policy.bypass
        allowed = not blocked or effective_bypass
        bypassed = blocked and allowed

        decision = SafetyResult(
            stage=stage,
            allowed=allowed,
            sanitized_text=sanitized_text,
            matches=visible_matches,
=======
            external_match = RuleMatch(
                rule_id="external",
                action="block",
                fragment="",
                description="External classifier veto",
            )
            raw_matches.append(external_match)
            block_matches.append(external_match)
        active_blocks: list[RuleMatch] = []
        if block_matches:
            for match in block_matches:
                overridden = any(match.overlaps(allow_match) for allow_match in allow_matches)
                if not overridden:
                    active_blocks.append(match)
        effective_bypass = bypass or self.policy.bypass
        allowed = not active_blocks
        bypassed = effective_bypass and bool(active_blocks)
        serialised_matches = tuple(_match_to_dict(m) for m in raw_matches)
        serialised_blocks = tuple(_match_to_dict(m) for m in active_blocks)
        result = SafetyResult(
            stage=stage,
            allowed=allowed or effective_bypass,
            sanitized_text=sanitized,
            matches=serialised_matches,
            blocking_matches=serialised_blocks,
>>>>>>> c8c66e39
            bypassed=bypassed,
        )
        for match in raw_matches:
            log_action = match.action
            if match.action == "block":
                if match in active_blocks:
                    log_action = "bypass" if bypassed else "block"
                else:
                    log_action = "allow"
            self._log_match(stage=stage, match=match, action=log_action, result=result)
        return result

    def enforce(
        self,
        text: str,
        *,
        stage: str = "unspecified",
        bypass: bool = False,
    ) -> str:
        result = self.evaluate(text, stage=stage, bypass=bypass)
        if result.allowed:
            return result.sanitized_text
        raise SafetyViolation(result)

        if log and visible_matches:
            self._log_decision(stage, text, decision, bypass=bypassed)

        return decision

    def sanitize(self, text: str, *, stage: str) -> SafetyResult:
        return self.evaluate(text, stage=stage)

<<<<<<< HEAD
    def is_allowed(self, text: str, *, stage: str = "unspecified") -> Tuple[bool, List[str]]:
        result = self.evaluate(text, stage=stage)
        return result.allowed, sorted(result.blocked_rules)

    def apply(self, text: str, *, stage: str = "unspecified") -> str:
        result = self.evaluate(text, stage=stage)
        return result.sanitized_text

    def enforce(self, text: str, *, stage: str, bypass: bool = False) -> str:
        if not self.policy.enabled:
            return text
        effective_bypass = self._effective_bypass(bypass)
        decision = self.evaluate(text, stage=stage, bypass=effective_bypass, log=False)
        if decision.matches:
            self._log_decision(stage, text, decision, bypass=decision.bypassed)
        if decision.allowed:
            return decision.sanitized_text
        raise SafetyViolation(stage, decision, self.policy_path)

    def mask_logits(self, logits, banned_token_ids: set[int]):
=======
    def apply(self, text: str, *, stage: str) -> str:
        return self.evaluate(text, stage=stage).sanitized_text

    def is_allowed(self, text: str) -> Tuple[bool, list[str]]:
        result = self.evaluate(text)
        return result.allowed, list(result.blocked_rules)

    def mask_logits(self, logits: Any, banned_token_ids: set[int]):
>>>>>>> c8c66e39
        neg_inf = float("-inf")
        try:
            import numpy as np  # pragma: no cover - optional dependency

            if isinstance(logits, np.ndarray):
                if banned_token_ids:
                    logits[(..., tuple(banned_token_ids))] = neg_inf
                return logits
        except Exception:  # pragma: no cover - optional dependency
            pass
        if isinstance(logits, list):
            for tid in banned_token_ids:
                if 0 <= tid < len(logits):
                    logits[tid] = neg_inf
            return logits
        for tid in banned_token_ids:
            try:
                logits[tid] = neg_inf
            except Exception:  # pragma: no cover - best effort
                continue
        return logits

<<<<<<< HEAD
    def _scan(self, text: str, stage: str) -> Tuple[List[RuleMatch], str, str]:
        matches: List[RuleMatch] = []
        sanitized_block = text
        sanitized_allow = text
        for rule in self.policy.rules:
            if not rule.applies_to_stage(stage):
                continue
            rule_matches = list(rule.iter_matches(text))
            if not rule_matches:
                continue
            matches.extend(rule_matches)
            if rule.action in {"block", "redact"}:
                sanitized_block, _ = rule.redact(sanitized_block, self.policy.redaction_token)
            if rule.action == "redact":
                sanitized_allow, _ = rule.redact(sanitized_allow, self.policy.redaction_token)
        return matches, sanitized_block, sanitized_allow

    @staticmethod
    def _allow_overrides_block(block_match: RuleMatch, allow_matches: List[RuleMatch]) -> bool:
        if not allow_matches:
            return False
        block_span = block_match.span
        for allow_match in allow_matches:
            allow_span = allow_match.span
            if block_span and allow_span:
                if _spans_overlap(block_span, allow_span):
                    return True
            else:
                if _fragments_overlap(block_match.fragment, allow_match.fragment):
                    return True
        return False

    def _external_allows(self, text: str) -> bool:
        hook = os.getenv("CODEX_SAFETY_CLASSIFIER")
        if not hook:
            return True
        try:
            mod_name, fn_name = hook.split(":", 1)
            fn = getattr(importlib.import_module(mod_name), fn_name)
        except Exception as exc:  # pragma: no cover - optional feature
            log_error("safety_classifier", str(exc), hook)
            return True
        try:
            return bool(fn(text))
        except Exception as exc:  # pragma: no cover - optional feature
            log_error("safety_classifier", str(exc), hook)
            return True

    def _effective_bypass(self, bypass_flag: bool) -> bool:
        if bypass_flag:
            return True
        env = os.getenv(BYPASS_ENV_VAR, "").strip().lower()
        if env in {"1", "true", "yes", "on"}:
            return True
        return self.policy.bypass

    def _log_decision(
        self, stage: str, original_text: str, decision: SafetyResult, *, bypass: bool
    ) -> None:
        if not decision.matches:
            return
        path = self.log_path
        try:
            path.parent.mkdir(parents=True, exist_ok=True)
        except Exception:  # pragma: no cover - defensive
            pass

        timestamp = datetime.now(timezone.utc).isoformat().replace("+00:00", "Z")
        try:
            digest = hashlib.sha256(original_text.encode("utf-8", errors="ignore")).hexdigest()
        except Exception:  # pragma: no cover - defensive
            digest = ""

        try:
            with path.open("a", encoding="utf-8") as fh:
                for match in decision.matches:
                    action = "bypass" if bypass and match.is_block else match.action
                    entry: Dict[str, Any] = {
                        "event": "safety.decision",
                        "timestamp": timestamp,
                        "stage": stage,
                        "rule_id": match.rule_id,
                        "action": action,
                        "allowed": decision.allowed,
                        "bypass": bypass,
                        "severity": match.severity,
                        "description": match.description,
                        "policy": str(self.policy_path) if self.policy_path else None,
                        "sanitized_text": decision.sanitized_text,
                        "fragment": match.fragment,
                        "text_digest": digest,
                    }
                    if match.metadata:
                        entry["metadata"] = dict(match.metadata)
                    fh.write(json.dumps(entry, ensure_ascii=False) + "\n")
        except Exception as exc:  # pragma: no cover - best effort logging
            logger.debug("Failed to log safety event: %s", exc)


def _load_policy_file(path: Path) -> Optional[Any]:
    text = path.read_text(encoding="utf-8")
    if yaml is not None:
        try:
            return yaml.safe_load(text) or {}
        except Exception as exc:  # pragma: no cover - defensive
            logger.warning("Failed to load safety policy from %s: %s", path, exc)
            return None
    logger.debug("PyYAML not available; using minimal parser for %s", path)
    try:
        return _minimal_yaml_load(text)
    except Exception as exc:  # pragma: no cover - defensive
        logger.warning("Failed to parse safety policy from %s without PyYAML: %s", path, exc)
        return None


def _minimal_yaml_load(text: str) -> Any:
    tokens = _tokenize_yaml(text)
    if not tokens:
        return {}
    value, _ = _parse_yaml_block(tokens, 0, tokens[0][0])
    return value


def _tokenize_yaml(text: str) -> List[Tuple[int, str]]:
    tokens: List[Tuple[int, str]] = []
    for raw_line in text.splitlines():
        line = raw_line.split("#", 1)[0].rstrip()
        if not line:
            continue
        indent = len(line) - len(line.lstrip(" "))
        tokens.append((indent, line.lstrip(" ")))
    return tokens


def _parse_yaml_block(tokens: List[Tuple[int, str]], index: int, indent: int) -> Tuple[Any, int]:
    if index < len(tokens) and tokens[index][1].startswith("- "):
        return _parse_yaml_list(tokens, index, indent)
    return _parse_yaml_dict(tokens, index, indent)


def _parse_yaml_dict(
    tokens: List[Tuple[int, str]], index: int, indent: int
) -> Tuple[Dict[str, Any], int]:
    result: Dict[str, Any] = {}
    while index < len(tokens):
        current_indent, content = tokens[index]
        if current_indent < indent:
            break
        if current_indent > indent:
            break
        if content.startswith("- "):
            list_value, index = _parse_yaml_list(tokens, index, indent)
            return list_value, index
        key, value_str = _split_key_value(content)
        index += 1
        if value_str is not None:
            result[key] = _parse_scalar(value_str)
        else:
            if index < len(tokens) and tokens[index][0] > indent:
                nested_indent = tokens[index][0]
                nested, index = _parse_yaml_block(tokens, index, nested_indent)
            else:
                nested = {}
            result[key] = nested
    return result, index


def _parse_yaml_list(
    tokens: List[Tuple[int, str]], index: int, indent: int
) -> Tuple[List[Any], int]:
    items: List[Any] = []
    while index < len(tokens):
        current_indent, content = tokens[index]
        if current_indent < indent:
            break
        if current_indent > indent:
            break
        if not content.startswith("- "):
            break
        item_content = content[2:]
        index += 1
        if not item_content:
            if index < len(tokens) and tokens[index][0] > indent:
                nested, index = _parse_yaml_block(tokens, index, tokens[index][0])
            else:
                nested = None
            items.append(nested)
            continue
        key, value_str = _split_key_value(item_content)
        if key is None:
            items.append(_parse_scalar(item_content))
            continue
        item_dict: Dict[str, Any] = {}
        if value_str is not None:
            item_dict[key] = _parse_scalar(value_str)
        else:
            if index < len(tokens) and tokens[index][0] > indent:
                nested, index = _parse_yaml_block(tokens, index, tokens[index][0])
            else:
                nested = {}
            item_dict[key] = nested
        while index < len(tokens) and tokens[index][0] > indent:
            sub_indent, sub_content = tokens[index]
            if sub_content.startswith("- "):
                nested_list, index = _parse_yaml_list(tokens, index, sub_indent)
                item_dict.setdefault(key, nested_list)
                break
            sub_key, sub_value = _split_key_value(sub_content)
            index += 1
            if sub_value is not None:
                item_dict[sub_key] = _parse_scalar(sub_value)
            else:
                if index < len(tokens) and tokens[index][0] > sub_indent:
                    nested, index = _parse_yaml_block(tokens, index, tokens[index][0])
                else:
                    nested = {}
                item_dict[sub_key] = nested
        items.append(item_dict)
    return items, index


def _split_key_value(content: str) -> Tuple[Optional[str], Optional[str]]:
    if ":" in content:
        key, rest = content.split(":", 1)
        key = key.strip()
        value = rest.strip()
        if value == "":
            return key, None
        return key, value
    return None, content.strip()


def _parse_scalar(value: str) -> Any:
    value = value.strip()
    if value in {"", "null", "Null", "None"}:
        return None
    lower = value.lower()
    if lower == "true":
        return True
    if lower == "false":
        return False
    try:
        return int(value)
    except ValueError:
        try:
            return float(value)
        except ValueError:
            pass
    try:
        return ast.literal_eval(value)
    except Exception:
        return value


def _iter_match_specs(match_spec: Any) -> Iterator[Tuple[str, str, int]]:
    if isinstance(match_spec, str):
        yield "literal", match_spec, 0
        return
    if not isinstance(match_spec, dict):
        return
    if "literal" in match_spec:
        literal = match_spec.get("literal")
        if literal not in (None, ""):
            yield "literal", str(literal), 0
    if "literals" in match_spec and isinstance(match_spec["literals"], Iterable):
        for literal in match_spec["literals"]:
            if literal not in (None, ""):
                yield "literal", str(literal), 0
    if "regex" in match_spec:
        pattern = match_spec.get("regex")
        if pattern not in (None, ""):
            yield "regex", str(pattern), _parse_flags(match_spec.get("flags"))
    if "patterns" in match_spec and isinstance(match_spec["patterns"], Iterable):
        for item in match_spec["patterns"]:
            if isinstance(item, dict):
                pattern = item.get("pattern")
                if pattern not in (None, ""):
                    yield "regex", str(pattern), _parse_flags(item.get("flags"))
            elif item not in (None, ""):
                yield "regex", str(item), 0


def _build_allow_rules(spec: Any) -> List[PolicyRule]:
    rules: List[PolicyRule] = []
    if not isinstance(spec, dict):
        return rules
    for idx, (kind, pattern, flags) in enumerate(_iter_match_specs(spec)):
        rules.append(
            PolicyRule(
                rule_id=f"allow.rule_{idx}",
                action="allow",
                pattern=pattern,
                kind=kind,
                flags=flags,
            )
        )
    return rules


def _parse_applies_to(value: Any) -> Tuple[str, ...]:
    if value is None:
        return ("prompt", "output")
    stages: List[str] = []
    items: Iterable[Any]
    if isinstance(value, str):
        items = [value]
    elif isinstance(value, Iterable):
        items = value
    else:
        return ("prompt", "output")
    for item in items:
        if not isinstance(item, str):
            continue
        stage = item.strip().lower()
        if stage in {"prompt", "output"}:
            stages.append(stage)
        elif stage in {"all", "*"}:
            return ("prompt", "output")
    return tuple(stages) if stages else ("prompt", "output")


def _parse_flags(value: Any) -> int:
    if value is None:
        return 0
    if isinstance(value, int):
        return value
    flags = 0
    values: Iterable[Any]
    if isinstance(value, str):
        values = (part.strip() for part in value.split("|"))
    elif isinstance(value, Iterable):
        values = value
    else:
        return 0
    flag_lookup = {
        "IGNORECASE": re.IGNORECASE,
        "MULTILINE": re.MULTILINE,
        "DOTALL": re.DOTALL,
        "VERBOSE": re.VERBOSE,
    }
    for item in values:
        if not isinstance(item, str):
            continue
        name = item.strip().upper()
        flags |= flag_lookup.get(name, 0)
    return flags

=======
>>>>>>> c8c66e39

def sanitize_prompt(prompt: str, *, filters: Optional[SafetyFilters] = None) -> SafetyResult:
    active_filters = filters or SafetyFilters.from_defaults()
    return active_filters.sanitize(prompt, stage="prompt")


def sanitize_output(output: str, *, filters: Optional[SafetyFilters] = None) -> SafetyResult:
    active_filters = filters or SafetyFilters.from_defaults()
    return active_filters.sanitize(output, stage="output")


<<<<<<< HEAD
@lru_cache(maxsize=1)
def _cached_default_policy() -> SafetyPolicy:
    return SafetyPolicy.load()


DEFAULT_POLICY_DATA: Dict[str, Any] = {
    "version": 1,
=======
DEFAULT_POLICY_DATA: dict[str, Any] = {
>>>>>>> c8c66e39
    "enabled": True,
    "bypass": False,
    "log_path": str(DEFAULT_LOG_PATH),
    "redaction_token": REDACT_TOKEN,
    "rules": [
        {"id": "deny.shell.rm_root", "action": "block", "match": {"literals": ["rm -rf /"]}},
        {"id": "deny.shell.format_c", "action": "block", "match": {"literals": ["format c:"]}},
        {"id": "deny.shell.mkfs", "action": "block", "match": {"literals": ["mkfs"]}},
        {
            "id": "deny.shell.shutdown",
            "action": "block",
            "match": {"literals": ["shutdown -h now"]},
        },
        {
            "id": "deny.secret.credit_card",
            "action": "block",
            "match": {"literals": ["credit card"]},
        },
        {"id": "deny.secret.ssn", "action": "block", "match": {"literals": ["ssn"]}},
        {
            "id": "deny.secret.ssn_phrase",
            "action": "block",
            "match": {"literals": ["social security number"]},
        },
        {
            "id": "deny.sql.drop_database",
            "action": "block",
            "match": {"literals": ["drop database"]},
        },
        {
            "id": "deny.weapon.schematic",
            "action": "block",
            "match": {"literals": ["weapon schematic"]},
        },
        {"id": "deny.selfharm", "action": "block", "match": {"literals": ["kill yourself"]}},
        {"id": "allow.shell.rm_build", "action": "allow", "match": {"literals": ["rm -rf build"]}},
        {
            "id": "allow.sql.drop_schema_example",
            "action": "allow",
            "match": {"literals": ["drop database schema_example"]},
        },
        {
            "id": "deny.secret.aws_access_key",
            "action": "block",
            "match": {"patterns": [r"AKIA[0-9A-Z]{16}"]},
        },
        {
            "id": "deny.secret.password_key",
            "action": "redact",
<<<<<<< HEAD
            "replacement": "{REDACTED}",
            "match": {"patterns": [r"(?i)password\\s*[:=]\\s*[^\\s]+"]},
=======
            "match": {"regex": r"(?i)password\s*[:=]\s*[^\s]+"},
>>>>>>> c8c66e39
        },
        {
            "id": "deny.secret.api_key",
            "action": "redact",
<<<<<<< HEAD
            "replacement": "{REDACTED}",
            "match": {"patterns": [r"(?i)api[_-]?key\\s*[:=]\\s*[^\\s]+"]},
        },
        {
            "id": "deny.secret.ssn_regex",
            "action": "block",
            "match": {"patterns": [r"\\b\\d{3}-\\d{2}-\\d{4}\\b"]},
        },
        {
            "id": "deny.shell.rm_root_regex",
            "action": "block",
            "match": {"patterns": [r"\\b(rm\\s+-rf\\s+/(?!\\w))"]},
        },
        {
            "id": "allow.secret.test_password",
            "action": "allow",
            "match": {"patterns": [r"(?i)test(_|-)?password"]},
=======
            "match": {"regex": r"(?i)api[_-]?key\s*[:=]\s*[^\s]+"},
>>>>>>> c8c66e39
        },
    ],
}


__all__ = [
    "SafetyFilters",
    "SafetyPolicy",
    "PolicyRule",
    "SafetyResult",
    "SafetyViolation",
    "sanitize_prompt",
    "sanitize_output",
    "RuleMatch",
    "SafetyViolation",
]<|MERGE_RESOLUTION|>--- conflicted
+++ resolved
@@ -1,8 +1,27 @@
-<<<<<<< HEAD
-=======
-"""Safety policy enforcement utilities with logging support."""
-
->>>>>>> c8c66e39
+"""Safety policy enforcement utilities.
+
+Merged and reconciled implementation combining:
+- Pattern-based rule system (literals & regex) with per-rule staging (prompt/output)
+- Allow / block / redact / flag actions
+- Override mechanics (allow rules can neutralize overlapping block rules)
+- External classifier veto hook via CODEX_SAFETY_CLASSIFIER
+- Optional bypass via policy config or env var CODEX_SAFETY_BYPASS
+- Robust logging (per match) with digest + metadata
+- Fallback default policy if none found
+- Optional YAML (PyYAML) or JSON policy parsing with a minimal YAML fallback
+- Backward compatibility fields (blocking_matches, raw_matches)
+
+Public API:
+    SafetyPolicy
+    SafetyFilters
+    PolicyRule
+    RuleMatch
+    SafetyResult
+    SafetyViolation
+    sanitize_prompt
+    sanitize_output
+"""
+
 from __future__ import annotations
 
 import ast
@@ -14,14 +33,19 @@
 import re
 from dataclasses import dataclass, field
 from datetime import datetime, timezone
-<<<<<<< HEAD
 from functools import lru_cache
 from pathlib import Path
-from typing import Any, Dict, Iterable, Iterator, List, Optional, Tuple
-=======
-from pathlib import Path
-from typing import Any, Iterable, Mapping, Optional, Sequence, Tuple
->>>>>>> c8c66e39
+from typing import (
+    Any,
+    Dict,
+    Iterable,
+    Iterator,
+    List,
+    Mapping,
+    Optional,
+    Sequence,
+    Tuple,
+)
 
 try:  # pragma: no cover - optional dependency
     import yaml
@@ -37,6 +61,11 @@
 BYPASS_ENV_VAR = "CODEX_SAFETY_BYPASS"
 DEFAULT_POLICY_PATH = Path(__file__).resolve().parents[3] / "configs" / "safety" / "policy.yaml"
 DEFAULT_LOG_PATH = Path(".codex/safety/events.ndjson")
+
+
+# ---------------------------------------------------------------------------
+# Utility helpers
+# ---------------------------------------------------------------------------
 
 
 def _ensure_sequence(value: Any) -> Sequence[Any]:
@@ -56,32 +85,73 @@
     "M": re.MULTILINE,
     "DOTALL": re.DOTALL,
     "S": re.DOTALL,
+    "VERBOSE": re.VERBOSE,
+    "X": re.VERBOSE,
 }
 
 
 def _parse_flags(value: Any) -> int:
+    """Parse mixed flag specifications (int | str | list[str])."""
     if value is None:
         return 0
     if isinstance(value, int):
         return value
-    flags = 0
+    parts: Iterable[Any]
     if isinstance(value, str):
-        parts = value.split("|")
-    elif isinstance(value, Sequence) and not isinstance(value, (bytes, bytearray)):
+        parts = (p.strip() for p in value.split("|"))
+    elif isinstance(value, Iterable):
         parts = value
     else:
         return 0
+    flags = 0
     for item in parts:
         if isinstance(item, str):
             flags |= _FLAG_LOOKUP.get(item.strip().upper(), 0)
     return flags
 
 
+def _fragments_overlap(a: str, b: str) -> bool:
+    """Case-insensitive substring overlap check."""
+    if not a or not b:
+        return False
+    a_l = a.lower()
+    b_l = b.lower()
+    return a_l in b_l or b_l in a_l
+
+
+def _spans_overlap(span_a: Tuple[int, int], span_b: Tuple[int, int]) -> bool:
+    start = max(span_a[0], span_b[0])
+    end = min(span_a[1], span_b[1])
+    return start < end
+
+
+def _text_sha256(text: str) -> str:
+    try:
+        return hashlib.sha256(text.encode("utf-8", errors="ignore")).hexdigest()
+    except Exception:  # pragma: no cover - defensive
+        return ""
+
+
+# ---------------------------------------------------------------------------
+# Policy file loading
+# ---------------------------------------------------------------------------
+
+
 def _load_policy_file(path: Path) -> Optional[Mapping[str, Any]]:
+    """Load a policy file from YAML or JSON; fallback to minimal parser.
+
+    Returns:
+        Mapping data or None if unreadable / invalid.
+    """
     try:
         text = path.read_text(encoding="utf-8")
     except FileNotFoundError:
         return None
+    except Exception as exc:  # pragma: no cover - defensive
+        logger.warning("Unable to read safety policy %s: %s", path, exc)
+        return None
+
+    # Try PyYAML
     if yaml is not None:
         try:
             data = yaml.safe_load(text)
@@ -89,757 +159,28 @@
                 return data
         except Exception as exc:  # pragma: no cover - defensive
             logger.warning("Failed to parse YAML policy %s: %s", path, exc)
+
+    # Try JSON
     try:
         data = json.loads(text)
         if isinstance(data, Mapping):
             return data
     except json.JSONDecodeError:
         pass
-    logger.warning("Policy file %s is not valid JSON or YAML", path)
+
+    # Minimal fallback parser (best effort)
+    try:
+        data = _minimal_yaml_load(text)
+        if isinstance(data, Mapping):
+            return data
+    except Exception:  # pragma: no cover - defensive
+        pass
+
+    logger.warning("Policy file %s is not valid YAML or JSON", path)
     return None
 
 
-@dataclass(frozen=True)
-class RuleMatch:
-    """Represents a triggered policy rule."""
-
-    rule_id: str
-    action: str
-    fragment: str
-    description: Optional[str] = None
-    span: Optional[Tuple[int, int]] = None
-    severity: Optional[str] = None
-<<<<<<< HEAD
-    metadata: Tuple[Tuple[str, Any], ...] = field(default_factory=tuple)
-
-    @property
-    def is_block(self) -> bool:
-        return self.action == "block"
-
-    @property
-    def is_allow(self) -> bool:
-        return self.action == "allow"
-
-
-def _spans_overlap(span_a: Tuple[int, int], span_b: Tuple[int, int]) -> bool:
-    start = max(span_a[0], span_b[0])
-    end = min(span_a[1], span_b[1])
-    return start < end
-=======
-
-    def overlaps(self, other: "RuleMatch") -> bool:
-        if self.span and other.span:
-            s1, e1 = self.span
-            s2, e2 = other.span
-            return s1 < e2 and s2 < e1
-        if self.fragment and other.fragment:
-            a = self.fragment.lower()
-            b = other.fragment.lower()
-            return a in b or b in a
-        return False
->>>>>>> c8c66e39
-
-
-def _match_to_dict(match: RuleMatch) -> dict[str, Any]:
-    payload: dict[str, Any] = {
-        "rule_id": match.rule_id,
-        "action": match.action,
-        "fragment": match.fragment,
-    }
-    if match.description is not None:
-        payload["description"] = match.description
-    if match.span is not None:
-        payload["span"] = list(match.span)
-    if match.severity is not None:
-        payload["severity"] = match.severity
-    return payload
-
-
-@dataclass
-class PolicyRule:
-    """Single policy rule compiled for fast matching."""
-
-    rule_id: str
-    action: str
-    description: Optional[str] = None
-    severity: Optional[str] = None
-<<<<<<< HEAD
-    applies_to: Tuple[str, ...] = ("prompt", "output")
-    replacement: Optional[str] = None
-    metadata: Dict[str, Any] = field(default_factory=dict)
-    _compiled: Optional[re.Pattern[str]] = field(default=None, init=False, repr=False)
-    _literal_regex: Optional[re.Pattern[str]] = field(default=None, init=False, repr=False)
-
-    def applies_to_stage(self, stage: str) -> bool:
-        return stage in self.applies_to or stage == "unspecified"
-
-    def iter_matches(self, text: str) -> Iterator[RuleMatch]:
-        regex = self._get_pattern()
-        if regex is None:
-            return
-        metadata_tuple = tuple(sorted(self.metadata.items())) if self.metadata else tuple()
-        for match in regex.finditer(text):
-            fragment = match.group(0)
-            yield RuleMatch(
-                self.rule_id,
-                self.action,
-                fragment,
-                self.description,
-                match.span(),
-                self.severity,
-                metadata_tuple,
-            )
-
-    def redact(self, text: str, default_token: str) -> Tuple[str, int]:
-        if self.action not in {"redact", "block"}:
-            return text, 0
-        regex = self._get_pattern()
-        if regex is None:
-            return text, 0
-        replacement = self.replacement or default_token
-        try:
-            return regex.subn(replacement, text)
-        except re.error:  # pragma: no cover - defensive
-            return text, 0
-
-    def _get_pattern(self) -> Optional[re.Pattern[str]]:
-        if self.kind == "literal":
-            if self._literal_regex is None:
-                self._literal_regex = re.compile(re.escape(self.pattern), re.IGNORECASE)
-            return self._literal_regex
-        if self.kind == "regex":
-            if self._compiled is None:
-                self._compiled = re.compile(self.pattern, self.flags)
-            return self._compiled
-        return None
-=======
-    replacement: Optional[str] = None
-    patterns: Tuple[re.Pattern[str], ...] = field(default_factory=tuple)
-
-    @classmethod
-    def from_dict(cls, data: Mapping[str, Any]) -> Optional["PolicyRule"]:
-        rule_id = str(data.get("id") or data.get("rule_id") or "")
-        action = str(data.get("action", "block")).lower().strip()
-        if not rule_id or action not in {"block", "allow", "redact"}:
-            return None
-        match_spec = data.get("match")
-        if not isinstance(match_spec, Mapping):
-            return None
-        literals = []
-        for key in ("literal", "literals"):
-            if key in match_spec:
-                literals.extend(_ensure_sequence(match_spec[key]))
-        regexes = []
-        for key in ("regex", "patterns"):
-            if key in match_spec:
-                regexes.extend(_ensure_sequence(match_spec[key]))
-        compiled: list[re.Pattern[str]] = []
-        lit_flags = _parse_flags(match_spec.get("literal_flags")) or re.IGNORECASE
-        for literal in literals:
-            if literal is None:
-                continue
-            compiled.append(re.compile(re.escape(str(literal)), lit_flags))
-        regex_flags = _parse_flags(match_spec.get("flags"))
-        for pattern in regexes:
-            if pattern is None:
-                continue
-            compiled.append(re.compile(str(pattern), regex_flags))
-        if not compiled:
-            return None
-        return cls(
-            rule_id=rule_id,
-            action=action,
-            description=data.get("description"),
-            severity=data.get("severity"),
-            replacement=str(data.get("replacement")) if data.get("replacement") else None,
-            patterns=tuple(compiled),
-        )
-
-    def matches(self, text: str) -> list[RuleMatch]:
-        hits: list[RuleMatch] = []
-        for regex in self.patterns:
-            for match in regex.finditer(text):
-                hits.append(
-                    RuleMatch(
-                        rule_id=self.rule_id,
-                        action=self.action,
-                        fragment=match.group(0),
-                        description=self.description,
-                        span=match.span(),
-                        severity=self.severity,
-                    )
-                )
-        return hits
-
-    def substitute(self, text: str, token: str) -> str:
-        replacement = self.replacement or token
-        for regex in self.patterns:
-            text = regex.sub(replacement, text)
-        return text
->>>>>>> c8c66e39
-
-
-@dataclass
-class SafetyPolicy:
-    enabled: bool = True
-    bypass: bool = False
-    redaction_token: str = REDACT_TOKEN
-    log_path: Optional[str] = None
-    rules: Tuple[PolicyRule, ...] = field(default_factory=tuple)
-    log_path: Optional[Path] = None
-<<<<<<< HEAD
-    version: Optional[int] = None
-    source_path: Optional[Path] = field(default=None, repr=False, compare=False)
-=======
-
-    @classmethod
-    def from_dict(cls, data: Mapping[str, Any]) -> "SafetyPolicy":
-        enabled = bool(data.get("enabled", True))
-        bypass = bool(data.get("bypass", False))
-        token = str(data.get("redaction_token", REDACT_TOKEN))
-        log_path = data.get("log_path")
-        rules_data = data.get("rules", [])
-        rules: list[PolicyRule] = []
-        if isinstance(rules_data, Iterable):
-            for item in rules_data:
-                if isinstance(item, Mapping):
-                    rule = PolicyRule.from_dict(item)
-                    if rule is not None:
-                        rules.append(rule)
-        return cls(
-            enabled=enabled,
-            bypass=bypass,
-            redaction_token=token,
-            log_path=str(log_path) if log_path else None,
-            rules=tuple(rules),
-        )
->>>>>>> c8c66e39
-
-    @classmethod
-    def load(cls, path: Optional[Path | str] = None) -> "SafetyPolicy":
-        candidates: list[Path] = []
-        if path:
-            candidates.append(Path(path))
-        env_path = os.getenv(POLICY_ENV_VAR)
-        if env_path:
-            candidates.append(Path(env_path))
-        candidates.append(DEFAULT_POLICY_PATH)
-        for candidate in candidates:
-<<<<<<< HEAD
-            if candidate.exists():
-                data = _load_policy_file(candidate)
-                if data is None:
-                    continue
-                if not isinstance(data, dict):
-                    logger.warning(
-                        "Ignoring safety policy at %s: expected mapping but got %s",
-                        candidate,
-                        type(data).__name__,
-                    )
-                    continue
-                try:
-                    policy = cls.from_dict(data)
-                    policy.source_path = candidate
-                    return policy
-                except Exception as exc:  # pragma: no cover - defensive
-                    logger.warning("Failed to parse safety policy from %s: %s", candidate, exc)
-
-        fallback = cls.from_dict(DEFAULT_POLICY_DATA)
-        fallback.source_path = None
-        return fallback
-
-    @classmethod
-    def from_dict(cls, data: Dict[str, Any]) -> "SafetyPolicy":
-        enabled = bool(data.get("enabled", True))
-        bypass = bool(data.get("bypass", False))
-        redaction_token = str(data.get("redaction_token", REDACT_TOKEN))
-        log_path_val = data.get("log_path")
-        log_path = Path(log_path_val) if isinstance(log_path_val, str) and log_path_val else None
-        version = data.get("version")
-
-        rules: List[PolicyRule] = []
-        rules.extend(_build_allow_rules(data.get("allow")))
-
-        rules_data = data.get("rules", [])
-        if isinstance(rules_data, Iterable):
-            for idx, item in enumerate(rules_data):
-                if not isinstance(item, dict):
-                    continue
-                action = str(item.get("action", "block")).lower().strip()
-                if action not in {"block", "allow", "redact", "flag"}:
-                    continue
-                match_spec = item.get("match") or {}
-                metadata = {}
-                if "reason" in item:
-                    metadata["reason"] = item["reason"]
-                applies_to = _parse_applies_to(item.get("applies_to"))
-                replacement = item.get("replacement")
-                description = item.get("description")
-                severity = item.get("severity")
-                rule_id = str(item.get("id") or f"rule_{idx}")
-                for kind, pattern, flags in _iter_match_specs(match_spec):
-                    rules.append(
-                        PolicyRule(
-                            rule_id=rule_id,
-                            action=action,
-                            pattern=pattern,
-                            kind=kind,
-                            flags=flags,
-                            description=description,
-                            severity=str(severity) if severity is not None else None,
-                            applies_to=applies_to,
-                            replacement=str(replacement) if replacement not in (None, "") else None,
-                            metadata=metadata,
-                        )
-                    )
-
-        return cls(
-            enabled=enabled,
-            bypass=bypass,
-            redaction_token=redaction_token,
-            rules=tuple(rules),
-            log_path=log_path,
-            version=int(version) if isinstance(version, int) else None,
-        )
-
-=======
-            try:
-                if candidate.exists():
-                    data = _load_policy_file(candidate)
-                    if data:
-                        policy = cls.from_dict(data)
-                        return policy
-            except Exception as exc:  # pragma: no cover - defensive
-                logger.warning("Failed to load safety policy from %s: %s", candidate, exc)
-        return cls.from_dict(DEFAULT_POLICY_DATA)
-
->>>>>>> c8c66e39
-
-@dataclass(frozen=True)
-class SafetyResult:
-    stage: str
-    allowed: bool
-    sanitized_text: str
-<<<<<<< HEAD
-    matches: Tuple[RuleMatch, ...] = tuple()
-=======
-    matches: Tuple[dict[str, Any], ...] = field(default_factory=tuple)
-    blocking_matches: Tuple[dict[str, Any], ...] = field(default_factory=tuple)
->>>>>>> c8c66e39
-    bypassed: bool = False
-
-    @property
-    def blocked_rules(self) -> Tuple[str, ...]:
-        return tuple(
-            match.get("rule_id", "") for match in self.blocking_matches if match.get("rule_id")
-        )
-
-
-class SafetyViolation(RuntimeError):
-    """Raised when blocked content is detected."""
-
-    def __init__(self, decision: SafetyResult) -> None:
-        self.decision = decision
-        blocked = ", ".join(decision.blocked_rules)
-        message = "Safety policy violation"
-        if blocked:
-            message += f": {blocked}"
-        super().__init__(message)
-
-
-class SafetyViolation(RuntimeError):
-    """Raised when safety policy enforcement blocks text."""
-
-    def __init__(self, stage: str, decision: SafetyResult):
-        self.stage = stage
-        self.decision = decision
-        blocked = ", ".join(decision.blocked_rules) or "policy"
-        super().__init__(f"Safety violation during {stage}: blocked by {blocked}")
-
-
-class SafetyViolation(RuntimeError):
-    """Raised when a safety policy blocks content without bypass."""
-
-    def __init__(
-        self, stage: str, decision: SafetyResult, policy_path: Optional[Path] = None
-    ) -> None:
-        self.stage = stage
-        self.decision = decision
-        self.policy_path = policy_path
-        blocked = ", ".join(decision.blocked_rules) or "policy"
-        location = f" ({policy_path})" if policy_path else ""
-        super().__init__(f"{stage} blocked by safety policy{location}: {blocked}")
-
-
-class SafetyFilters:
-<<<<<<< HEAD
-    def __init__(self, policy: Optional[SafetyPolicy] = None):
-        self.policy = policy or SafetyPolicy.load()
-        self.policy_path = getattr(self.policy, "source_path", None)
-        log_target = self.policy.log_path or DEFAULT_LOG_PATH
-        try:
-            self.log_path = Path(log_target)
-        except TypeError:  # pragma: no cover - defensive
-            self.log_path = DEFAULT_LOG_PATH
-=======
-    """Evaluate text against a safety policy."""
-
-    def __init__(self, policy: SafetyPolicy, *, policy_path: Optional[Path | str] = None) -> None:
-        self.policy = policy
-        self.policy_path = Path(policy_path) if policy_path else None
-        self._log_path = Path(policy.log_path) if policy.log_path else None
->>>>>>> c8c66e39
-
-    @classmethod
-    def from_defaults(cls) -> "SafetyFilters":
-        policy = SafetyPolicy.from_dict(DEFAULT_POLICY_DATA)
-        return cls(policy, policy_path=DEFAULT_POLICY_PATH)
-
-    @classmethod
-    def from_policy_file(cls, path: Optional[Path | str]) -> "SafetyFilters":
-<<<<<<< HEAD
-        return cls(SafetyPolicy.load(path))
-
-    def evaluate(
-        self,
-        text: str,
-        *,
-        stage: str = "unspecified",
-        bypass: bool = False,
-        log: bool = True,
-    ) -> SafetyResult:
-        if not self.policy.enabled:
-            return SafetyResult(stage=stage, allowed=True, sanitized_text=text)
-
-        matches, sanitized_block, sanitized_allow = self._scan(text, stage)
-        allow_matches = [match for match in matches if match.is_allow]
-        block_matches = [match for match in matches if match.is_block]
-
-        overridden_blocks: set[RuleMatch] = set()
-        if block_matches:
-            for block_match in block_matches:
-                if self._allow_overrides_block(block_match, allow_matches):
-                    overridden_blocks.add(block_match)
-
-        blocked = bool(block_matches) and len(overridden_blocks) != len(block_matches)
-        visible_matches = tuple(match for match in matches if match not in overridden_blocks)
-        sanitized_text = sanitized_allow if overridden_blocks else sanitized_block
-=======
-        policy = SafetyPolicy.load(path)
-        return cls(policy, policy_path=path)
-
-    def _external_allows(self, text: str) -> bool:
-        hook = os.getenv("CODEX_SAFETY_CLASSIFIER")
-        if not hook:
-            return True
-        try:
-            mod_name, fn_name = hook.split(":", 1)
-            fn = getattr(importlib.import_module(mod_name), fn_name)
-        except Exception as exc:  # pragma: no cover - optional feature
-            log_error("safety_classifier", str(exc), hook)
-            return True
-        try:
-            return bool(fn(text))
-        except Exception as exc:  # pragma: no cover - optional feature
-            log_error("safety_classifier", str(exc), hook)
-            return True
->>>>>>> c8c66e39
-
-    def _log_match(
-        self,
-        *,
-        stage: str,
-        match: RuleMatch,
-        action: str,
-        result: SafetyResult,
-    ) -> None:
-        if not self._log_path:
-            return
-        try:
-            self._log_path.parent.mkdir(parents=True, exist_ok=True)
-            payload = {
-                "timestamp": datetime.now(timezone.utc).isoformat(),
-                "stage": stage,
-                "action": action,
-                "rule_id": match.rule_id,
-                "fragment": match.fragment,
-                "allowed": result.allowed,
-                "bypassed": result.bypassed,
-                "policy_path": str(self.policy_path) if self.policy_path else None,
-            }
-            with self._log_path.open("a", encoding="utf-8") as fh:
-                fh.write(json.dumps(payload, ensure_ascii=False) + "\n")
-        except Exception as exc:  # pragma: no cover - defensive
-            logger.debug("Failed to log safety event: %s", exc)
-
-    def evaluate(
-        self,
-        text: str,
-        *,
-        stage: str = "unspecified",
-        bypass: bool = False,
-    ) -> SafetyResult:
-        stage = stage or "unspecified"
-        if not self.policy.enabled:
-            return SafetyResult(stage, True, text)
-        raw_matches: list[RuleMatch] = []
-        block_matches: list[RuleMatch] = []
-        allow_matches: list[RuleMatch] = []
-        sanitized = text
-        for rule in self.policy.rules:
-            rule_matches = rule.matches(text)
-            if not rule_matches:
-                continue
-            raw_matches.extend(rule_matches)
-            if rule.action == "block":
-                block_matches.extend(rule_matches)
-            elif rule.action == "allow":
-                allow_matches.extend(rule_matches)
-            if rule.action in {"block", "redact"}:
-                sanitized = rule.substitute(sanitized, self.policy.redaction_token)
-        if not self._external_allows(text):
-<<<<<<< HEAD
-            external = RuleMatch("external", "block", "", "External classifier veto")
-            visible_matches = visible_matches + (external,)
-            blocked = True
-
-        effective_bypass = bypass or self.policy.bypass
-        allowed = not blocked or effective_bypass
-        bypassed = blocked and allowed
-
-        decision = SafetyResult(
-            stage=stage,
-            allowed=allowed,
-            sanitized_text=sanitized_text,
-            matches=visible_matches,
-=======
-            external_match = RuleMatch(
-                rule_id="external",
-                action="block",
-                fragment="",
-                description="External classifier veto",
-            )
-            raw_matches.append(external_match)
-            block_matches.append(external_match)
-        active_blocks: list[RuleMatch] = []
-        if block_matches:
-            for match in block_matches:
-                overridden = any(match.overlaps(allow_match) for allow_match in allow_matches)
-                if not overridden:
-                    active_blocks.append(match)
-        effective_bypass = bypass or self.policy.bypass
-        allowed = not active_blocks
-        bypassed = effective_bypass and bool(active_blocks)
-        serialised_matches = tuple(_match_to_dict(m) for m in raw_matches)
-        serialised_blocks = tuple(_match_to_dict(m) for m in active_blocks)
-        result = SafetyResult(
-            stage=stage,
-            allowed=allowed or effective_bypass,
-            sanitized_text=sanitized,
-            matches=serialised_matches,
-            blocking_matches=serialised_blocks,
->>>>>>> c8c66e39
-            bypassed=bypassed,
-        )
-        for match in raw_matches:
-            log_action = match.action
-            if match.action == "block":
-                if match in active_blocks:
-                    log_action = "bypass" if bypassed else "block"
-                else:
-                    log_action = "allow"
-            self._log_match(stage=stage, match=match, action=log_action, result=result)
-        return result
-
-    def enforce(
-        self,
-        text: str,
-        *,
-        stage: str = "unspecified",
-        bypass: bool = False,
-    ) -> str:
-        result = self.evaluate(text, stage=stage, bypass=bypass)
-        if result.allowed:
-            return result.sanitized_text
-        raise SafetyViolation(result)
-
-        if log and visible_matches:
-            self._log_decision(stage, text, decision, bypass=bypassed)
-
-        return decision
-
-    def sanitize(self, text: str, *, stage: str) -> SafetyResult:
-        return self.evaluate(text, stage=stage)
-
-<<<<<<< HEAD
-    def is_allowed(self, text: str, *, stage: str = "unspecified") -> Tuple[bool, List[str]]:
-        result = self.evaluate(text, stage=stage)
-        return result.allowed, sorted(result.blocked_rules)
-
-    def apply(self, text: str, *, stage: str = "unspecified") -> str:
-        result = self.evaluate(text, stage=stage)
-        return result.sanitized_text
-
-    def enforce(self, text: str, *, stage: str, bypass: bool = False) -> str:
-        if not self.policy.enabled:
-            return text
-        effective_bypass = self._effective_bypass(bypass)
-        decision = self.evaluate(text, stage=stage, bypass=effective_bypass, log=False)
-        if decision.matches:
-            self._log_decision(stage, text, decision, bypass=decision.bypassed)
-        if decision.allowed:
-            return decision.sanitized_text
-        raise SafetyViolation(stage, decision, self.policy_path)
-
-    def mask_logits(self, logits, banned_token_ids: set[int]):
-=======
-    def apply(self, text: str, *, stage: str) -> str:
-        return self.evaluate(text, stage=stage).sanitized_text
-
-    def is_allowed(self, text: str) -> Tuple[bool, list[str]]:
-        result = self.evaluate(text)
-        return result.allowed, list(result.blocked_rules)
-
-    def mask_logits(self, logits: Any, banned_token_ids: set[int]):
->>>>>>> c8c66e39
-        neg_inf = float("-inf")
-        try:
-            import numpy as np  # pragma: no cover - optional dependency
-
-            if isinstance(logits, np.ndarray):
-                if banned_token_ids:
-                    logits[(..., tuple(banned_token_ids))] = neg_inf
-                return logits
-        except Exception:  # pragma: no cover - optional dependency
-            pass
-        if isinstance(logits, list):
-            for tid in banned_token_ids:
-                if 0 <= tid < len(logits):
-                    logits[tid] = neg_inf
-            return logits
-        for tid in banned_token_ids:
-            try:
-                logits[tid] = neg_inf
-            except Exception:  # pragma: no cover - best effort
-                continue
-        return logits
-
-<<<<<<< HEAD
-    def _scan(self, text: str, stage: str) -> Tuple[List[RuleMatch], str, str]:
-        matches: List[RuleMatch] = []
-        sanitized_block = text
-        sanitized_allow = text
-        for rule in self.policy.rules:
-            if not rule.applies_to_stage(stage):
-                continue
-            rule_matches = list(rule.iter_matches(text))
-            if not rule_matches:
-                continue
-            matches.extend(rule_matches)
-            if rule.action in {"block", "redact"}:
-                sanitized_block, _ = rule.redact(sanitized_block, self.policy.redaction_token)
-            if rule.action == "redact":
-                sanitized_allow, _ = rule.redact(sanitized_allow, self.policy.redaction_token)
-        return matches, sanitized_block, sanitized_allow
-
-    @staticmethod
-    def _allow_overrides_block(block_match: RuleMatch, allow_matches: List[RuleMatch]) -> bool:
-        if not allow_matches:
-            return False
-        block_span = block_match.span
-        for allow_match in allow_matches:
-            allow_span = allow_match.span
-            if block_span and allow_span:
-                if _spans_overlap(block_span, allow_span):
-                    return True
-            else:
-                if _fragments_overlap(block_match.fragment, allow_match.fragment):
-                    return True
-        return False
-
-    def _external_allows(self, text: str) -> bool:
-        hook = os.getenv("CODEX_SAFETY_CLASSIFIER")
-        if not hook:
-            return True
-        try:
-            mod_name, fn_name = hook.split(":", 1)
-            fn = getattr(importlib.import_module(mod_name), fn_name)
-        except Exception as exc:  # pragma: no cover - optional feature
-            log_error("safety_classifier", str(exc), hook)
-            return True
-        try:
-            return bool(fn(text))
-        except Exception as exc:  # pragma: no cover - optional feature
-            log_error("safety_classifier", str(exc), hook)
-            return True
-
-    def _effective_bypass(self, bypass_flag: bool) -> bool:
-        if bypass_flag:
-            return True
-        env = os.getenv(BYPASS_ENV_VAR, "").strip().lower()
-        if env in {"1", "true", "yes", "on"}:
-            return True
-        return self.policy.bypass
-
-    def _log_decision(
-        self, stage: str, original_text: str, decision: SafetyResult, *, bypass: bool
-    ) -> None:
-        if not decision.matches:
-            return
-        path = self.log_path
-        try:
-            path.parent.mkdir(parents=True, exist_ok=True)
-        except Exception:  # pragma: no cover - defensive
-            pass
-
-        timestamp = datetime.now(timezone.utc).isoformat().replace("+00:00", "Z")
-        try:
-            digest = hashlib.sha256(original_text.encode("utf-8", errors="ignore")).hexdigest()
-        except Exception:  # pragma: no cover - defensive
-            digest = ""
-
-        try:
-            with path.open("a", encoding="utf-8") as fh:
-                for match in decision.matches:
-                    action = "bypass" if bypass and match.is_block else match.action
-                    entry: Dict[str, Any] = {
-                        "event": "safety.decision",
-                        "timestamp": timestamp,
-                        "stage": stage,
-                        "rule_id": match.rule_id,
-                        "action": action,
-                        "allowed": decision.allowed,
-                        "bypass": bypass,
-                        "severity": match.severity,
-                        "description": match.description,
-                        "policy": str(self.policy_path) if self.policy_path else None,
-                        "sanitized_text": decision.sanitized_text,
-                        "fragment": match.fragment,
-                        "text_digest": digest,
-                    }
-                    if match.metadata:
-                        entry["metadata"] = dict(match.metadata)
-                    fh.write(json.dumps(entry, ensure_ascii=False) + "\n")
-        except Exception as exc:  # pragma: no cover - best effort logging
-            logger.debug("Failed to log safety event: %s", exc)
-
-
-def _load_policy_file(path: Path) -> Optional[Any]:
-    text = path.read_text(encoding="utf-8")
-    if yaml is not None:
-        try:
-            return yaml.safe_load(text) or {}
-        except Exception as exc:  # pragma: no cover - defensive
-            logger.warning("Failed to load safety policy from %s: %s", path, exc)
-            return None
-    logger.debug("PyYAML not available; using minimal parser for %s", path)
-    try:
-        return _minimal_yaml_load(text)
-    except Exception as exc:  # pragma: no cover - defensive
-        logger.warning("Failed to parse safety policy from %s without PyYAML: %s", path, exc)
-        return None
-
-
+# --- Minimal YAML-ish parser (best effort, only used if PyYAML absent) -----
 def _minimal_yaml_load(text: str) -> Any:
     tokens = _tokenize_yaml(text)
     if not tokens:
@@ -979,7 +320,249 @@
         return value
 
 
+# ---------------------------------------------------------------------------
+# Data classes
+# ---------------------------------------------------------------------------
+
+
+@dataclass(frozen=True)
+class RuleMatch:
+    """Represents a triggered policy rule."""
+    rule_id: str
+    action: str
+    fragment: str
+    description: Optional[str] = None
+    span: Optional[Tuple[int, int]] = None
+    severity: Optional[str] = None
+    metadata: Tuple[Tuple[str, Any], ...] = field(default_factory=tuple)
+
+    @property
+    def is_block(self) -> bool:
+        return self.action == "block"
+
+    @property
+    def is_allow(self) -> bool:
+        return self.action == "allow"
+
+
+def _match_to_dict(match: RuleMatch) -> dict[str, Any]:
+    payload: dict[str, Any] = {
+        "rule_id": match.rule_id,
+        "action": match.action,
+        "fragment": match.fragment,
+    }
+    if match.description is not None:
+        payload["description"] = match.description
+    if match.span is not None:
+        payload["span"] = list(match.span)
+    if match.severity is not None:
+        payload["severity"] = match.severity
+    if match.metadata:
+        payload["metadata"] = dict(match.metadata)
+    return payload
+
+
+@dataclass
+class PolicyRule:
+    """Single policy rule with compiled pattern (literal or regex)."""
+    rule_id: str
+    action: str
+    pattern: str
+    kind: str  # 'literal' | 'regex'
+    flags: int = 0
+    description: Optional[str] = None
+    severity: Optional[str] = None
+    applies_to: Tuple[str, ...] = ("prompt", "output")
+    replacement: Optional[str] = None
+    metadata: Dict[str, Any] = field(default_factory=dict)
+
+    _compiled: Optional[re.Pattern[str]] = field(default=None, init=False, repr=False)
+    _literal_regex: Optional[re.Pattern[str]] = field(default=None, init=False, repr=False)
+
+    def applies_to_stage(self, stage: str) -> bool:
+        return stage in self.applies_to or stage == "unspecified"
+
+    def _get_pattern(self) -> Optional[re.Pattern[str]]:
+        try:
+            if self.kind == "literal":
+                if self._literal_regex is None:
+                    self._literal_regex = re.compile(re.escape(self.pattern), re.IGNORECASE)
+                return self._literal_regex
+            if self.kind == "regex":
+                if self._compiled is None:
+                    self._compiled = re.compile(self.pattern, self.flags)
+                return self._compiled
+        except re.error as exc:  # pragma: no cover - defensive
+            logger.warning("Invalid regex for rule %s: %s", self.rule_id, exc)
+            return None
+        return None
+
+    def iter_matches(self, text: str) -> Iterator[RuleMatch]:
+        regex = self._get_pattern()
+        if regex is None:
+            return
+        metadata_tuple = tuple(sorted(self.metadata.items())) if self.metadata else tuple()
+        for match in regex.finditer(text):
+            fragment = match.group(0)
+            yield RuleMatch(
+                self.rule_id,
+                self.action,
+                fragment,
+                self.description,
+                match.span(),
+                self.severity,
+                metadata_tuple,
+            )
+
+    def redact(self, text: str, default_token: str) -> Tuple[str, int]:
+        if self.action not in {"redact", "block"}:
+            return text, 0
+        regex = self._get_pattern()
+        if regex is None:
+            return text, 0
+        replacement = self.replacement or default_token
+        try:
+            return regex.subn(replacement, text)
+        except re.error:  # pragma: no cover
+            return text, 0
+
+
+@dataclass
+class SafetyPolicy:
+    enabled: bool = True
+    bypass: bool = False
+    redaction_token: str = REDACT_TOKEN
+    rules: Tuple[PolicyRule, ...] = field(default_factory=tuple)
+    log_path: Optional[Path] = None
+    version: Optional[int] = None
+    source_path: Optional[Path] = field(default=None, repr=False, compare=False)
+
+    @classmethod
+    def load(cls, path: Optional[Path | str] = None) -> "SafetyPolicy":
+        candidates: List[Path] = []
+        if path:
+            candidates.append(Path(path))
+        env_path = os.getenv(POLICY_ENV_VAR)
+        if env_path:
+            candidates.append(Path(env_path))
+        candidates.append(DEFAULT_POLICY_PATH)
+        for candidate in candidates:
+            if not candidate.exists():
+                continue
+            data = _load_policy_file(candidate)
+            if data is None:
+                continue
+            if not isinstance(data, Mapping):
+                logger.warning(
+                    "Ignoring safety policy at %s: expected mapping but got %s",
+                    candidate,
+                    type(data).__name__,
+                )
+                continue
+            try:
+                policy = cls.from_dict(dict(data))
+                policy.source_path = candidate
+                return policy
+            except Exception as exc:  # pragma: no cover
+                logger.warning("Failed to parse safety policy from %s: %s", candidate, exc)
+        # Fallback
+        fallback = cls.from_dict(dict(DEFAULT_POLICY_DATA))
+        fallback.source_path = None
+        return fallback
+
+    @classmethod
+    def from_dict(cls, data: Dict[str, Any]) -> "SafetyPolicy":
+        enabled = bool(data.get("enabled", True))
+        bypass = bool(data.get("bypass", False))
+        redaction_token = str(data.get("redaction_token", REDACT_TOKEN))
+        log_path_val = data.get("log_path")
+        log_path = Path(log_path_val) if isinstance(log_path_val, str) and log_path_val else None
+        version = data.get("version")
+
+        rules: List[PolicyRule] = []
+        # "allow" shortcut block
+        rules.extend(_build_allow_rules(data.get("allow")))
+
+        rules_data = data.get("rules", [])
+        if isinstance(rules_data, Iterable):
+            for idx, item in enumerate(rules_data):
+                if not isinstance(item, dict):
+                    continue
+                action = str(item.get("action", "block")).lower().strip()
+                if action not in {"block", "allow", "redact", "flag"}:
+                    continue
+                match_spec = item.get("match") or {}
+                metadata: Dict[str, Any] = {}
+                if "reason" in item:
+                    metadata["reason"] = item["reason"]
+                applies_to = _parse_applies_to(item.get("applies_to"))
+                replacement = item.get("replacement")
+                description = item.get("description")
+                severity = item.get("severity")
+                rule_id = str(item.get("id") or item.get("rule_id") or f"rule_{idx}")
+
+                for kind, pattern, flags in _iter_match_specs(match_spec):
+                    rules.append(
+                        PolicyRule(
+                            rule_id=rule_id,
+                            action=action,
+                            pattern=pattern,
+                            kind=kind,
+                            flags=flags,
+                            description=description,
+                            severity=str(severity) if severity is not None else None,
+                            applies_to=applies_to,
+                            replacement=str(replacement) if replacement not in (None, "") else None,
+                            metadata=metadata,
+                        )
+                    )
+
+        return cls(
+            enabled=enabled,
+            bypass=bypass,
+            redaction_token=redaction_token,
+            rules=tuple(rules),
+            log_path=log_path,
+            version=int(version) if isinstance(version, int) else None,
+        )
+
+
+@dataclass(frozen=True)
+class SafetyResult:
+    stage: str
+    allowed: bool
+    sanitized_text: str
+    matches: Tuple[RuleMatch, ...] = field(default_factory=tuple)
+    raw_matches: Tuple[RuleMatch, ...] = field(default_factory=tuple)
+    blocking_matches: Tuple[RuleMatch, ...] = field(default_factory=tuple)
+    bypassed: bool = False
+
+    @property
+    def blocked_rules(self) -> Tuple[str, ...]:
+        return tuple(m.rule_id for m in self.blocking_matches if m.rule_id)
+
+
+class SafetyViolation(RuntimeError):
+    """Raised when a safety policy blocks content (and bypass is not active)."""
+
+    def __init__(
+        self, stage: str, decision: SafetyResult, policy_path: Optional[Path] = None
+    ) -> None:
+        self.stage = stage
+        self.decision = decision
+        self.policy_path = policy_path
+        blocked = ", ".join(decision.blocked_rules) or "policy"
+        location = f" ({policy_path})" if policy_path else ""
+        super().__init__(f"{stage} blocked by safety policy{location}: {blocked}")
+
+
+# ---------------------------------------------------------------------------
+# Rule spec parsing helpers
+# ---------------------------------------------------------------------------
+
+
 def _iter_match_specs(match_spec: Any) -> Iterator[Tuple[str, str, int]]:
+    """Yield (kind, pattern, flags) for each match pattern inside a rule spec."""
     if isinstance(match_spec, str):
         yield "literal", match_spec, 0
         return
@@ -1046,34 +629,271 @@
     return tuple(stages) if stages else ("prompt", "output")
 
 
-def _parse_flags(value: Any) -> int:
-    if value is None:
-        return 0
-    if isinstance(value, int):
-        return value
-    flags = 0
-    values: Iterable[Any]
-    if isinstance(value, str):
-        values = (part.strip() for part in value.split("|"))
-    elif isinstance(value, Iterable):
-        values = value
-    else:
-        return 0
-    flag_lookup = {
-        "IGNORECASE": re.IGNORECASE,
-        "MULTILINE": re.MULTILINE,
-        "DOTALL": re.DOTALL,
-        "VERBOSE": re.VERBOSE,
-    }
-    for item in values:
-        if not isinstance(item, str):
-            continue
-        name = item.strip().upper()
-        flags |= flag_lookup.get(name, 0)
-    return flags
-
-=======
->>>>>>> c8c66e39
+# ---------------------------------------------------------------------------
+# Filters
+# ---------------------------------------------------------------------------
+
+
+class SafetyFilters:
+    def __init__(self, policy: Optional[SafetyPolicy] = None):
+        self.policy = policy or SafetyPolicy.load()
+        self.policy_path = getattr(self.policy, "source_path", None)
+        log_target = self.policy.log_path or DEFAULT_LOG_PATH
+        try:
+            self.log_path = Path(log_target)
+        except TypeError:  # pragma: no cover
+            self.log_path = DEFAULT_LOG_PATH
+
+    @classmethod
+    def from_defaults(cls) -> "SafetyFilters":
+        return cls(SafetyPolicy.from_dict(dict(DEFAULT_POLICY_DATA)))
+
+    @classmethod
+    def from_policy_file(cls, path: Optional[Path | str]) -> "SafetyFilters":
+        return cls(SafetyPolicy.load(path))
+
+    # --- Public API --------------------------------------------------------
+
+    def evaluate(
+        self,
+        text: str,
+        *,
+        stage: str = "unspecified",
+        bypass: bool = False,
+        log: bool = True,
+    ) -> SafetyResult:
+        stage = stage or "unspecified"
+
+        if not self.policy.enabled:
+            return SafetyResult(
+                stage=stage,
+                allowed=True,
+                sanitized_text=text,
+                matches=tuple(),
+                raw_matches=tuple(),
+                blocking_matches=tuple(),
+                bypassed=False,
+            )
+
+        # Scan content
+        raw_matches, sanitized_block, sanitized_allow = self._scan(text, stage)
+
+        allow_matches = [m for m in raw_matches if m.is_allow]
+        block_matches = [m for m in raw_matches if m.is_block]
+
+        overridden_blocks: set[RuleMatch] = set()
+        if block_matches and allow_matches:
+            for block_match in block_matches:
+                if self._allow_overrides_block(block_match, allow_matches):
+                    overridden_blocks.add(block_match)
+
+        blocked_effective = bool(block_matches) and len(overridden_blocks) != len(block_matches)
+
+        # Extend with external classifier veto if defined
+        if not self._external_allows(text):
+            veto = RuleMatch(
+                "external",
+                "block",
+                "",
+                "External classifier veto",
+                None,
+                "high",
+                tuple(),
+            )
+            raw_matches.append(veto)
+            if not any(veto is ob for ob in overridden_blocks):
+                blocked_effective = True
+
+        visible_matches = tuple(m for m in raw_matches if m not in overridden_blocks)
+
+        effective_bypass = self._effective_bypass(bypass)
+        allowed = not blocked_effective or effective_bypass
+        bypassed = blocked_effective and allowed
+
+        # Determine sanitized output (if some blocks are fully overridden—
+        # use redact-only version).
+        sanitized_text = sanitized_allow if overridden_blocks else sanitized_block
+
+        # Blocking matches = block matches not overridden + external if present
+        active_blocking = tuple(
+            m
+            for m in raw_matches
+            if m.is_block and m not in overridden_blocks and m.rule_id != "external"
+        )
+        # If external veto added and not overridden, include
+        if any(m.rule_id == "external" and m.is_block for m in raw_matches):
+            active_blocking = active_blocking + tuple(
+                m for m in raw_matches if m.rule_id == "external"
+            )
+
+        decision = SafetyResult(
+            stage=stage,
+            allowed=allowed,
+            sanitized_text=sanitized_text,
+            matches=visible_matches,
+            raw_matches=tuple(raw_matches),
+            blocking_matches=active_blocking,
+            bypassed=bypassed,
+        )
+
+        if log and raw_matches:
+            self._log_decision(stage, text, decision, bypass=bypassed)
+
+        return decision
+
+    def enforce(self, text: str, *, stage: str, bypass: bool = False) -> str:
+        if not self.policy.enabled:
+            return text
+        decision = self.evaluate(text, stage=stage, bypass=bypass, log=True)
+        if decision.allowed:
+            return decision.sanitized_text
+        raise SafetyViolation(stage, decision, self.policy_path)
+
+    def sanitize(self, text: str, *, stage: str) -> SafetyResult:
+        return self.evaluate(text, stage=stage)
+
+    def is_allowed(self, text: str, *, stage: str = "unspecified") -> Tuple[bool, List[str]]:
+        result = self.evaluate(text, stage=stage)
+        return result.allowed, sorted(result.blocked_rules)
+
+    def apply(self, text: str, *, stage: str = "unspecified") -> str:
+        result = self.evaluate(text, stage=stage)
+        return result.sanitized_text
+
+    def mask_logits(self, logits, banned_token_ids: set[int]):
+        """In-place mask for various logits containers (numpy, list, mapping-like)."""
+        neg_inf = float("-inf")
+        try:
+            import numpy as np  # pragma: no cover - optional dependency
+
+            if isinstance(logits, np.ndarray):
+                if banned_token_ids:
+                    logits[(..., tuple(banned_token_ids))] = neg_inf
+                return logits
+        except Exception:  # pragma: no cover
+            pass
+        if isinstance(logits, list):
+            for tid in banned_token_ids:
+                if 0 <= tid < len(logits):
+                    logits[tid] = neg_inf
+            return logits
+        for tid in banned_token_ids:
+            try:
+                logits[tid] = neg_inf  # type: ignore[index, call-arg]
+            except Exception:  # pragma: no cover
+                continue
+        return logits
+
+    # --- Internal helpers --------------------------------------------------
+
+    def _scan(self, text: str, stage: str) -> Tuple[List[RuleMatch], str, str]:
+        matches: List[RuleMatch] = []
+        sanitized_block = text
+        sanitized_allow = text
+        for rule in self.policy.rules:
+            if not rule.applies_to_stage(stage):
+                continue
+            rule_matches = list(rule.iter_matches(text))
+            if not rule_matches:
+                continue
+            matches.extend(rule_matches)
+            if rule.action in {"block", "redact"}:
+                sanitized_block, _ = rule.redact(sanitized_block, self.policy.redaction_token)
+            if rule.action == "redact":
+                sanitized_allow, _ = rule.redact(sanitized_allow, self.policy.redaction_token)
+        return matches, sanitized_block, sanitized_allow
+
+    @staticmethod
+    def _allow_overrides_block(block_match: RuleMatch, allow_matches: List[RuleMatch]) -> bool:
+        if not allow_matches:
+            return False
+        block_span = block_match.span
+        for allow_match in allow_matches:
+            allow_span = allow_match.span
+            if block_span and allow_span:
+                if _spans_overlap(block_span, allow_span):
+                    return True
+            else:
+                if _fragments_overlap(block_match.fragment, allow_match.fragment):
+                    return True
+        return False
+
+    def _external_allows(self, text: str) -> bool:
+        hook = os.getenv("CODEX_SAFETY_CLASSIFIER")
+        if not hook:
+            return True
+        try:
+            mod_name, fn_name = hook.split(":", 1)
+            fn = getattr(importlib.import_module(mod_name), fn_name)
+        except Exception as exc:  # pragma: no cover
+            log_error("safety_classifier", str(exc), hook)
+            return True
+        try:
+            return bool(fn(text))
+        except Exception as exc:  # pragma: no cover
+            log_error("safety_classifier", str(exc), hook)
+            return True
+
+    def _effective_bypass(self, bypass_flag: bool) -> bool:
+        if bypass_flag:
+            return True
+        env = os.getenv(BYPASS_ENV_VAR, "").strip().lower()
+        if env in {"1", "true", "yes", "on"}:
+            return True
+        return self.policy.bypass
+
+    def _log_decision(
+        self, stage: str, original_text: str, decision: SafetyResult, *, bypass: bool
+    ) -> None:
+        if not decision.raw_matches:
+            return
+        path = self.log_path
+        try:
+            path.parent.mkdir(parents=True, exist_ok=True)
+        except Exception:  # pragma: no cover
+            pass
+
+        timestamp = datetime.now(timezone.utc).isoformat().replace("+00:00", "Z")
+        digest = _text_sha256(original_text)
+
+        try:
+            with path.open("a", encoding="utf-8") as fh:
+                # Log raw matches (including overridden) for full transparency
+                for match in decision.raw_matches:
+                    blocked_active = match in decision.blocking_matches
+                    action = match.action
+                    if match.is_block:
+                        if blocked_active:
+                            action = "bypass" if bypass and decision.allowed else "block"
+                        else:
+                            # Overridden block -> treated as allow
+                            action = "allow"
+                    entry: Dict[str, Any] = {
+                        "event": "safety.decision",
+                        "timestamp": timestamp,
+                        "stage": stage,
+                        "rule_id": match.rule_id,
+                        "action": action,
+                        "allowed": decision.allowed,
+                        "bypass": bypass,
+                        "severity": match.severity,
+                        "description": match.description,
+                        "policy": str(self.policy_path) if self.policy_path else None,
+                        "sanitized_text": decision.sanitized_text,
+                        "fragment": match.fragment,
+                        "text_digest": digest,
+                    }
+                    if match.metadata:
+                        entry["metadata"] = dict(match.metadata)
+                    fh.write(json.dumps(entry, ensure_ascii=False) + "\n")
+        except Exception as exc:  # pragma: no cover
+            logger.debug("Failed to log safety event: %s", exc)
+
+
+# ---------------------------------------------------------------------------
+# Convenience functions
+# ---------------------------------------------------------------------------
+
 
 def sanitize_prompt(prompt: str, *, filters: Optional[SafetyFilters] = None) -> SafetyResult:
     active_filters = filters or SafetyFilters.from_defaults()
@@ -1085,17 +905,17 @@
     return active_filters.sanitize(output, stage="output")
 
 
-<<<<<<< HEAD
 @lru_cache(maxsize=1)
 def _cached_default_policy() -> SafetyPolicy:
     return SafetyPolicy.load()
 
 
+# ---------------------------------------------------------------------------
+# Default embedded policy
+# ---------------------------------------------------------------------------
+
 DEFAULT_POLICY_DATA: Dict[str, Any] = {
     "version": 1,
-=======
-DEFAULT_POLICY_DATA: dict[str, Any] = {
->>>>>>> c8c66e39
     "enabled": True,
     "bypass": False,
     "log_path": str(DEFAULT_LOG_PATH),
@@ -1145,37 +965,29 @@
         {
             "id": "deny.secret.password_key",
             "action": "redact",
-<<<<<<< HEAD
-            "replacement": "{REDACTED}",
-            "match": {"patterns": [r"(?i)password\\s*[:=]\\s*[^\\s]+"]},
-=======
-            "match": {"regex": r"(?i)password\s*[:=]\s*[^\s]+"},
->>>>>>> c8c66e39
+            "replacement": REDACT_TOKEN,
+            "match": {"patterns": [r"(?i)password\s*[:=]\s*[^\s]+"]},
         },
         {
             "id": "deny.secret.api_key",
             "action": "redact",
-<<<<<<< HEAD
-            "replacement": "{REDACTED}",
-            "match": {"patterns": [r"(?i)api[_-]?key\\s*[:=]\\s*[^\\s]+"]},
+            "replacement": REDACT_TOKEN,
+            "match": {"patterns": [r"(?i)api[_-]?key\s*[:=]\s*[^\s]+"]},
         },
         {
             "id": "deny.secret.ssn_regex",
             "action": "block",
-            "match": {"patterns": [r"\\b\\d{3}-\\d{2}-\\d{4}\\b"]},
+            "match": {"patterns": [r"\b\d{3}-\d{2}-\d{4}\b"]},
         },
         {
             "id": "deny.shell.rm_root_regex",
             "action": "block",
-            "match": {"patterns": [r"\\b(rm\\s+-rf\\s+/(?!\\w))"]},
+            "match": {"patterns": [r"\b(rm\s+-rf\s+/(?!\w))"]},
         },
         {
             "id": "allow.secret.test_password",
             "action": "allow",
             "match": {"patterns": [r"(?i)test(_|-)?password"]},
-=======
-            "match": {"regex": r"(?i)api[_-]?key\s*[:=]\s*[^\s]+"},
->>>>>>> c8c66e39
         },
     ],
 }
@@ -1190,5 +1002,4 @@
     "sanitize_prompt",
     "sanitize_output",
     "RuleMatch",
-    "SafetyViolation",
 ]