--- conflicted
+++ resolved
@@ -190,26 +190,12 @@
                 stage="unspecified", allowed=True, sanitized_text=text, matches=tuple()
             )
 
-<<<<<<< HEAD
         matches, sanitized_block, sanitized_allow = self._scan(text)
         allow_hits = {match.rule_id for match in matches if match.is_allow}
         block_hits = [match.rule_id for match in matches if match.is_block]
 
         if block_hits and not allow_hits:
-=======
-        matches, sanitized_allowed, sanitized_blocked = self._scan(text)
-        allow_matches = [match for match in matches if match.is_allow]
-        overridden_blocks = {
-            match
-            for match in matches
-            if match.is_block and self._allow_overrides_block(match, allow_matches)
-        }
-        unresolved_blocks = [
-            match for match in matches if match.is_block and match not in overridden_blocks
-        ]
-
-        if unresolved_blocks:
->>>>>>> b743d341
+
             return SafetyResult(
                 stage="unspecified",
                 allowed=False,
@@ -235,13 +221,8 @@
         return SafetyResult(
             stage="unspecified",
             allowed=True,
-<<<<<<< HEAD
             sanitized_text=sanitized_text,
             matches=tuple(matches),
-=======
-            sanitized_text=sanitized_allowed,
-            matches=tuple(match for match in matches if match not in overridden_blocks),
->>>>>>> b743d341
         )
 
     def sanitize(self, text: str, *, stage: str) -> SafetyResult:
