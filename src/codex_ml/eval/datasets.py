"""Helpers for constructing small evaluation datasets."""

from __future__ import annotations

import json
import warnings
from dataclasses import dataclass
from pathlib import Path
from typing import List

try:  # pragma: no cover - optional dependency
    from datasets import DatasetDict  # type: ignore
    from datasets import load_dataset as hf_load_dataset
    from datasets import load_from_disk  # type: ignore

    HAS_DATASETS = True
except Exception:  # pragma: no cover - handled gracefully
    DatasetDict = hf_load_dataset = load_from_disk = None  # type: ignore
    HAS_DATASETS = False


@dataclass
class Example:
    input: str
    target: str


_PRESETS = {
    "toy_copy_task": [
        Example("hello", "hello"),
        Example("world", "world"),
    ],
    "tiny_wikitext": [
        Example("Anarchism is a political philosophy.", "Anarchism is a political philosophy."),
    ],
}


def load_dataset(
    name_or_path: str,
    max_samples: int | None = None,
    *,
    hf_split: str = "train",
    hf_input_field: str | None = None,
    hf_target_field: str | None = None,
    hf_text_field: str | None = None,
) -> List[Example]:
    """Load a dataset by preset name, HuggingFace hub name, or JSONL/NDJSON file."""
    if hf_text_field is not None:
        if hf_input_field is not None or hf_target_field is not None:
            raise ValueError(
                "'hf_text_field' cannot be combined with 'hf_input_field' or 'hf_target_field'"
            )
        warnings.warn(
            "'hf_text_field' is deprecated; use 'hf_input_field' and 'hf_target_field' instead",
            DeprecationWarning,
            stacklevel=2,
        )
        hf_input_field = hf_text_field
        hf_target_field = hf_text_field
    if name_or_path in _PRESETS:
        data = list(_PRESETS[name_or_path])
    elif name_or_path.startswith("hf://"):
        if not HAS_DATASETS:
            raise ValueError("huggingface 'datasets' package is required for hf:// URIs")
        spec = name_or_path[len("hf://") :]
        parts = spec.split("/")
        if len(parts) >= 3:
            ds_name = "/".join(parts[:-1])
            config = parts[-1]
            hf_ds = hf_load_dataset(ds_name, config, split=hf_split)
        elif len(parts) == 2:
            ds_name, config = parts
            try:
                hf_ds = hf_load_dataset(ds_name, config, split=hf_split)
            except Exception:  # fall back to owner/dataset without config
                ds_name = "/".join(parts)
                config = None
                hf_ds = hf_load_dataset(ds_name, config, split=hf_split)
        else:
            ds_name, config = parts[0], None
            hf_ds = hf_load_dataset(ds_name, config, split=hf_split)
        input_field = hf_input_field
        target_field = hf_target_field
        if input_field is None:
            if "input" in hf_ds.column_names:
                input_field = "input"
            elif "text" in hf_ds.column_names:
                input_field = "text"
            else:
                raise ValueError(
                    f"No suitable input column found in dataset columns {hf_ds.column_names}"
                )
        elif input_field not in hf_ds.column_names:
            raise ValueError(
                f"Column '{input_field}' not found in dataset columns {hf_ds.column_names}"
            )

        if target_field is None:
            for candidate in [
                "target",
                "output",
                "answer",
                "label",
                "text",
            ]:
                if candidate in hf_ds.column_names and candidate != input_field:
                    target_field = candidate
                    break
            if target_field is None and input_field == "text" and "text" in hf_ds.column_names:
                target_field = "text"
            if target_field is None:
                raise ValueError(
                    f"No suitable target column found in dataset columns {hf_ds.column_names}"
                )
        elif target_field not in hf_ds.column_names:
            raise ValueError(
                f"Column '{target_field}' not found in dataset columns {hf_ds.column_names}"
            )

        data = [Example(str(row[input_field]), str(row[target_field])) for row in hf_ds]
    else:
        path = Path(name_or_path)
        # Plain JSONL/NDJSON file
        if path.suffix.lower() in {".ndjson", ".jsonl"} and path.is_file():
            data = [
                Example(**json.loads(line))
                for line in path.read_text(encoding="utf-8").splitlines()
                if line.strip()
            ]
        # datasets.DatasetDict saved to disk
        elif path.exists() and path.is_dir() and HAS_DATASETS:
            ds = load_from_disk(str(path))
<<<<<<< HEAD
            if DatasetDict is not None and isinstance(ds, DatasetDict):
                if hf_split not in ds:
                    raise ValueError(f"Split '{hf_split}' not found in saved dataset")
                ds = ds[hf_split]
=======
            # If it's a DatasetDict, select split
            if isinstance(ds, DatasetDict) or hasattr(ds, "keys"):
                if split is None:
                    chosen = "train" if "train" in ds else next(iter(ds.keys()))
                else:
                    chosen = split
                if chosen not in ds:
                    raise ValueError(
                        f"Split '{chosen}' not found in dataset; available: {list(ds.keys())}"
                    )
                ds = ds[chosen]
            # Map rows to Example, with graceful fallbacks
>>>>>>> 2eeb1e81
            data = [
                Example(
                    str(row.get("input", row.get("text", ""))),
                    str(row.get("target", row.get("text", ""))),
                )
                for row in ds
            ]
        # Remote dataset via datasets.load_dataset
        elif HAS_DATASETS:
<<<<<<< HEAD
            ds = hf_load_dataset(name_or_path, split=hf_split)
=======
            # Determine split when not explicitly provided
            if split is None:
                try:
                    builder = hf_load_dataset_builder(name_or_path)  # type: ignore[misc]
                    if builder.info.splits:
                        # Prefer 'train' if present, else first available
                        available = list(builder.info.splits)
                        chosen = "train" if "train" in builder.info.splits else available[0]
                        ds = hf_load_dataset(name_or_path, split=chosen)  # type: ignore[misc]
                    else:
                        ds = hf_load_dataset(name_or_path)  # type: ignore[misc]
                except Exception:
                    # Fallback: try default 'train', then without split
                    try:
                        ds = hf_load_dataset(name_or_path, split="train")  # type: ignore[misc]
                    except Exception:
                        ds = hf_load_dataset(name_or_path)  # type: ignore[misc]
            else:
                ds = hf_load_dataset(name_or_path, split=split)  # type: ignore[misc]
            # If the loader returned a DatasetDict, select the desired split
            if isinstance(ds, DatasetDict) or hasattr(ds, "keys"):
                if split is None:
                    chosen = "train" if "train" in ds else next(iter(ds.keys()))
                else:
                    chosen = split
                if chosen not in ds:
                    raise ValueError(
                        f"Split '{chosen}' not found in dataset; available: {list(ds.keys())}"
                    )
                ds = ds[chosen]
>>>>>>> 2eeb1e81
            data = [
                Example(
                    str(row.get("input", row.get("text", ""))),
                    str(row.get("target", row.get("text", ""))),
                )
                for row in ds
            ]
        else:
            raise ValueError("Unsupported dataset format or 'datasets' package not available")
    if max_samples is not None:
        data = data[:max_samples]
    return data


__all__ = ["Example", "load_dataset"]<|MERGE_RESOLUTION|>--- conflicted
+++ resolved
@@ -131,25 +131,10 @@
         # datasets.DatasetDict saved to disk
         elif path.exists() and path.is_dir() and HAS_DATASETS:
             ds = load_from_disk(str(path))
-<<<<<<< HEAD
             if DatasetDict is not None and isinstance(ds, DatasetDict):
                 if hf_split not in ds:
                     raise ValueError(f"Split '{hf_split}' not found in saved dataset")
                 ds = ds[hf_split]
-=======
-            # If it's a DatasetDict, select split
-            if isinstance(ds, DatasetDict) or hasattr(ds, "keys"):
-                if split is None:
-                    chosen = "train" if "train" in ds else next(iter(ds.keys()))
-                else:
-                    chosen = split
-                if chosen not in ds:
-                    raise ValueError(
-                        f"Split '{chosen}' not found in dataset; available: {list(ds.keys())}"
-                    )
-                ds = ds[chosen]
-            # Map rows to Example, with graceful fallbacks
->>>>>>> 2eeb1e81
             data = [
                 Example(
                     str(row.get("input", row.get("text", ""))),
@@ -159,40 +144,7 @@
             ]
         # Remote dataset via datasets.load_dataset
         elif HAS_DATASETS:
-<<<<<<< HEAD
             ds = hf_load_dataset(name_or_path, split=hf_split)
-=======
-            # Determine split when not explicitly provided
-            if split is None:
-                try:
-                    builder = hf_load_dataset_builder(name_or_path)  # type: ignore[misc]
-                    if builder.info.splits:
-                        # Prefer 'train' if present, else first available
-                        available = list(builder.info.splits)
-                        chosen = "train" if "train" in builder.info.splits else available[0]
-                        ds = hf_load_dataset(name_or_path, split=chosen)  # type: ignore[misc]
-                    else:
-                        ds = hf_load_dataset(name_or_path)  # type: ignore[misc]
-                except Exception:
-                    # Fallback: try default 'train', then without split
-                    try:
-                        ds = hf_load_dataset(name_or_path, split="train")  # type: ignore[misc]
-                    except Exception:
-                        ds = hf_load_dataset(name_or_path)  # type: ignore[misc]
-            else:
-                ds = hf_load_dataset(name_or_path, split=split)  # type: ignore[misc]
-            # If the loader returned a DatasetDict, select the desired split
-            if isinstance(ds, DatasetDict) or hasattr(ds, "keys"):
-                if split is None:
-                    chosen = "train" if "train" in ds else next(iter(ds.keys()))
-                else:
-                    chosen = split
-                if chosen not in ds:
-                    raise ValueError(
-                        f"Split '{chosen}' not found in dataset; available: {list(ds.keys())}"
-                    )
-                ds = ds[chosen]
->>>>>>> 2eeb1e81
             data = [
                 Example(
                     str(row.get("input", row.get("text", ""))),
