--- conflicted
+++ resolved
@@ -9,21 +9,12 @@
 from typing import List
 
 try:  # pragma: no cover - optional dependency
-<<<<<<< HEAD
     from datasets import DatasetDict  # type: ignore
     from datasets import load_dataset as hf_load_dataset
     from datasets import load_from_disk  # type: ignore
 
     HAS_DATASETS = True
 except Exception:  # pragma: no cover - handled gracefully
-=======
-    from datasets import DatasetDict
-    from datasets import load_dataset as hf_load_dataset
-    from datasets import load_from_disk
-
-    HAS_DATASETS = True
-except Exception:  # pragma: no cover
->>>>>>> ee56fdf9
     DatasetDict = hf_load_dataset = load_from_disk = None  # type: ignore
     HAS_DATASETS = False
 
@@ -54,7 +45,6 @@
     hf_target_field: str | None = None,
     hf_text_field: str | None = None,
 ) -> List[Example]:
-<<<<<<< HEAD
     """Load a dataset by preset name, HuggingFace hub name, or JSONL/NDJSON file."""
     if hf_text_field is not None:
         if hf_input_field is not None or hf_target_field is not None:
@@ -68,16 +58,6 @@
         )
         hf_input_field = hf_text_field
         hf_target_field = hf_text_field
-=======
-    """Load a dataset by preset name, Hugging Face dataset, or JSONL/NDJSON file.
-
-    Split handling:
-    - When loading from Hugging Face load_dataset or load_from_disk and multiple splits
-      are available, the 'split' argument selects which split to use.
-    - If 'split' is None for a DatasetDict on disk, use the 'train' split when
-      available; otherwise select the first available split.
-    """
->>>>>>> ee56fdf9
     if name_or_path in _PRESETS:
         data = list(_PRESETS[name_or_path])
     elif name_or_path.startswith("hf://"):
@@ -150,30 +130,11 @@
             ]
         # datasets.DatasetDict saved to disk
         elif path.exists() and path.is_dir() and HAS_DATASETS:
-<<<<<<< HEAD
             ds = load_from_disk(str(path))
             if DatasetDict is not None and isinstance(ds, DatasetDict):
                 if hf_split not in ds:
                     raise ValueError(f"Split '{hf_split}' not found in saved dataset")
                 ds = ds[hf_split]
-=======
-            ds = load_from_disk(str(path))  # type: ignore[misc]
-            # DatasetDict split selection
-            if isinstance(ds, DatasetDict) or hasattr(ds, "keys"):
-                if split:
-                    if split not in ds:
-                        raise ValueError(
-                            f"Split '{split}' not found; available splits: {list(ds.keys())}"
-                        )
-                    ds = ds[split]
-                else:
-                    # Prefer 'train' when present, else first split
-                    if "train" in ds:
-                        ds = ds["train"]
-                    else:
-                        first_key = next(iter(ds.keys()))
-                        ds = ds[first_key]
->>>>>>> ee56fdf9
             data = [
                 Example(
                     str(row.get("input", row.get("text", ""))),
@@ -183,12 +144,7 @@
             ]
         # Remote dataset via datasets.load_dataset
         elif HAS_DATASETS:
-<<<<<<< HEAD
             ds = hf_load_dataset(name_or_path, split=hf_split)
-=======
-            # Remote dataset via HF; default to 'train' when split not provided
-            ds = hf_load_dataset(name_or_path, split=split or "train")  # type: ignore[misc]
->>>>>>> ee56fdf9
             data = [
                 Example(
                     str(row.get("input", row.get("text", ""))),
