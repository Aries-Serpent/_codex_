"""Helpers for constructing small evaluation datasets."""

from __future__ import annotations

import json
import warnings
from dataclasses import dataclass
from pathlib import Path
from typing import List

try:  # pragma: no cover - optional dependency
<<<<<<< HEAD
    from datasets import load_dataset as hf_load_dataset  # type: ignore
    from datasets import load_from_disk

    HAS_DATASETS = True
except Exception:  # pragma: no cover - handled gracefully
    hf_load_dataset = load_from_disk = None  # type: ignore
=======
    from datasets import DatasetDict, load_from_disk  # isort: skip
    from datasets import load_dataset as hf_load_dataset  # isort: skip
    from datasets import load_dataset_builder as hf_load_dataset_builder  # isort: skip

    HAS_DATASETS = True
except Exception:  # pragma: no cover
    hf_load_dataset = load_from_disk = DatasetDict = hf_load_dataset_builder = None  # type: ignore
>>>>>>> 4e0e35f3
    HAS_DATASETS = False


@dataclass
class Example:
    input: str
    target: str


_PRESETS = {
    "toy_copy_task": [
        Example("hello", "hello"),
        Example("world", "world"),
    ],
    "tiny_wikitext": [
        Example("Anarchism is a political philosophy.", "Anarchism is a political philosophy."),
    ],
}


def load_dataset(
    name_or_path: str,
    max_samples: int | None = None,
    *,
<<<<<<< HEAD
    hf_split: str = "train",
    hf_input_field: str | None = None,
    hf_target_field: str | None = None,
    hf_text_field: str | None = None,
) -> List[Example]:
    """Load a dataset by preset name, HuggingFace hub name, or JSONL/NDJSON file."""
    if hf_text_field is not None:
        if hf_input_field is not None or hf_target_field is not None:
            raise ValueError(
                "'hf_text_field' cannot be combined with 'hf_input_field' or 'hf_target_field'"
            )
        warnings.warn(
            "'hf_text_field' is deprecated; use 'hf_input_field' and 'hf_target_field' instead",
            DeprecationWarning,
            stacklevel=2,
        )
        hf_input_field = hf_text_field
        hf_target_field = hf_text_field
=======
    split: str | None = None,
) -> List[Example]:
    """Load a dataset by preset name, Hugging Face dataset, or JSONL/NDJSON file.

    Sources supported:
    - Built-in presets (toy_copy_task, tiny_wikitext)
    - Local JSONL/NDJSON files containing objects with at least input/target keys
    - Local datasets saved via datasets.DatasetDict.save_to_disk
    - Remote datasets via datasets.load_dataset

    Split selection rules:
    - For DatasetDict (local or remote), if split is provided, it is used.
      If split is None, prefer "train" when available; otherwise use the first available split.
    """
>>>>>>> 4e0e35f3
    if name_or_path in _PRESETS:
        data = list(_PRESETS[name_or_path])
    elif name_or_path.startswith("hf://"):
        if not HAS_DATASETS:
            raise ValueError("huggingface 'datasets' package is required for hf:// URIs")
        spec = name_or_path[len("hf://") :]
        parts = spec.split("/")
        if len(parts) >= 3:
            ds_name = "/".join(parts[:-1])
            config = parts[-1]
            hf_ds = hf_load_dataset(ds_name, config, split=hf_split)
        elif len(parts) == 2:
            ds_name, config = parts
            try:
                hf_ds = hf_load_dataset(ds_name, config, split=hf_split)
            except Exception:  # fall back to owner/dataset without config
                ds_name = "/".join(parts)
                config = None
                hf_ds = hf_load_dataset(ds_name, config, split=hf_split)
        else:
            ds_name, config = parts[0], None
            hf_ds = hf_load_dataset(ds_name, config, split=hf_split)
        input_field = hf_input_field
        target_field = hf_target_field
        if input_field is None:
            if "input" in hf_ds.column_names:
                input_field = "input"
            elif "text" in hf_ds.column_names:
                input_field = "text"
            else:
                raise ValueError(
                    f"No suitable input column found in dataset columns {hf_ds.column_names}"
                )
        elif input_field not in hf_ds.column_names:
            raise ValueError(
                f"Column '{input_field}' not found in dataset columns {hf_ds.column_names}"
            )

        if target_field is None:
            for candidate in [
                "target",
                "output",
                "answer",
                "label",
                "text",
            ]:
                if candidate in hf_ds.column_names and candidate != input_field:
                    target_field = candidate
                    break
            if target_field is None and input_field == "text" and "text" in hf_ds.column_names:
                target_field = "text"
            if target_field is None:
                raise ValueError(
                    f"No suitable target column found in dataset columns {hf_ds.column_names}"
                )
        elif target_field not in hf_ds.column_names:
            raise ValueError(
                f"Column '{target_field}' not found in dataset columns {hf_ds.column_names}"
            )

        data = [Example(str(row[input_field]), str(row[target_field])) for row in hf_ds]
    else:
        path = Path(name_or_path)
        # Plain JSONL/NDJSON file
        if path.suffix.lower() in {".ndjson", ".jsonl"} and path.is_file():
            data = [
                Example(**json.loads(line))
                for line in path.read_text(encoding="utf-8").splitlines()
                if line.strip()
            ]
        # datasets.DatasetDict saved to disk
        elif path.exists() and path.is_dir() and HAS_DATASETS:
            ds = load_from_disk(str(path))
            # If it's a DatasetDict, select split
            if isinstance(ds, DatasetDict) or hasattr(ds, "keys"):
                if split is None:
                    chosen = "train" if "train" in ds else next(iter(ds.keys()))
                else:
                    chosen = split
                if chosen not in ds:
                    raise ValueError(
                        f"Split '{chosen}' not found in dataset; available: {list(ds.keys())}"
                    )
                ds = ds[chosen]
            # Map rows to Example, with graceful fallbacks
            data = [
                Example(
                    str(row.get("input", row.get("text", ""))),
                    str(row.get("target", row.get("text", ""))),
                )
                for row in ds
            ]
        # Remote dataset via datasets.load_dataset
        elif HAS_DATASETS:
            # Determine split when not explicitly provided
            if split is None:
                try:
                    builder = hf_load_dataset_builder(name_or_path)  # type: ignore[misc]
                    if builder.info.splits:
                        # Prefer 'train' if present, else first available
                        available = list(builder.info.splits)
                        chosen = "train" if "train" in builder.info.splits else available[0]
                        ds = hf_load_dataset(name_or_path, split=chosen)  # type: ignore[misc]
                    else:
                        ds = hf_load_dataset(name_or_path)  # type: ignore[misc]
                except Exception:
                    # Fallback: try default 'train', then without split
                    try:
                        ds = hf_load_dataset(name_or_path, split="train")  # type: ignore[misc]
                    except Exception:
                        ds = hf_load_dataset(name_or_path)  # type: ignore[misc]
            else:
                ds = hf_load_dataset(name_or_path, split=split)  # type: ignore[misc]
            # If the loader returned a DatasetDict, select the desired split
            if isinstance(ds, DatasetDict) or hasattr(ds, "keys"):
                if split is None:
                    chosen = "train" if "train" in ds else next(iter(ds.keys()))
                else:
                    chosen = split
                if chosen not in ds:
                    raise ValueError(
                        f"Split '{chosen}' not found in dataset; available: {list(ds.keys())}"
                    )
                ds = ds[chosen]
            data = [
                Example(
                    str(row.get("input", row.get("text", ""))),
                    str(row.get("target", row.get("text", ""))),
                )
                for row in ds
            ]
        else:
            raise ValueError("Unsupported dataset format or 'datasets' package not available")
    if max_samples is not None:
        data = data[:max_samples]
    return data


__all__ = ["Example", "load_dataset"]<|MERGE_RESOLUTION|>--- conflicted
+++ resolved
@@ -9,22 +9,12 @@
 from typing import List
 
 try:  # pragma: no cover - optional dependency
-<<<<<<< HEAD
     from datasets import load_dataset as hf_load_dataset  # type: ignore
     from datasets import load_from_disk
 
     HAS_DATASETS = True
 except Exception:  # pragma: no cover - handled gracefully
     hf_load_dataset = load_from_disk = None  # type: ignore
-=======
-    from datasets import DatasetDict, load_from_disk  # isort: skip
-    from datasets import load_dataset as hf_load_dataset  # isort: skip
-    from datasets import load_dataset_builder as hf_load_dataset_builder  # isort: skip
-
-    HAS_DATASETS = True
-except Exception:  # pragma: no cover
-    hf_load_dataset = load_from_disk = DatasetDict = hf_load_dataset_builder = None  # type: ignore
->>>>>>> 4e0e35f3
     HAS_DATASETS = False
 
 
@@ -49,7 +39,6 @@
     name_or_path: str,
     max_samples: int | None = None,
     *,
-<<<<<<< HEAD
     hf_split: str = "train",
     hf_input_field: str | None = None,
     hf_target_field: str | None = None,
@@ -68,22 +57,6 @@
         )
         hf_input_field = hf_text_field
         hf_target_field = hf_text_field
-=======
-    split: str | None = None,
-) -> List[Example]:
-    """Load a dataset by preset name, Hugging Face dataset, or JSONL/NDJSON file.
-
-    Sources supported:
-    - Built-in presets (toy_copy_task, tiny_wikitext)
-    - Local JSONL/NDJSON files containing objects with at least input/target keys
-    - Local datasets saved via datasets.DatasetDict.save_to_disk
-    - Remote datasets via datasets.load_dataset
-
-    Split selection rules:
-    - For DatasetDict (local or remote), if split is provided, it is used.
-      If split is None, prefer "train" when available; otherwise use the first available split.
-    """
->>>>>>> 4e0e35f3
     if name_or_path in _PRESETS:
         data = list(_PRESETS[name_or_path])
     elif name_or_path.startswith("hf://"):
