--- conflicted
+++ resolved
@@ -8,7 +8,6 @@
 from typing import List
 
 try:  # pragma: no cover - optional dependency
-<<<<<<< HEAD
     from datasets import DatasetDict
     from datasets import load_dataset as hf_load_dataset
     from datasets import load_from_disk
@@ -16,15 +15,6 @@
     HAS_DATASETS = True
 except Exception:  # pragma: no cover
     DatasetDict = hf_load_dataset = load_from_disk = None  # type: ignore
-=======
-    from datasets import DatasetDict, load_from_disk  # isort: skip
-    from datasets import load_dataset as hf_load_dataset  # isort: skip
-    from datasets import load_dataset_builder as hf_load_dataset_builder  # isort: skip
-
-    HAS_DATASETS = True
-except Exception:  # pragma: no cover
-    hf_load_dataset = load_from_disk = DatasetDict = hf_load_dataset_builder = None  # type: ignore
->>>>>>> 4e0e35f3
     HAS_DATASETS = False
 
 
@@ -53,23 +43,11 @@
 ) -> List[Example]:
     """Load a dataset by preset name, Hugging Face dataset, or JSONL/NDJSON file.
 
-<<<<<<< HEAD
     Split handling:
     - When loading from Hugging Face load_dataset or load_from_disk and multiple splits
       are available, the 'split' argument selects which split to use.
     - If 'split' is None for a DatasetDict on disk, use the 'train' split when
       available; otherwise select the first available split.
-=======
-    Sources supported:
-    - Built-in presets (toy_copy_task, tiny_wikitext)
-    - Local JSONL/NDJSON files containing objects with at least input/target keys
-    - Local datasets saved via datasets.DatasetDict.save_to_disk
-    - Remote datasets via datasets.load_dataset
-
-    Split selection rules:
-    - For DatasetDict (local or remote), if split is provided, it is used.
-      If split is None, prefer "train" when available; otherwise use the first available split.
->>>>>>> 4e0e35f3
     """
     if name_or_path in _PRESETS:
         data = list(_PRESETS[name_or_path])
@@ -84,7 +62,6 @@
             ]
         # datasets.DatasetDict saved to disk
         elif path.exists() and path.is_dir() and HAS_DATASETS:
-<<<<<<< HEAD
             ds = load_from_disk(str(path))  # type: ignore[misc]
             # DatasetDict split selection
             if isinstance(ds, DatasetDict) or hasattr(ds, "keys"):
@@ -101,21 +78,6 @@
                     else:
                         first_key = next(iter(ds.keys()))
                         ds = ds[first_key]
-=======
-            ds = load_from_disk(str(path))
-            # If it's a DatasetDict, select split
-            if isinstance(ds, DatasetDict) or hasattr(ds, "keys"):
-                if split is None:
-                    chosen = "train" if "train" in ds else next(iter(ds.keys()))
-                else:
-                    chosen = split
-                if chosen not in ds:
-                    raise ValueError(
-                        f"Split '{chosen}' not found in dataset; available: {list(ds.keys())}"
-                    )
-                ds = ds[chosen]
-            # Map rows to Example, with graceful fallbacks
->>>>>>> 4e0e35f3
             data = [
                 Example(
                     str(row.get("input", row.get("text", ""))),
@@ -125,41 +87,8 @@
             ]
         # Remote dataset via datasets.load_dataset
         elif HAS_DATASETS:
-<<<<<<< HEAD
             # Remote dataset via HF; default to 'train' when split not provided
             ds = hf_load_dataset(name_or_path, split=split or "train")  # type: ignore[misc]
-=======
-            # Determine split when not explicitly provided
-            if split is None:
-                try:
-                    builder = hf_load_dataset_builder(name_or_path)  # type: ignore[misc]
-                    if builder.info.splits:
-                        # Prefer 'train' if present, else first available
-                        available = list(builder.info.splits)
-                        chosen = "train" if "train" in builder.info.splits else available[0]
-                        ds = hf_load_dataset(name_or_path, split=chosen)  # type: ignore[misc]
-                    else:
-                        ds = hf_load_dataset(name_or_path)  # type: ignore[misc]
-                except Exception:
-                    # Fallback: try default 'train', then without split
-                    try:
-                        ds = hf_load_dataset(name_or_path, split="train")  # type: ignore[misc]
-                    except Exception:
-                        ds = hf_load_dataset(name_or_path)  # type: ignore[misc]
-            else:
-                ds = hf_load_dataset(name_or_path, split=split)  # type: ignore[misc]
-            # If the loader returned a DatasetDict, select the desired split
-            if isinstance(ds, DatasetDict) or hasattr(ds, "keys"):
-                if split is None:
-                    chosen = "train" if "train" in ds else next(iter(ds.keys()))
-                else:
-                    chosen = split
-                if chosen not in ds:
-                    raise ValueError(
-                        f"Split '{chosen}' not found in dataset; available: {list(ds.keys())}"
-                    )
-                ds = ds[chosen]
->>>>>>> 4e0e35f3
             data = [
                 Example(
                     str(row.get("input", row.get("text", ""))),
