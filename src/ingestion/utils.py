"""Utility helpers for file operations, text reading, and deterministic shuffling.

This module provides a unified interface for file operations that combines:
- Text reading with automatic encoding detection
- Deterministic shuffling for reproducible data processing
- Backward-compatible wrappers for different API variants

Key functions:
- read_text_file: Backward-compatible text reading with encoding detection
- deterministic_shuffle: Reproducible shuffling using a seed
- seeded_shuffle: Alias for deterministic_shuffle (backward compatibility)
"""

from __future__ import annotations

import random
from pathlib import Path
<<<<<<< HEAD
from typing import List, Sequence, TypeVar, Union

# Import text I/O helpers with fallback handling
try:
    from .io_text import read_text, _detect_encoding
except ImportError:
    # Provide minimal fallbacks if io_text module is not available
    def read_text(path: Union[str, Path], encoding: str = "utf-8") -> str:
        """Fallback text reader."""
        return Path(path).read_text(encoding=encoding)
    
    def _detect_encoding(path: Path, sample_size: int = 131072) -> str:
        """Fallback encoding detector."""
        return "utf-8"

# Try to import seeded_shuffle from io_text if available
try:
    from .io_text import seeded_shuffle
except ImportError:
    # Define locally if not available in io_text
    def seeded_shuffle(seq: Sequence, seed: int) -> List:
        """Shuffle sequence deterministically using seed."""
        items = list(seq)
        rng = random.Random(seed)
        rng.shuffle(items)
        return items
=======
from typing import List, Sequence, TypeVar
>>>>>>> 907bae43

from .encoding_detect import detect_encoding
from .io_text import read_text as _read_text

T = TypeVar("T")

__all__ = [
<<<<<<< HEAD
    "read_text_file", 
    "deterministic_shuffle", 
    "seeded_shuffle", 
    "read_text", 
    "_detect_encoding"
]


def read_text_file(path: Union[str, Path], *, encoding: str = "utf-8") -> str:
    """Backward-compatible alias for text reading with encoding detection.

    This wrapper attempts to call the underlying `read_text` with an explicit
    encoding argument for backward compatibility with call sites that pass
    encoding. If the underlying implementation does not accept an `encoding`
    parameter (older variants), the wrapper will fall back to calling it
    without that argument.

    Parameters:
        path: File path to read
        encoding: Text encoding to use, or "auto" for detection

    Returns:
        File contents as string

    Raises:
        RuntimeError: If file reading fails after all fallback attempts
    """
    try:
        # Try with encoding parameter first (newer API)
        return read_text(path, encoding=encoding)
    except TypeError:
        # Underlying read_text may not accept an encoding parameter
        try:
            # Try without encoding parameter (older API)
            return read_text(path)
        except Exception as exc:
            raise RuntimeError(f"Failed to read text from {path!s}") from exc
    except Exception as exc:
        raise RuntimeError(f"Failed to read text from {path!s}") from exc
=======
    "deterministic_shuffle",
    "read_text",
    "read_text_file",
    "_detect_encoding",
]
>>>>>>> 907bae43


def deterministic_shuffle(seq: Sequence[T], seed: int) -> List[T]:
    """Return a shuffled list using ``seed`` for determinism.

    This function provides reproducible shuffling by using a seeded random
    number generator. Useful for creating consistent train/test splits or
    data ordering across runs.

    Parameters:
        seq: Sequence to shuffle (list, tuple, etc.)
        seed: Random seed for reproducibility

    Returns:
        New list with shuffled elements

    Example:
        >>> items = [1, 2, 3, 4, 5]
        >>> shuffled = deterministic_shuffle(items, seed=42)
        >>> # Result will be the same every time with seed=42
    """
    items = list(seq)
    rng = random.Random(seed)
    rng.shuffle(items)
    return items


<<<<<<< HEAD
# Backward compatibility: ensure seeded_shuffle is available
# (some codebases may expect this name specifically)
if 'seeded_shuffle' not in globals():
    def seeded_shuffle(seq: Sequence[T], seed: int) -> List[T]:
        """Alias for deterministic_shuffle for backward compatibility."""
        return deterministic_shuffle(seq, seed)
=======
def read_text(path: Path | str, encoding: str = "utf-8") -> str:
    """Read text from ``path`` using optional encoding detection.

    This is a thin wrapper around :func:`ingestion.io_text.read_text` that
    returns just the decoded string for convenience.
    """

    text, _ = _read_text(Path(path), encoding=encoding)
    return text


def read_text_file(path: Path | str, encoding: str = "utf-8") -> str:
    """Alias for :func:`read_text` for backwards compatibility."""

    return read_text(path, encoding=encoding)


def _detect_encoding(path: Path) -> str:
    """Internal helper used by legacy ingestors for encoding detection."""

    return detect_encoding(Path(path))
>>>>>>> 907bae43
<|MERGE_RESOLUTION|>--- conflicted
+++ resolved
@@ -1,124 +1,134 @@
 """Utility helpers for file operations, text reading, and deterministic shuffling.
 
 This module provides a unified interface for file operations that combines:
-- Text reading with automatic encoding detection
+- Text reading with optional/automatic encoding detection
 - Deterministic shuffling for reproducible data processing
 - Backward-compatible wrappers for different API variants
 
 Key functions:
-- read_text_file: Backward-compatible text reading with encoding detection
-- deterministic_shuffle: Reproducible shuffling using a seed
-- seeded_shuffle: Alias for deterministic_shuffle (backward compatibility)
+- read_text(path, encoding="utf-8", errors="strict") -> str
+  - A robust wrapper around an internal io_text.read_text when available.
+    Accepts older/newer signatures and normalises return values.
+- read_text_file(path, encoding="utf-8") -> str
+  - Backward-compatible alias for read_text.
+- deterministic_shuffle(seq, seed) -> list
+  - Reproducible shuffling using a seed.
+- seeded_shuffle(seq, seed) -> list
+  - Alias for deterministic_shuffle for backwards compatibility.
+- _detect_encoding(path) -> str
+  - Exposes encoding detection (uses package-provided detect_encoding when available,
+    otherwise falls back to a conservative detector).
 """
 
 from __future__ import annotations
 
 import random
 from pathlib import Path
-<<<<<<< HEAD
-from typing import List, Sequence, TypeVar, Union
-
-# Import text I/O helpers with fallback handling
+from typing import Any, List, Sequence, TypeVar, Tuple, Union, Optional
+
+T = TypeVar("T")
+
+# Try to import the repository-provided encoding detector if present.
 try:
-    from .io_text import read_text, _detect_encoding
-except ImportError:
-    # Provide minimal fallbacks if io_text module is not available
-    def read_text(path: Union[str, Path], encoding: str = "utf-8") -> str:
-        """Fallback text reader."""
-        return Path(path).read_text(encoding=encoding)
-    
-    def _detect_encoding(path: Path, sample_size: int = 131072) -> str:
-        """Fallback encoding detector."""
-        return "utf-8"
-
-# Try to import seeded_shuffle from io_text if available
+    from .encoding_detect import detect_encoding as _repo_detect_encoding  # type: ignore
+except Exception:
+    _repo_detect_encoding = None  # type: ignore
+
+# Try to import the io_text.read_text helper if available. Some historical
+# variants return (text, encoding) while others return just text; the wrapper
+# below handles both.
 try:
-    from .io_text import seeded_shuffle
-except ImportError:
-    # Define locally if not available in io_text
-    def seeded_shuffle(seq: Sequence, seed: int) -> List:
-        """Shuffle sequence deterministically using seed."""
-        items = list(seq)
-        rng = random.Random(seed)
-        rng.shuffle(items)
-        return items
-=======
-from typing import List, Sequence, TypeVar
->>>>>>> 907bae43
-
-from .encoding_detect import detect_encoding
-from .io_text import read_text as _read_text
-
-T = TypeVar("T")
+    from .io_text import read_text as _io_read_text  # type: ignore
+except Exception:
+    _io_read_text = None  # type: ignore
+
 
 __all__ = [
-<<<<<<< HEAD
-    "read_text_file", 
-    "deterministic_shuffle", 
-    "seeded_shuffle", 
-    "read_text", 
-    "_detect_encoding"
-]
-
-
-def read_text_file(path: Union[str, Path], *, encoding: str = "utf-8") -> str:
-    """Backward-compatible alias for text reading with encoding detection.
-
-    This wrapper attempts to call the underlying `read_text` with an explicit
-    encoding argument for backward compatibility with call sites that pass
-    encoding. If the underlying implementation does not accept an `encoding`
-    parameter (older variants), the wrapper will fall back to calling it
-    without that argument.
-
-    Parameters:
-        path: File path to read
-        encoding: Text encoding to use, or "auto" for detection
-
-    Returns:
-        File contents as string
-
-    Raises:
-        RuntimeError: If file reading fails after all fallback attempts
-    """
-    try:
-        # Try with encoding parameter first (newer API)
-        return read_text(path, encoding=encoding)
-    except TypeError:
-        # Underlying read_text may not accept an encoding parameter
-        try:
-            # Try without encoding parameter (older API)
-            return read_text(path)
-        except Exception as exc:
-            raise RuntimeError(f"Failed to read text from {path!s}") from exc
-    except Exception as exc:
-        raise RuntimeError(f"Failed to read text from {path!s}") from exc
-=======
     "deterministic_shuffle",
+    "seeded_shuffle",
     "read_text",
     "read_text_file",
     "_detect_encoding",
+    "REPO_READ_TEXT_AVAILABLE",
 ]
->>>>>>> 907bae43
+
+
+# Expose whether the repository io_text.read_text was found (useful for callers/tests)
+REPO_READ_TEXT_AVAILABLE = _io_read_text is not None
+
+
+def _fallback_detect_encoding(path: Path, sample_size: int = 131072) -> str:
+    """Conservative best-effort encoding detection used as a fallback.
+
+    Strategy:
+      1. Check for common BOM signatures.
+      2. If charset_normalizer is available, consult it.
+      3. Try a small set of common encodings by attempting to decode.
+      4. Fall back to 'utf-8'.
+    """
+    try:
+        data = path.read_bytes()[: max(1024, int(sample_size))]
+    except Exception:
+        return "utf-8"
+
+    # BOM checks
+    try:
+        if data.startswith(b"\xff\xfe\x00\x00") or data.startswith(b"\x00\x00\xfe\xff"):
+            return "utf-32"
+        if data.startswith(b"\xff\xfe") or data.startswith(b"\xfe\xff"):
+            return "utf-16"
+        if data.startswith(b"\xef\xbb\xbf"):
+            return "utf-8"
+    except Exception:
+        pass
+
+    safe_encodings = {"utf-8", "utf-16", "utf-32", "cp1252", "windows-1252", "iso-8859-1"}
+
+    try:  # optional dependency
+        from charset_normalizer import from_bytes  # type: ignore
+
+        result = from_bytes(data)
+        best = result.best() if result is not None else None
+        enc = best.encoding.lower().replace("_", "-") if best and best.encoding else None
+    except Exception:
+        enc = None
+    if enc:
+        enc_norm = "cp1252" if enc == "windows-1252" else enc
+        if enc_norm in safe_encodings:
+            return enc_norm
+
+    for enc in ("utf-8", "cp1252", "iso-8859-1"):
+        try:
+            data.decode(enc)
+            return enc
+        except (UnicodeDecodeError, LookupError):
+            continue
+        except Exception:
+            continue
+
+    return "utf-8"
+
+
+def _detect_encoding(path: Union[str, Path]) -> str:
+    """Expose encoding detection (thin wrapper).
+
+    Uses repository-provided detect_encoding if available; otherwise falls back
+    to a conservative internal detector.
+    """
+    p = Path(path)
+    if _repo_detect_encoding is not None:
+        try:
+            return _repo_detect_encoding(p)
+        except Exception:
+            # fall through to fallback detector
+            pass
+    return _fallback_detect_encoding(p)
 
 
 def deterministic_shuffle(seq: Sequence[T], seed: int) -> List[T]:
     """Return a shuffled list using ``seed`` for determinism.
 
-    This function provides reproducible shuffling by using a seeded random
-    number generator. Useful for creating consistent train/test splits or
-    data ordering across runs.
-
-    Parameters:
-        seq: Sequence to shuffle (list, tuple, etc.)
-        seed: Random seed for reproducibility
-
-    Returns:
-        New list with shuffled elements
-
-    Example:
-        >>> items = [1, 2, 3, 4, 5]
-        >>> shuffled = deterministic_shuffle(items, seed=42)
-        >>> # Result will be the same every time with seed=42
+    This is the canonical implementation; use this for reproducible shuffles.
     """
     items = list(seq)
     rng = random.Random(seed)
@@ -126,33 +136,121 @@
     return items
 
 
-<<<<<<< HEAD
-# Backward compatibility: ensure seeded_shuffle is available
-# (some codebases may expect this name specifically)
-if 'seeded_shuffle' not in globals():
-    def seeded_shuffle(seq: Sequence[T], seed: int) -> List[T]:
-        """Alias for deterministic_shuffle for backward compatibility."""
-        return deterministic_shuffle(seq, seed)
-=======
-def read_text(path: Path | str, encoding: str = "utf-8") -> str:
+# Backward compatibility: ensure seeded_shuffle is available (some callers expect this name)
+def seeded_shuffle(seq: Sequence[T], seed: int) -> List[T]:
+    """Alias for deterministic_shuffle for backward compatibility."""
+    return deterministic_shuffle(seq, seed)
+
+
+def _manual_read_text(path: Union[str, Path], encoding: str = "utf-8", errors: str = "strict") -> Tuple[str, str]:
+    """Read bytes and decode using provided encoding (or detect when 'auto').
+
+    Returns (text, used_encoding)
+    """
+    p = Path(path)
+    try:
+        data = p.read_bytes()
+    except Exception as exc:
+        raise RuntimeError(f"Failed to read bytes from {p}: {exc}") from exc
+
+    enc = encoding
+    if isinstance(enc, str) and enc.lower() == "auto":
+        enc = _detect_encoding(p)
+
+    try:
+        text = data.decode(enc if isinstance(enc, str) else "utf-8", errors)
+    except Exception:
+        # Fallback: try common encodings with replacement to ensure we return something
+        for trial in ("utf-8", "cp1252", "iso-8859-1"):
+            try:
+                text = data.decode(trial, "replace")
+                enc = trial
+                break
+            except Exception:
+                continue
+        else:
+            # As a last resort, decode as utf-8 with replacement
+            text = data.decode("utf-8", "replace")
+            enc = "utf-8"
+    # Normalize newlines and strip BOM
+    try:
+        text = text.replace("\r\n", "\n").replace("\r", "\n").lstrip("\ufeff")
+    except Exception:
+        pass
+    return text, str(enc)
+
+
+def read_text(path: Union[str, Path], encoding: str = "utf-8", errors: str = "strict") -> str:
     """Read text from ``path`` using optional encoding detection.
 
-    This is a thin wrapper around :func:`ingestion.io_text.read_text` that
-    returns just the decoded string for convenience.
-    """
-
-    text, _ = _read_text(Path(path), encoding=encoding)
+    This wrapper attempts to call into a repository-provided ``io_text.read_text``
+    helper when available. It supports multiple historical signatures:
+
+    - Newer: read_text(path, encoding="utf-8", errors="strict") -> (text, used_encoding)
+    - Older: read_text(path, encoding="utf-8") -> str
+    - Some implementations may accept only a single positional path argument.
+
+    This function normalises these variants and always returns a string.
+    """
+    p = Path(path)
+
+    # If repository helper is present, try to call it in a few ways to maximize compatibility.
+    if _io_read_text is not None:
+        # Try the most featureful call first
+        try:
+            result = _io_read_text(p, encoding=encoding, errors=errors)  # type: ignore[misc]
+        except TypeError:
+            # The helper may not accept encoding/errors kwargs — try positional and fewer args
+            try:
+                result = _io_read_text(p, encoding)  # type: ignore[misc]
+            except TypeError:
+                try:
+                    result = _io_read_text(p)  # type: ignore[misc]
+                except Exception:
+                    result = None
+        except Exception:
+            # If the helper raised for any reason, fall back to manual reader below
+            result = None
+
+        # If the helper returned something, normalise to string
+        if result is not None:
+            try:
+                # Some implementations return (text, used_encoding)
+                if isinstance(result, (tuple, list)) and len(result) >= 1:
+                    txt = result[0]
+                    if not isinstance(txt, str):
+                        txt = str(txt)
+                    return txt
+                # Or they return a plain string
+                if isinstance(result, str):
+                    return result
+                # Unexpected object: coerce to string
+                return str(result)
+            except Exception:
+                # Fall through to manual reader
+                pass
+
+    # Fallback: manual read & decode using our internal logic
+    text, _used = _manual_read_text(p, encoding=encoding, errors=errors)
     return text
 
 
-def read_text_file(path: Path | str, encoding: str = "utf-8") -> str:
-    """Alias for :func:`read_text` for backwards compatibility."""
-
+def read_text_file(path: Union[str, Path], *, encoding: str = "utf-8") -> str:
+    """Backward-compatible alias for :func:`read_text`.
+
+    Some older callers used the name `read_text_file` and passed encoding; keep
+    that behavior.
+    """
     return read_text(path, encoding=encoding)
 
 
-def _detect_encoding(path: Path) -> str:
-    """Internal helper used by legacy ingestors for encoding detection."""
-
-    return detect_encoding(Path(path))
->>>>>>> 907bae43
+# Provide internal alias for legacy callers expecting a top-level _detect_encoding
+# function name.
+def _detect_encoding_wrapper(path: Union[str, Path]) -> str:
+    return _detect_encoding(path)
+
+
+# Make the canonical _detect_encoding name available (kept for backward compatibility)
+_detect_encoding = _detect_encoding  # type: ignore
+
+# End of file