from __future__ import annotations

from pathlib import Path
from typing import Iterable, List, Sequence, TypeVar, Union
import warnings

<<<<<<< HEAD
from .io_text import _detect_encoding, read_text, seeded_shuffle

__all__ = ["read_text", "seeded_shuffle", "read_text_file"]


def read_text_file(path: Union[str, Path], *, encoding: str = "utf-8") -> str:
    return read_text(Path(path), encoding=encoding)
=======
import numpy as np

T = TypeVar("T")

try:  # optional dependency
    from charset_normalizer import from_path as _cn_from_path
except Exception:  # pragma: no cover - dependency missing
    _cn_from_path = None  # type: ignore


def _detect_encoding(path: Path, sample_size: int = 131072) -> str:
    try:
        data = path.read_bytes()[: max(1024, int(sample_size))]
    except Exception:
        return "utf-8"
    if data.startswith(b"\xff\xfe\x00\x00") or data.startswith(b"\x00\x00\xfe\xff"):
        return "utf-32"
    if data.startswith(b"\xff\xfe") or data.startswith(b"\xfe\xff"):
        return "utf-16"
    if data.startswith(b"\xef\xbb\xbf"):
        return "utf-8"
    safe = {
        "utf-8",
        "utf-16",
        "utf-32",
        "cp1252",
        "windows-1252",
        "iso-8859-1",
    }
    if _cn_from_path is not None:
        try:
            result = _cn_from_path(path)
            best = result.best() if result is not None else None
            enc = best.encoding.lower().replace("_", "-") if best and best.encoding else None
        except Exception:
            enc = None
        if enc in safe:
            return "cp1252" if enc == "windows-1252" else enc
    for enc in ("utf-8", "cp1252", "iso-8859-1"):
        try:
            data.decode(enc)
            return enc
        except (UnicodeDecodeError, LookupError):
            continue
    return "utf-8"


def read_text(path: Union[str, Path], *, encoding: str = "utf-8") -> str:
    p = Path(path)
    if encoding == "auto":
        encoding = _detect_encoding(p)
    return p.read_text(encoding=encoding)


def seeded_shuffle(data: Sequence[T], seed: int) -> List[T]:
    """Return a deterministically shuffled list based on ``seed``."""

    rng = np.random.default_rng(seed)
    idx = np.arange(len(data))
    rng.shuffle(idx)
    return [data[i] for i in idx]


__all__ = ["read_text", "seeded_shuffle"]


def read_text_file(path: Union[str, Path], *, encoding: str = "utf-8") -> str:
    """Backward compatible alias for :func:`read_text`."""

    return read_text(path, encoding=encoding)


__all__.append("read_text_file")
>>>>>>> c41a90a6
<|MERGE_RESOLUTION|>--- conflicted
+++ resolved
@@ -1,47 +1,49 @@
 from __future__ import annotations
 
 from pathlib import Path
-from typing import Iterable, List, Sequence, TypeVar, Union
+from typing import Iterable, List, Sequence, TypeVar, Union, Optional
 import warnings
 
-<<<<<<< HEAD
-from .io_text import _detect_encoding, read_text, seeded_shuffle
+T = TypeVar("T")
+
+# Optional dependencies
+try:  # NumPy preferred for stable RNG
+    import numpy as np  # type: ignore
+except Exception:  # pragma: no cover - numpy unavailable
+    np = None  # type: ignore
+
+try:  # charset-normalizer for encoding detection
+    from charset_normalizer import from_path as _cn_from_path  # type: ignore
+except Exception:  # pragma: no cover - dependency missing
+    _cn_from_path = None  # type: ignore
 
 __all__ = ["read_text", "seeded_shuffle", "read_text_file"]
 
 
-def read_text_file(path: Union[str, Path], *, encoding: str = "utf-8") -> str:
-    return read_text(Path(path), encoding=encoding)
-=======
-import numpy as np
+def _detect_encoding(path: Path, sample_size: int = 131072) -> str:
+    """Best-effort encoding detection.
 
-T = TypeVar("T")
-
-try:  # optional dependency
-    from charset_normalizer import from_path as _cn_from_path
-except Exception:  # pragma: no cover - dependency missing
-    _cn_from_path = None  # type: ignore
-
-
-def _detect_encoding(path: Path, sample_size: int = 131072) -> str:
+    Strategy:
+      1. Check for common BOM signatures.
+      2. If charset-normalizer is available, consult it.
+      3. Try a small set of common encodings by attempting to decode.
+      4. Fall back to 'utf-8'.
+    """
     try:
         data = path.read_bytes()[: max(1024, int(sample_size))]
     except Exception:
         return "utf-8"
+
+    # BOM checks
     if data.startswith(b"\xff\xfe\x00\x00") or data.startswith(b"\x00\x00\xfe\xff"):
         return "utf-32"
     if data.startswith(b"\xff\xfe") or data.startswith(b"\xfe\xff"):
         return "utf-16"
     if data.startswith(b"\xef\xbb\xbf"):
         return "utf-8"
-    safe = {
-        "utf-8",
-        "utf-16",
-        "utf-32",
-        "cp1252",
-        "windows-1252",
-        "iso-8859-1",
-    }
+
+    safe_encodings = {"utf-8", "utf-16", "utf-32", "cp1252", "windows-1252", "iso-8859-1"}
+
     if _cn_from_path is not None:
         try:
             result = _cn_from_path(path)
@@ -49,41 +51,71 @@
             enc = best.encoding.lower().replace("_", "-") if best and best.encoding else None
         except Exception:
             enc = None
-        if enc in safe:
-            return "cp1252" if enc == "windows-1252" else enc
+        if enc:
+            enc_norm = "cp1252" if enc == "windows-1252" else enc
+            if enc_norm in safe_encodings:
+                return enc_norm
+
+    # Try common encodings
     for enc in ("utf-8", "cp1252", "iso-8859-1"):
         try:
             data.decode(enc)
             return enc
         except (UnicodeDecodeError, LookupError):
             continue
+
     return "utf-8"
 
 
 def read_text(path: Union[str, Path], *, encoding: str = "utf-8") -> str:
+    """Read text from path with a given encoding.
+
+    If encoding == "auto", attempt to detect encoding via _detect_encoding.
+    Falls back to 'utf-8' and replaces invalid characters to avoid exceptions.
+    """
     p = Path(path)
     if encoding == "auto":
-        encoding = _detect_encoding(p)
-    return p.read_text(encoding=encoding)
+        try:
+            encoding = _detect_encoding(p)
+        except Exception:
+            encoding = "utf-8"
+
+    try:
+        return p.read_text(encoding=encoding, errors="replace")
+    except Exception:
+        # Last-resort attempts for robustness
+        try:
+            return p.read_text(encoding="utf-8", errors="replace")
+        except Exception:
+            warnings.warn(f"Failed to read text from {p!s}; returning empty string", RuntimeWarning)
+            return ""
 
 
-def seeded_shuffle(data: Sequence[T], seed: int) -> List[T]:
-    """Return a deterministically shuffled list based on ``seed``."""
+def seeded_shuffle(items: Union[Iterable[T], Sequence[T]], seed: int) -> List[T]:
+    """Deterministically shuffle items using a seeded RNG.
 
-    rng = np.random.default_rng(seed)
-    idx = np.arange(len(data))
-    rng.shuffle(idx)
-    return [data[i] for i in idx]
+    Uses NumPy's Generator when available for stable, fast shuffling. Falls back
+    to Python's random.Random when NumPy is absent.
+    """
+    seq: List[T] = list(items)
+    if np is not None:
+        try:
+            rng = np.random.default_rng(seed)
+            idx = np.arange(len(seq))
+            rng.shuffle(idx)
+            return [seq[int(i)] for i in idx]
+        except Exception:
+            # Fall through to stdlib fallback
+            pass
 
+    # Stdlib fallback
+    import random
 
-__all__ = ["read_text", "seeded_shuffle"]
+    rng = random.Random(seed)
+    rng.shuffle(seq)
+    return seq
 
 
 def read_text_file(path: Union[str, Path], *, encoding: str = "utf-8") -> str:
-    """Backward compatible alias for :func:`read_text`."""
-
-    return read_text(path, encoding=encoding)
-
-
-__all__.append("read_text_file")
->>>>>>> c41a90a6
+    """Backward-compatible alias for read_text (keeps older API names)."""
+    return read_text(path, encoding=encoding)