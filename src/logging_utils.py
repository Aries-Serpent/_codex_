"""Lightweight logging utilities (TensorBoard + MLflow)."""

from __future__ import annotations

import json
import logging
import os
import time
from collections.abc import Iterator, Mapping, MutableMapping
from contextlib import contextmanager, suppress
from dataclasses import dataclass
from pathlib import Path
from typing import Any

try:  # pragma: no cover - tensorboard is optional in lightweight envs
    from torch.utils.tensorboard import SummaryWriter
except Exception:  # pragma: no cover - fall back to a stub
    SummaryWriter = None  # type: ignore[assignment]

try:  # pragma: no cover - MLflow is optional for offline smoke tests
    import mlflow
except Exception:  # pragma: no cover - guard offline runs that skip mlflow install
    mlflow = None  # type: ignore[assignment]

try:  # pragma: no cover - optional runtime dependency
    import psutil
except Exception:  # pragma: no cover - allow execution without psutil
    psutil = None  # type: ignore[assignment]

try:  # pragma: no cover - optional GPU metrics dependency
    import pynvml
except Exception:  # pragma: no cover - allow execution without NVML bindings
    pynvml = None  # type: ignore[assignment]


LOGGER = logging.getLogger(__name__)


@dataclass(slots=True)
class LoggingConfig:
    enable_tensorboard: bool = False
    tensorboard_log_dir: str = "runs"
    enable_mlflow: bool = False
    mlflow_run_name: str = "codex-training"
    mlflow_tracking_uri: str | None = None
    mlflow_offline: bool = True
    mlflow_tracking_dir: str | Path = "./mlruns"
<<<<<<< HEAD
    fallback_metrics_path: str | Path | None = None
=======
    enable_fallback_metrics: bool = True
    fallback_metrics_path: str | Path = "metrics_fallback.ndjson"
>>>>>>> 20996eac


@dataclass(slots=True)
class LoggingSession:
    tensorboard: SummaryWriter | None
    mlflow_active: bool
    fallback_writer: FallbackMetricsWriter | None


@dataclass(slots=True)
class LogHandles:
    """Lightweight container for optional logging backends."""

    tb: SummaryWriter | None = None
    mlflow_run_active: bool = False


<<<<<<< HEAD
@dataclass(slots=True)
class FallbackMetricsWriter:
    path: Path

    def __init__(self, path: str | Path) -> None:
=======
class FallbackMetricsWriter:
    """Persist metrics to JSONL when richer telemetry backends are unavailable."""

    def __init__(self, path: Path) -> None:
>>>>>>> 20996eac
        self.path = Path(path)
        self.path.parent.mkdir(parents=True, exist_ok=True)

    def write(self, metrics: Mapping[str, float], step: int) -> None:
<<<<<<< HEAD
        if not metrics:
            return
        payload = {
            "ts": time.time(),
            "step": int(step),
            "metrics": {k: float(v) for k, v in metrics.items()},
        }
        with self.path.open("a", encoding="utf-8") as handle:
            handle.write(json.dumps(payload, ensure_ascii=False) + "\n")
=======
        payload = {
            "ts": time.time(),
            "step": step,
            "metrics": {k: float(v) for k, v in metrics.items()},
        }
        with self.path.open("a", encoding="utf-8") as handle:
            handle.write(json.dumps(payload, ensure_ascii=False))
            handle.write("\n")
>>>>>>> 20996eac


def _create_tensorboard_writer(log_dir: str | Path) -> SummaryWriter | None:
    if SummaryWriter is None:
        LOGGER.info("TensorBoard unavailable; skipping SummaryWriter initialisation")
        return None
    try:
        path = Path(log_dir)
        path.mkdir(parents=True, exist_ok=True)
    except Exception as exc:  # pragma: no cover - propagate context
        LOGGER.warning("Unable to create TensorBoard log directory '%s': %s", log_dir, exc)
        return None
    try:
        return SummaryWriter(str(path))
    except Exception as exc:  # pragma: no cover - e.g. tensorboard not installed
        LOGGER.warning("Failed to initialise TensorBoard writer: %s", exc)
        return None


def init_tensorboard(log_dir: str | Path) -> SummaryWriter | None:
    """Compatibility wrapper returning a TensorBoard writer when available."""

    # The legacy API exposed ``init_tensorboard`` directly; delegate to the new helper
    # so external callers and older tests continue to function unchanged.
    return _create_tensorboard_writer(log_dir)


def _start_mlflow_run(config: LoggingConfig) -> bool:
    if not config.enable_mlflow:
        return False
    if mlflow is None:
        LOGGER.info("MLflow unavailable; skipping run creation")
        return False
    try:
        if config.mlflow_tracking_uri:
            mlflow.set_tracking_uri(config.mlflow_tracking_uri)
        elif config.mlflow_offline:
            tracking_path = Path(config.mlflow_tracking_dir)
            with suppress(Exception):  # pragma: no cover - directory creation best-effort
                tracking_path.mkdir(parents=True, exist_ok=True)
            mlflow.set_tracking_uri(f"file:{tracking_path.resolve()}")
        mlflow.start_run(run_name=config.mlflow_run_name)
    except Exception as exc:  # pragma: no cover - offline guard
        LOGGER.warning("Failed to start MLflow run '%s': %s", config.mlflow_run_name, exc)
        return False
    return True


def _create_fallback_writer(config: LoggingConfig) -> FallbackMetricsWriter | None:
    if not config.enable_fallback_metrics:
        return None
    if psutil is not None and pynvml is not None:
        return None
    try:
        return FallbackMetricsWriter(Path(config.fallback_metrics_path))
    except Exception as exc:  # pragma: no cover - best-effort fallback
        LOGGER.debug(
            "Unable to initialise fallback metrics writer at '%s': %s",
            config.fallback_metrics_path,
            exc,
        )
        return None


def init_mlflow(
    experiment_name: str,
    *,
    tracking_uri: str | None = None,
    tags: Mapping[str, str] | None = None,
) -> tuple[object | None, object | None]:
    """Compatibility wrapper to initialise MLflow under the legacy API."""

    if mlflow is None:
        LOGGER.info("MLflow unavailable; init_mlflow returning no-op handles")
        return None, None

    try:
        if tracking_uri:
            mlflow.set_tracking_uri(tracking_uri)
        mlflow.set_experiment(experiment_name)
        run = mlflow.start_run(run_name=experiment_name, tags=dict(tags) if tags else None)
        return mlflow, run
    except Exception as exc:  # pragma: no cover - offline guard
        LOGGER.warning("Failed to initialise MLflow for '%s': %s", experiment_name, exc)
        return mlflow, None


def setup_logging(config: LoggingConfig | Mapping[str, object] | None) -> LoggingSession:
    """Initialise optional logging backends based on configuration."""

    if config is None:
        resolved = LoggingConfig()
    elif isinstance(config, LoggingConfig):
        resolved = config
    else:
        data: MutableMapping[str, object]
        if hasattr(config, "to_container"):
            data = config.to_container(resolve=True)  # type: ignore[attr-defined]
        else:
            data = dict(config)
        resolved = LoggingConfig(**data)

    writer = (
        _create_tensorboard_writer(resolved.tensorboard_log_dir)
        if resolved.enable_tensorboard
        else None
    )
    mlflow_active = _start_mlflow_run(resolved)
<<<<<<< HEAD
    fallback_path: str | Path | None = resolved.fallback_metrics_path
    if fallback_path is None and (psutil is None or pynvml is None):
        fallback_path = Path(resolved.tensorboard_log_dir) / "metrics-fallback.jsonl"
    fallback_writer: FallbackMetricsWriter | None = None
    if fallback_path is not None:
        try:
            fallback_writer = FallbackMetricsWriter(fallback_path)
        except Exception as exc:  # pragma: no cover - best effort only
            LOGGER.debug("Unable to initialise fallback metrics writer: %s", exc)
            fallback_writer = None
=======
    fallback_writer = _create_fallback_writer(resolved)
>>>>>>> 20996eac
    return LoggingSession(
        tensorboard=writer,
        mlflow_active=mlflow_active,
        fallback_writer=fallback_writer,
    )


def log_scalar_tb(writer: SummaryWriter | None, tag: str, value: float, step: int) -> None:
    """Log a scalar metric to TensorBoard when a writer is provided."""

    if writer is None:
        return
    try:
        writer.add_scalar(tag, value, global_step=step)
    except Exception:  # pragma: no cover - robustness guard
        LOGGER.debug("TensorBoard scalar logging failed", exc_info=True)


def log_params_mlflow(params: Mapping[str, Any]) -> None:
    """Log parameters to MLflow, coercing unsupported value types to strings."""

    if mlflow is None or not params:
        return
    try:
        mlflow.log_params(
            {
                key: value if isinstance(value, int | float | str) else str(value)
                for key, value in params.items()
            }
        )
    except Exception:  # pragma: no cover - robustness guard
        LOGGER.debug("MLflow parameter logging failed", exc_info=True)


def log_metrics_mlflow(metrics: Mapping[str, float], step: int | None = None) -> None:
    """Log metrics to MLflow if available."""

    if mlflow is None or not metrics:
        return
    try:
        mlflow.log_metrics({k: float(v) for k, v in metrics.items()}, step=step)
    except Exception:  # pragma: no cover - robustness guard
        LOGGER.debug("MLflow metric logging failed", exc_info=True)


def log_metrics(session: LoggingSession, metrics: Mapping[str, float], step: int) -> None:
    """Log scalar metrics to the configured backends."""

    if not metrics:
        return
    if session.tensorboard is not None:
        for key, value in metrics.items():
            try:
                session.tensorboard.add_scalar(key, value, step)
            except Exception as exc:  # pragma: no cover - robustness guard
                LOGGER.debug("TensorBoard logging failed for %s=%s: %s", key, value, exc)
    if session.mlflow_active and mlflow is not None:
        try:
            mlflow.log_metrics({k: float(v) for k, v in metrics.items()}, step=step)
        except Exception as exc:  # pragma: no cover - offline guard
            LOGGER.debug("MLflow logging failed at step %s: %s", step, exc)
    if session.fallback_writer is not None:
<<<<<<< HEAD
        try:
            session.fallback_writer.write(metrics, step)
        except Exception as exc:  # pragma: no cover - fallback should not raise
            LOGGER.debug("Fallback metrics logging failed: %s", exc)
=======
        session.fallback_writer.write(metrics, step)
>>>>>>> 20996eac


def shutdown_logging(session: LoggingSession) -> None:
    """Tear down logging resources gracefully."""

    if session.tensorboard is not None:
        try:
            session.tensorboard.flush()
            session.tensorboard.close()
        except Exception as exc:  # pragma: no cover - flush errors should not raise
            LOGGER.debug("TensorBoard writer shutdown encountered an error: %s", exc)
    if session.mlflow_active and mlflow is not None:
        try:
            mlflow.end_run()
        except Exception as exc:  # pragma: no cover - offline guard
            LOGGER.debug("Failed to end MLflow run cleanly: %s", exc)


@contextmanager
def mlflow_run(
    run_name: str = "run",
    *,
    offline: bool = True,
    tracking_dir: str | Path = "./mlruns",
) -> Iterator[None]:
    """Context manager that starts an MLflow run if MLflow is available."""

    if mlflow is None:
        yield
        return

    tracking_path = Path(tracking_dir)
    if offline:
        os.environ.setdefault("MLFLOW_TRACKING_URI", f"file:{tracking_path.resolve()}")
        with suppress(Exception):  # pragma: no cover - directory creation best-effort
            tracking_path.mkdir(parents=True, exist_ok=True)

    mlflow.start_run(run_name=run_name)
    try:
        yield
    finally:
        try:
            mlflow.end_run()
        except Exception:  # pragma: no cover - best-effort shutdown
            LOGGER.debug("Failed to end MLflow run via context manager", exc_info=True)


def system_metrics() -> dict[str, Any]:
    """Return a lightweight snapshot of CPU, RAM, and optional GPU utilisation."""

    snapshot: dict[str, Any] = {"ts": time.time()}

    if psutil is not None:
        try:
            cpu_percent = psutil.cpu_percent(interval=None)
            memory = psutil.virtual_memory()
            snapshot.update(
                {
                    "cpu_percent": float(cpu_percent),
                    "ram_used_bytes": int(memory.used),
                    "ram_total_bytes": int(memory.total),
                }
            )
        except Exception:  # pragma: no cover - psutil metrics best-effort
            LOGGER.debug("psutil metrics collection failed", exc_info=True)

    if pynvml is not None:
        try:
            pynvml.nvmlInit()
            device_count = pynvml.nvmlDeviceGetCount()
            gpus: list[dict[str, Any]] = []
            for idx in range(device_count):
                handle = pynvml.nvmlDeviceGetHandleByIndex(idx)
                memory_info = pynvml.nvmlDeviceGetMemoryInfo(handle)
                gpus.append(
                    {
                        "index": idx,
                        "mem_used_bytes": int(memory_info.used),
                        "mem_total_bytes": int(memory_info.total),
                    }
                )
            snapshot["gpus"] = gpus
        except Exception:  # pragma: no cover - NVML metrics best-effort
            LOGGER.debug("NVML metrics collection failed", exc_info=True)
        finally:
            try:
                pynvml.nvmlShutdown()
            except Exception:  # pragma: no cover - best-effort shutdown
                LOGGER.debug("NVML shutdown failed", exc_info=True)

    return snapshot


__all__ = [
    "FallbackMetricsWriter",
    "LogHandles",
    "LoggingConfig",
    "LoggingSession",
<<<<<<< HEAD
    "LogHandles",
    "FallbackMetricsWriter",
=======
    "init_mlflow",
    "init_tensorboard",
>>>>>>> 20996eac
    "log_metrics",
    "log_metrics_mlflow",
    "log_params_mlflow",
    "log_scalar_tb",
    "mlflow_run",
    "setup_logging",
    "shutdown_logging",
    "system_metrics",
]<|MERGE_RESOLUTION|>--- conflicted
+++ resolved
@@ -45,12 +45,8 @@
     mlflow_tracking_uri: str | None = None
     mlflow_offline: bool = True
     mlflow_tracking_dir: str | Path = "./mlruns"
-<<<<<<< HEAD
-    fallback_metrics_path: str | Path | None = None
-=======
     enable_fallback_metrics: bool = True
     fallback_metrics_path: str | Path = "metrics_fallback.ndjson"
->>>>>>> 20996eac
 
 
 @dataclass(slots=True)
@@ -68,33 +64,14 @@
     mlflow_run_active: bool = False
 
 
-<<<<<<< HEAD
-@dataclass(slots=True)
-class FallbackMetricsWriter:
-    path: Path
-
-    def __init__(self, path: str | Path) -> None:
-=======
 class FallbackMetricsWriter:
     """Persist metrics to JSONL when richer telemetry backends are unavailable."""
 
     def __init__(self, path: Path) -> None:
->>>>>>> 20996eac
         self.path = Path(path)
         self.path.parent.mkdir(parents=True, exist_ok=True)
 
     def write(self, metrics: Mapping[str, float], step: int) -> None:
-<<<<<<< HEAD
-        if not metrics:
-            return
-        payload = {
-            "ts": time.time(),
-            "step": int(step),
-            "metrics": {k: float(v) for k, v in metrics.items()},
-        }
-        with self.path.open("a", encoding="utf-8") as handle:
-            handle.write(json.dumps(payload, ensure_ascii=False) + "\n")
-=======
         payload = {
             "ts": time.time(),
             "step": step,
@@ -103,7 +80,6 @@
         with self.path.open("a", encoding="utf-8") as handle:
             handle.write(json.dumps(payload, ensure_ascii=False))
             handle.write("\n")
->>>>>>> 20996eac
 
 
 def _create_tensorboard_writer(log_dir: str | Path) -> SummaryWriter | None:
@@ -212,20 +188,7 @@
         else None
     )
     mlflow_active = _start_mlflow_run(resolved)
-<<<<<<< HEAD
-    fallback_path: str | Path | None = resolved.fallback_metrics_path
-    if fallback_path is None and (psutil is None or pynvml is None):
-        fallback_path = Path(resolved.tensorboard_log_dir) / "metrics-fallback.jsonl"
-    fallback_writer: FallbackMetricsWriter | None = None
-    if fallback_path is not None:
-        try:
-            fallback_writer = FallbackMetricsWriter(fallback_path)
-        except Exception as exc:  # pragma: no cover - best effort only
-            LOGGER.debug("Unable to initialise fallback metrics writer: %s", exc)
-            fallback_writer = None
-=======
     fallback_writer = _create_fallback_writer(resolved)
->>>>>>> 20996eac
     return LoggingSession(
         tensorboard=writer,
         mlflow_active=mlflow_active,
@@ -288,14 +251,7 @@
         except Exception as exc:  # pragma: no cover - offline guard
             LOGGER.debug("MLflow logging failed at step %s: %s", step, exc)
     if session.fallback_writer is not None:
-<<<<<<< HEAD
-        try:
-            session.fallback_writer.write(metrics, step)
-        except Exception as exc:  # pragma: no cover - fallback should not raise
-            LOGGER.debug("Fallback metrics logging failed: %s", exc)
-=======
         session.fallback_writer.write(metrics, step)
->>>>>>> 20996eac
 
 
 def shutdown_logging(session: LoggingSession) -> None:
@@ -394,13 +350,8 @@
     "LogHandles",
     "LoggingConfig",
     "LoggingSession",
-<<<<<<< HEAD
-    "LogHandles",
-    "FallbackMetricsWriter",
-=======
     "init_mlflow",
     "init_tensorboard",
->>>>>>> 20996eac
     "log_metrics",
     "log_metrics_mlflow",
     "log_params_mlflow",
