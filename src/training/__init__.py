--- conflicted
+++ resolved
@@ -1,10 +1,5 @@
 """Training utilities supporting offline audits."""
 
-<<<<<<< HEAD
-from .trainer import Trainer, TrainerLoggingConfig
-
-__all__ = ["Trainer", "TrainerLoggingConfig"]
-=======
 from .trainer import CheckpointConfig, ExtendedTrainer, Trainer, TrainerConfig
 
 __all__ = [
@@ -12,5 +7,4 @@
     "ExtendedTrainer",
     "Trainer",
     "TrainerConfig",
-]
->>>>>>> d7df07f7
+]