"""Minimal dataset utilities for text classification experiments."""

from __future__ import annotations

from collections.abc import Callable, Iterable, Sequence
from dataclasses import dataclass
from pathlib import Path
<<<<<<< HEAD
from typing import TYPE_CHECKING, Any

if TYPE_CHECKING:  # pragma: no cover - typing only
    from torch.utils.data import Dataset as TorchDatasetType
    from torch.utils.data import Subset
=======
>>>>>>> df7f70f7

import torch
from utils.error_logging import append_error

<<<<<<< HEAD
try:  # pragma: no cover - optional torch dependency
    import torch
except Exception:  # pragma: no cover - guard for stub environments
    torch = None  # type: ignore[assignment]

try:  # pragma: no cover - guard for stub environments
    _TORCH_DATA_SPEC = util.find_spec("torch.utils.data")
except (ImportError, ValueError):
    _TORCH_DATA_SPEC = None
if _TORCH_DATA_SPEC is not None:  # pragma: no cover - executed when torch provides data utilities
    _torch_data_module = import_module("torch.utils.data")
    TorchDataLoader = getattr(_torch_data_module, "DataLoader", None)
    TorchDataset = getattr(_torch_data_module, "Dataset", None)
    TorchTensorDataset = getattr(_torch_data_module, "TensorDataset", None)
    torch_random_split = getattr(_torch_data_module, "random_split", None)
else:  # pragma: no cover - executed in stub environments
    TorchDataLoader = None  # type: ignore
    TorchDataset = None  # type: ignore
    TorchTensorDataset = None  # type: ignore
    torch_random_split = None  # type: ignore
=======
try:
    from torch.utils.data import DataLoader, Dataset, random_split
except Exception as exc:  # pragma: no cover - torch missing
    append_error("3.5", "import torch utils", str(exc), "torch.utils.data dependency missing")
    DataLoader = None  # type: ignore[assignment]
    random_split = None  # type: ignore[assignment]
    TorchDataset = object  # type: ignore[assignment]
else:
    TorchDataset = Dataset
>>>>>>> df7f70f7

BaseDataset = TorchDataset


@dataclass(slots=True)
class DataConfig:
    """Configuration describing how to prepare data loaders."""

    dataset_path: str
    validation_path: str | None = None
    batch_size: int = 8
    split_ratio: Sequence[float] = (0.8, 0.2)
    shuffle: bool = True
    max_length: int = 128
    seed: int = 42
    num_workers: int = 0


class TextClassificationDataset(BaseDataset):
    """Simple TSV loader producing ``(text, label)`` tuples."""

    def __init__(self, file_path: str) -> None:
        self.file_path = Path(file_path)
        self.samples: list[tuple[str, int]] = []
        try:
            with self.file_path.open("r", encoding="utf-8") as handle:
                for line_number, raw_line in enumerate(handle, start=1):
                    line = raw_line.strip()
                    if not line:
                        continue
                    try:
                        text, label = line.split("\t", maxsplit=1)
                        self.samples.append((text, int(label)))
                    except Exception as exc:
                        append_error(
                            "3.5",
                            "dataset parse",
                            str(exc),
                            f"path={self.file_path} line={line_number}",
                        )
        except Exception as exc:
            append_error("3.5", "dataset load", str(exc), str(self.file_path))
            raise
        if not self.samples:
            raise ValueError(f"dataset at {self.file_path} contains no usable rows")

    def __len__(self) -> int:
        return len(self.samples)

    def __getitem__(self, idx: int) -> tuple[str, int]:
        return self.samples[idx]


def _collate_text_batch(
    tokenizer: Callable[[Sequence[str]], dict],
    batch: Iterable[tuple[str, int]],
    *,
    max_length: int,
) -> tuple[torch.Tensor, torch.Tensor]:
    texts, labels = zip(*batch, strict=False)
    try:
        encodings = tokenizer(
            list(texts),
            padding="max_length",
            truncation=True,
            max_length=max_length,
            return_tensors="pt",
        )
    except Exception as exc:
        append_error("3.5", "tokenize batch", str(exc), f"texts={len(texts)}")
        raise
    input_ids = encodings.get("input_ids")
    if input_ids is None:
        raise KeyError("tokenizer output is missing 'input_ids'")
    return input_ids, torch.tensor(labels, dtype=torch.long)


def build_dataloaders(tokenizer, config: DataConfig) -> tuple[DataLoader, DataLoader | None]:
    """Create train/validation dataloaders according to ``config``."""

    if DataLoader is None or random_split is None:
        raise RuntimeError("torch.utils.data is required to build dataloaders")

    if config.validation_path:
        train_set = TextClassificationDataset(config.dataset_path)
        val_set = TextClassificationDataset(config.validation_path)
    else:
        dataset = TextClassificationDataset(config.dataset_path)
        split = list(config.split_ratio)
        if len(split) != 2:
            raise ValueError("split_ratio must contain train and validation fractions")
        train_len = round(len(dataset) * split[0])
        train_len = max(1, min(train_len, len(dataset) - 1)) if len(dataset) > 1 else len(dataset)
        val_len = len(dataset) - train_len
        if val_len == 0:
            train_len = len(dataset)
        generator = torch.Generator().manual_seed(config.seed)
        if val_len > 0:
            train_set, val_set = random_split(dataset, [train_len, val_len], generator=generator)
        else:
            train_set = dataset
            val_set = None

    batch_encode = getattr(tokenizer, "batch_encode_plus", None)
    if batch_encode is None and callable(tokenizer):
        batch_encode = tokenizer
    if batch_encode is None:
        raise AttributeError("tokenizer must provide 'batch_encode_plus' or '__call__'")

    def collate(batch: Iterable[tuple[str, int]]) -> tuple[torch.Tensor, torch.Tensor]:
        return _collate_text_batch(batch_encode, batch, max_length=config.max_length)

    train_loader = DataLoader(
        train_set,
        batch_size=config.batch_size,
        shuffle=config.shuffle,
        num_workers=config.num_workers,
        collate_fn=collate,
    )
    val_loader: DataLoader | None
    if val_set is None or len(val_set) == 0:
        val_loader = None
    else:
        val_loader = DataLoader(
            val_set,
            batch_size=config.batch_size,
            shuffle=False,
            num_workers=config.num_workers,
            collate_fn=collate,
        )
    return train_loader, val_loader


<<<<<<< HEAD
def _compute_lengths(n: int, lengths_or_fracs: Sequence[int | float]) -> list[int]:
    """Normalise a sequence of lengths or fractions to integer lengths."""

    if not lengths_or_fracs:
        raise ValueError("lengths_or_fracs must be non-empty")
    first = lengths_or_fracs[0]
    if isinstance(first, float) or any(isinstance(x, float) for x in lengths_or_fracs):
        fracs = [float(x) for x in lengths_or_fracs]
        total = sum(fracs)
        if not (0.999 <= total <= 1.001):
            raise ValueError("fractions must sum to 1.0")
        lengths = [int(n * frac) for frac in fracs]
        remainder = n - sum(lengths)
        idx = 0
        while remainder > 0:
            lengths[idx % len(lengths)] += 1
            remainder -= 1
            idx += 1
        return lengths
    return [int(x) for x in lengths_or_fracs]


def deterministic_split(
    dataset: TorchDatasetType,
    lengths_or_fracs: Sequence[int | float],
    *,
    seed: int = 1337,
) -> tuple[Subset, ...]:
    """Deterministically split a dataset using a seeded torch.Generator."""

    if torch is None or torch_random_split is None:
        raise RuntimeError("torch is required for deterministic_split")
    count = len(dataset)
    lengths = _compute_lengths(count, lengths_or_fracs)
    generator = torch.Generator().manual_seed(int(seed))
    parts = torch_random_split(dataset, lengths, generator=generator)
    return tuple(parts)


def tiny_tensor_dataset(
    n: int = 32,
    d_in: int = 8,
    n_classes: int = 4,
) -> TorchTensorDataset:
    """Construct a small synthetic dataset for deterministic smoke tests."""

    if torch is None or TorchTensorDataset is None:
        raise RuntimeError("torch is required for tiny_tensor_dataset")
    inputs = torch.randn(n, d_in)
    targets = torch.randint(0, n_classes, (n,))
    return TorchTensorDataset(inputs, targets)


__all__ = [
    "TextClassificationDataset",
    "build_dataloaders",
    "deterministic_split",
    "tiny_tensor_dataset",
]
=======
__all__ = ["DataConfig", "TextClassificationDataset", "build_dataloaders"]
>>>>>>> df7f70f7
<|MERGE_RESOLUTION|>--- conflicted
+++ resolved
@@ -5,19 +5,15 @@
 from collections.abc import Callable, Iterable, Sequence
 from dataclasses import dataclass
 from pathlib import Path
-<<<<<<< HEAD
 from typing import TYPE_CHECKING, Any
 
 if TYPE_CHECKING:  # pragma: no cover - typing only
     from torch.utils.data import Dataset as TorchDatasetType
     from torch.utils.data import Subset
-=======
->>>>>>> df7f70f7
 
 import torch
 from utils.error_logging import append_error
 
-<<<<<<< HEAD
 try:  # pragma: no cover - optional torch dependency
     import torch
 except Exception:  # pragma: no cover - guard for stub environments
@@ -38,17 +34,6 @@
     TorchDataset = None  # type: ignore
     TorchTensorDataset = None  # type: ignore
     torch_random_split = None  # type: ignore
-=======
-try:
-    from torch.utils.data import DataLoader, Dataset, random_split
-except Exception as exc:  # pragma: no cover - torch missing
-    append_error("3.5", "import torch utils", str(exc), "torch.utils.data dependency missing")
-    DataLoader = None  # type: ignore[assignment]
-    random_split = None  # type: ignore[assignment]
-    TorchDataset = object  # type: ignore[assignment]
-else:
-    TorchDataset = Dataset
->>>>>>> df7f70f7
 
 BaseDataset = TorchDataset
 
@@ -182,7 +167,6 @@
     return train_loader, val_loader
 
 
-<<<<<<< HEAD
 def _compute_lengths(n: int, lengths_or_fracs: Sequence[int | float]) -> list[int]:
     """Normalise a sequence of lengths or fractions to integer lengths."""
 
@@ -241,7 +225,4 @@
     "build_dataloaders",
     "deterministic_split",
     "tiny_tensor_dataset",
-]
-=======
-__all__ = ["DataConfig", "TextClassificationDataset", "build_dataloaders"]
->>>>>>> df7f70f7
+]