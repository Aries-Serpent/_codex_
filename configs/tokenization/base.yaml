--- conflicted
+++ resolved
@@ -1,13 +1,7 @@
 # Tokenizer pipeline defaults
 # Defines dataset layout, cache directories, normalization, and training knobs.
 datasets:
-<<<<<<< HEAD
-  # Paths assume tokenization inputs are pre-split under data/tokenizer/.
-  train:
-    id: train
-=======
   - id: train
->>>>>>> 7cb2aebf
     path: data/tokenizer/train.txt
     checksum: null
   - id: validation
