training:
  seed: 42
  learning_rate: 5.0e-5
  batch_size: 8
  epochs: 3
  max_epochs: ${training.epochs}
  device: cpu
  dtype: float32
<<<<<<< HEAD
  gradient_accumulation_steps: 1
  gradient_accumulation: ${training.gradient_accumulation_steps}
  grad_accum: ${training.gradient_accumulation_steps}
  mixed_precision: false
=======
  deterministic: true
>>>>>>> b8f0aa7b
  optimizer:
    name: adamw_torch
    weight_decay: 0.01
    betas: [0.9, 0.999]
    eps: 1.0e-08
  scheduler:
    name: linear
    warmup_steps: 0
    num_cycles: 1.0
<<<<<<< HEAD
  checkpoint:
    directory: .codex/checkpoints
    best_k: 2
    monitor: val_loss
    mode: min
    save_optimizer: true
  checkpoint_dir: ${training.checkpoint.directory}
  checkpoint_keep: ${training.checkpoint.best_k}
  logging:
    enable_tensorboard: false
    tensorboard_log_dir: .codex/tensorboard
    enable_mlflow: false
    mlflow_run_name: codex-training
    mlflow_tracking_uri: null
    mlflow_offline: true
  tensorboard: ${training.logging.enable_tensorboard}
  mlflow_enable: ${training.logging.enable_mlflow}
  trainer:
    epochs: ${training.epochs}
    gradient_accumulation_steps: ${training.gradient_accumulation_steps}
    mixed_precision: ${training.mixed_precision}
    max_grad_norm: null
    log_every_n_steps: 0
    checkpoint: ${training.checkpoint}
    logging: ${training.logging}

# Backwards compatibility aliases
epochs: ${training.epochs}
batch_size: ${training.batch_size}
learning_rate: ${training.learning_rate}
gradient_accumulation_steps: ${training.gradient_accumulation_steps}
mixed_precision: ${training.mixed_precision}
checkpoint_dir: ${training.checkpoint.directory}
keep_best_k: ${training.checkpoint.best_k}
=======
  warmup_steps: 0
  gradient_accumulation: 1
  grad_accum: 1
  mixed_precision: false
  tensorboard: true
  mlflow_enable: false
  model: minilm
  output_dir: runs/default
  checkpoint:
    dir: runs/default/checkpoints
    every_n_steps: 50
    keep_best_k: 1
  checkpoint_dir: runs/default/checkpoints
  checkpoint_every_n_steps: 50
  checkpoint_keep: 1
  dataset:
    train_path: data/train_samples.jsonl
    eval_path: null
    format: jsonl
    train_texts: []
    eval_texts: []
    generate_manifest: false
    split_ratio: null
  lora:
    enable: false
    r: 8
    lora_alpha: 16
    lora_dropout: 0.05
    task_type: CAUSAL_LM
  eval_split: null
  logging:
    enable_tensorboard: true
    mlflow_enable: false

epochs: ${training.max_epochs}
batch_size: ${training.batch_size}
learning_rate: ${training.learning_rate}
seed: ${training.seed}
deterministic: ${training.deterministic}
gradient_accumulation_steps: ${training.gradient_accumulation}
mixed_precision: ${training.mixed_precision}

checkpoint:
  directory: ${training.checkpoint.dir}
  keep_best_k: ${training.checkpoint.keep_best_k}
  maximize_metric: false

logging:
  enable_tensorboard: ${training.logging.enable_tensorboard}
  enable_mlflow: ${training.logging.mlflow_enable}
>>>>>>> b8f0aa7b
<|MERGE_RESOLUTION|>--- conflicted
+++ resolved
@@ -6,14 +6,7 @@
   max_epochs: ${training.epochs}
   device: cpu
   dtype: float32
-<<<<<<< HEAD
-  gradient_accumulation_steps: 1
-  gradient_accumulation: ${training.gradient_accumulation_steps}
-  grad_accum: ${training.gradient_accumulation_steps}
-  mixed_precision: false
-=======
   deterministic: true
->>>>>>> b8f0aa7b
   optimizer:
     name: adamw_torch
     weight_decay: 0.01
@@ -23,42 +16,6 @@
     name: linear
     warmup_steps: 0
     num_cycles: 1.0
-<<<<<<< HEAD
-  checkpoint:
-    directory: .codex/checkpoints
-    best_k: 2
-    monitor: val_loss
-    mode: min
-    save_optimizer: true
-  checkpoint_dir: ${training.checkpoint.directory}
-  checkpoint_keep: ${training.checkpoint.best_k}
-  logging:
-    enable_tensorboard: false
-    tensorboard_log_dir: .codex/tensorboard
-    enable_mlflow: false
-    mlflow_run_name: codex-training
-    mlflow_tracking_uri: null
-    mlflow_offline: true
-  tensorboard: ${training.logging.enable_tensorboard}
-  mlflow_enable: ${training.logging.enable_mlflow}
-  trainer:
-    epochs: ${training.epochs}
-    gradient_accumulation_steps: ${training.gradient_accumulation_steps}
-    mixed_precision: ${training.mixed_precision}
-    max_grad_norm: null
-    log_every_n_steps: 0
-    checkpoint: ${training.checkpoint}
-    logging: ${training.logging}
-
-# Backwards compatibility aliases
-epochs: ${training.epochs}
-batch_size: ${training.batch_size}
-learning_rate: ${training.learning_rate}
-gradient_accumulation_steps: ${training.gradient_accumulation_steps}
-mixed_precision: ${training.mixed_precision}
-checkpoint_dir: ${training.checkpoint.directory}
-keep_best_k: ${training.checkpoint.best_k}
-=======
   warmup_steps: 0
   gradient_accumulation: 1
   grad_accum: 1
@@ -108,5 +65,4 @@
 
 logging:
   enable_tensorboard: ${training.logging.enable_tensorboard}
-  enable_mlflow: ${training.logging.mlflow_enable}
->>>>>>> b8f0aa7b
+  enable_mlflow: ${training.logging.mlflow_enable}