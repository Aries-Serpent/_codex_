training:
  seed: 42
<<<<<<< HEAD
  deterministic: true
  epochs: 3
  max_epochs: ${.epochs}
  learning_rate: 5e-5
  lr: ${.learning_rate}
  batch_size: 8
  gradient_accumulation_steps: 1
  gradient_accumulation: ${.gradient_accumulation_steps}
  grad_accum: ${.gradient_accumulation_steps}
  mixed_precision: false
  max_grad_norm: null
=======
  learning_rate: 5.0e-5
  batch_size: 8
  epochs: 3
  max_epochs: ${training.epochs}
  device: cpu
  dtype: float32
  deterministic: true
>>>>>>> d7df07f7
  optimizer:
    name: adamw_torch
    weight_decay: 0.01
    betas: [0.9, 0.999]
    eps: 1.0e-08
  scheduler:
    name: linear
    warmup_steps: 0
    num_cycles: 1.0
<<<<<<< HEAD
  warmup_steps: ${.scheduler.warmup_steps}
  checkpoint:
    dir: runs/default/checkpoints
    keep_best_k: 3
    metric_mode: min
  checkpoint_dir: ${.checkpoint.dir}
  checkpoint_keep: ${.checkpoint.keep_best_k}
  checkpoint_every_n_steps: 0
  logging:
    enable_tensorboard: false
    tensorboard_log_dir: runs/tensorboard
    enable_mlflow: false
    mlflow_enable: ${.enable_mlflow}
    mlflow_tracking_uri: file:./mlruns
    mlflow_run_name: codex-trainer
=======
  warmup_steps: 0
  gradient_accumulation: 1
  grad_accum: 1
  mixed_precision: false
  tensorboard: true
  mlflow_enable: false
  model: minilm
  output_dir: runs/default
  checkpoint:
    dir: runs/default/checkpoints
    every_n_steps: 50
    keep_best_k: 1
  checkpoint_dir: runs/default/checkpoints
  checkpoint_every_n_steps: 50
  checkpoint_keep: 1
>>>>>>> d7df07f7
  dataset:
    train_path: data/tiny/train.jsonl
    eval_path: null
    format: jsonl
    train_texts: []
    eval_texts: []
    generate_manifest: false
    split_ratio: null
  lora:
    enable: false
    enabled: ${.enable}
    r: 8
    lora_alpha: 16
    lora_dropout: 0.05
    task_type: CAUSAL_LM
<<<<<<< HEAD
  eval_split: null
=======
  eval_split: null
  logging:
    enable_tensorboard: true
    mlflow_enable: false

epochs: ${training.max_epochs}
batch_size: ${training.batch_size}
learning_rate: ${training.learning_rate}
seed: ${training.seed}
deterministic: ${training.deterministic}
gradient_accumulation_steps: ${training.gradient_accumulation}
mixed_precision: ${training.mixed_precision}

checkpoint:
  directory: ${training.checkpoint.dir}
  keep_best_k: ${training.checkpoint.keep_best_k}
  maximize_metric: false

logging:
  enable_tensorboard: ${training.logging.enable_tensorboard}
  enable_mlflow: ${training.logging.mlflow_enable}
>>>>>>> d7df07f7
<|MERGE_RESOLUTION|>--- conflicted
+++ resolved
@@ -1,18 +1,5 @@
 training:
   seed: 42
-<<<<<<< HEAD
-  deterministic: true
-  epochs: 3
-  max_epochs: ${.epochs}
-  learning_rate: 5e-5
-  lr: ${.learning_rate}
-  batch_size: 8
-  gradient_accumulation_steps: 1
-  gradient_accumulation: ${.gradient_accumulation_steps}
-  grad_accum: ${.gradient_accumulation_steps}
-  mixed_precision: false
-  max_grad_norm: null
-=======
   learning_rate: 5.0e-5
   batch_size: 8
   epochs: 3
@@ -20,7 +7,6 @@
   device: cpu
   dtype: float32
   deterministic: true
->>>>>>> d7df07f7
   optimizer:
     name: adamw_torch
     weight_decay: 0.01
@@ -30,23 +16,6 @@
     name: linear
     warmup_steps: 0
     num_cycles: 1.0
-<<<<<<< HEAD
-  warmup_steps: ${.scheduler.warmup_steps}
-  checkpoint:
-    dir: runs/default/checkpoints
-    keep_best_k: 3
-    metric_mode: min
-  checkpoint_dir: ${.checkpoint.dir}
-  checkpoint_keep: ${.checkpoint.keep_best_k}
-  checkpoint_every_n_steps: 0
-  logging:
-    enable_tensorboard: false
-    tensorboard_log_dir: runs/tensorboard
-    enable_mlflow: false
-    mlflow_enable: ${.enable_mlflow}
-    mlflow_tracking_uri: file:./mlruns
-    mlflow_run_name: codex-trainer
-=======
   warmup_steps: 0
   gradient_accumulation: 1
   grad_accum: 1
@@ -62,7 +31,6 @@
   checkpoint_dir: runs/default/checkpoints
   checkpoint_every_n_steps: 50
   checkpoint_keep: 1
->>>>>>> d7df07f7
   dataset:
     train_path: data/tiny/train.jsonl
     eval_path: null
@@ -78,9 +46,6 @@
     lora_alpha: 16
     lora_dropout: 0.05
     task_type: CAUSAL_LM
-<<<<<<< HEAD
-  eval_split: null
-=======
   eval_split: null
   logging:
     enable_tensorboard: true
@@ -101,5 +66,4 @@
 
 logging:
   enable_tensorboard: ${training.logging.enable_tensorboard}
-  enable_mlflow: ${training.logging.mlflow_enable}
->>>>>>> d7df07f7
+  enable_mlflow: ${training.logging.mlflow_enable}