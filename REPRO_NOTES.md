Python: 3.12.10
OS: Linux-6.12.13-x86_64-with-glibc2.39
CUDA Driver: N/A
GPU: N/A
Torch: 2.8.0+cu128
Transformers: 4.56.0
Seed: 42
Determinism: torch.use_deterministic_algorithms(True)
<<<<<<< HEAD

## Reproducibility Tips

- Run `python scripts/env/export_env_snapshot.py` at the start of an
  experiment to record OS, GPU, and package versions along with all
  environment variables.
- Checkpoints written with `save_checkpoint` now emit a sibling
  `*.meta.json` file capturing the Git commit and system summary.
- Use `split_dataset(..., checksum_path=path)` to persist dataset
  checksums alongside cached train/validation splits.
=======
Git commit recorded in checkpoints via `system.json`
>>>>>>> c03ae8f6
<|MERGE_RESOLUTION|>--- conflicted
+++ resolved
@@ -6,7 +6,6 @@
 Transformers: 4.56.0
 Seed: 42
 Determinism: torch.use_deterministic_algorithms(True)
-<<<<<<< HEAD
 
 ## Reproducibility Tips
 
@@ -17,6 +16,4 @@
   `*.meta.json` file capturing the Git commit and system summary.
 - Use `split_dataset(..., checksum_path=path)` to persist dataset
   checksums alongside cached train/validation splits.
-=======
-Git commit recorded in checkpoints via `system.json`
->>>>>>> c03ae8f6
+Git commit recorded in checkpoints via `system.json`