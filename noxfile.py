import nox


@nox.session
def lint(session):
    session.install("ruff")
    session.run("ruff", "check", "--fix", ".")
    session.run("ruff", "format", ".")


@nox.session
def quality(session):
    """Run formatting hooks and tests locally."""
    session.install("pre-commit", "pytest", "pytest-cov")
    session.run("pre-commit", "run", "--all-files")
    session.run(
        "pytest",
        "--cov=src/codex_ml",
        "--cov-fail-under=80",
        "-q",
    )


@nox.session(python=["3.9", "3.10", "3.11", "3.12"])
def tests(session):
    session.install(
        "pytest",
        "pytest-cov",
        "charset-normalizer>=3.0.0",
        "chardet>=5.0.0",
    )
    session.run(
        "pytest",
        "--cov=src/codex_ml",
        "--cov-fail-under=80",
        "-q",
        *session.posargs,
    )


@nox.session
def codex_gate(session):
    session.install("pytest", "charset-normalizer>=3.0.0", "chardet>=5.0.0")
    session.run(
        "pytest",
        "-q",
        "tests/test_ingestion_encodings_matrix.py",
        "tests/test_ingestion_auto_encoding.py",
        "tests/test_ingestion_encoding_coverage.py",
        "tests/test_sqlite_pool_close.py",
        "tests/test_chat_session_exit.py",
    )


@nox.session
def codex_ext(session):
    session.install("pytest", "charset-normalizer>=3.0.0", "chardet>=5.0.0")
    session.install("-r", "requirements.txt")
    session.run(
        "pytest",
        "-q",
        "--no-cov",
        "tests/test_checkpoint_manager.py",
        "tests/test_eval_runner.py",
    )


@nox.session
def coverage(session):
    session.install("pytest", "pytest-cov")
    session.run(
        "pytest",
        "--cov=src/codex_ml",
<<<<<<< HEAD
        "--cov-report=term",
        "--cov-report=xml",
        "--cov-fail-under=80",
=======
        "--cov-report=xml",
        "--cov-fail-under=80",
        *session.posargs,
>>>>>>> 1266fdb8
    )<|MERGE_RESOLUTION|>--- conflicted
+++ resolved
@@ -71,13 +71,7 @@
     session.run(
         "pytest",
         "--cov=src/codex_ml",
-<<<<<<< HEAD
         "--cov-report=term",
         "--cov-report=xml",
         "--cov-fail-under=80",
-=======
-        "--cov-report=xml",
-        "--cov-fail-under=80",
-        *session.posargs,
->>>>>>> 1266fdb8
     )