# Access environment defaults for coverage thresholds and lock refresh commands.
import datetime as dt
import hashlib
import os
import shutil
import uuid
from contextlib import suppress
from importlib import metadata
from pathlib import Path
from typing import Sequence

import nox
from nox import command

nox.options.reuse_venv = "yes"
nox.options.stop_on_first_error = True

COVERAGE_XML = Path("artifacts/coverage.xml")
COVERAGE_JSON_ROOT = Path("artifacts/coverage")
DEFAULT_FAIL_UNDER = os.environ.get("COV_FAIL_UNDER", "80")
LOCKFILE = Path("requirements.lock")
UV_LOCK_FILE = Path("uv.lock")
LOCK_EXTRAS: tuple[str, ...] = ("dev", "test", "cpu", "cli", "tracking")
DEFAULT_LOCK_PYTHON = os.environ.get("NOX_LOCK_PYTHON", "3.12")
LOCK_REGEN_CMD = os.environ.get(
    "NOX_LOCK_REGEN_CMD", "NOX_ALLOW_LOCK_REFRESH=1 nox -s lock_refresh"
)
PYTEST_COV_REQUIREMENT = os.environ.get("PYTEST_COV_REQUIREMENT", "pytest-cov==7.0.0")
TORCH_REQUIREMENT = os.environ.get("NOX_TORCH_REQUIREMENT", "torch==2.8.0+cpu")
TORCH_DEFAULT_INDEX_URL = "https://download.pytorch.org/whl/cpu"

try:  # pragma: no cover - packaging is an optional runtime dependency
    from packaging.requirements import Requirement
except Exception:  # pragma: no cover - gracefully degrade if packaging missing
    Requirement = None  # type: ignore[assignment]


def _torch_index_url() -> str | None:
    """Return the index URL to use when installing PyTorch."""

    override = os.environ.get("NOX_TORCH_INDEX_URL")
    if override is None:
        return TORCH_DEFAULT_INDEX_URL
    override = override.strip()
    return override or None


def _parse_requirement(spec: str) -> "Requirement | None":
    if not spec:
        return None
    if Requirement is None:
        return None
    try:
        return Requirement(spec)
    except Exception:
        return None


def _torch_package_name(req: "Requirement | None", requirement: str | None = None) -> str:
    if req is not None and req.name:
        name = req.name.strip()
        if name:
            return name
    if requirement:
        head = requirement.split(";", 1)[0]
        head = head.split("==", 1)[0]
        head = head.split("[", 1)[0]
        head = head.strip()
        if head:
            return head
    return "torch"


def _version_matches(installed: str, expected: str) -> bool:
    if installed == expected:
        return True
    if expected and installed.startswith(f"{expected}+"):
        return True
    return False


def _torch_installed_version(req: "Requirement | None", requirement: str) -> str | None:
    package = _torch_package_name(req, requirement)
    try:
        return metadata.version(package)
    except metadata.PackageNotFoundError:
        try:
            module = __import__(package)
        except Exception:
            return None
        version = getattr(module, "__version__", None)
        if isinstance(version, str) and version.strip().lower().endswith("offline"):
            return None
        return version


def _torch_requirement_satisfied(requirement: str, req: "Requirement | None" = None) -> bool:
    parsed = req or _parse_requirement(requirement)
    version = _torch_installed_version(parsed, requirement)
    if version is None:
        return False
    if parsed is None:
        if "==" in requirement:
            expected = requirement.split("==", 1)[1].strip()
            return _version_matches(version, expected)
        return True
    if parsed.marker is not None:
        try:
            if not parsed.marker.evaluate():
                return True
        except Exception:
            pass
    if parsed.specifier and version not in parsed.specifier:
        if "==" in requirement:
            expected = requirement.split("==", 1)[1].strip()
            if _version_matches(version, expected):
                return True
        return False
    return True


def _torch_offline_stub_present(session: nox.Session, module: str = "torch") -> bool:
    """Return True when the bundled offline stub for torch is installed."""

    check_script = (
        "import importlib, sys; "
        f"module = importlib.import_module({module!r}); "
        "version = getattr(module, '__version__', None); "
        "sys.exit(0 if isinstance(version, str) and version.strip().lower().endswith('offline') else 1)"
    )
    try:
        session.run("python", "-c", check_script, silent=True)
    except command.CommandFailed:
        return False
    return True


try:  # pragma: no cover - logging availability is optional
    from codex.logging.session_logger import get_session_id, log_message
except Exception:  # pragma: no cover - keep sessions usable when logging missing
    get_session_id = None  # type: ignore[assignment]
    log_message = None  # type: ignore[assignment]


def _session_id() -> str:
    if get_session_id is not None:  # type: ignore[truthy-function]
        try:
            return get_session_id()
        except Exception:  # pragma: no cover - fall back to local identifier
            pass
    sid = os.getenv("CODEX_SESSION_ID")
    if sid:
        return sid
    generated = f"nox-gate-{uuid.uuid4()}"
    os.environ.setdefault("CODEX_SESSION_ID", generated)
    return generated


def _log_gate(message: str, *, meta: dict | None = None, role: str = "system") -> None:
    if log_message is None:
        return
    try:
        log_message(_session_id(), role, message, meta=meta)
    except Exception:  # pragma: no cover - best-effort logging
        pass


def _coverage_json_destination(label: str | None = None) -> Path:
    timestamp = dt.datetime.utcnow().strftime("%Y%m%dT%H%M%SZ")
    folder = COVERAGE_JSON_ROOT / timestamp
    if label:
        safe_label = label.replace("/", "-")
        folder = folder / safe_label
    path = folder / "coverage.json"
    path.parent.mkdir(parents=True, exist_ok=True)
    return path


def _record_coverage_artifact(path: Path) -> None:
    if not path.exists():
        _log_gate(
            "coverage artifact missing",
            meta={"artifact": str(path), "source": "noxfile.py", "available": False},
            role="WARN",
        )
        return
    try:
        digest = hashlib.sha256(path.read_bytes()).hexdigest()
        size = path.stat().st_size
    except Exception as exc:  # pragma: no cover - hashing failures shouldn't halt gate
        _log_gate(
            "coverage artifact hashing failed",
            meta={"artifact": str(path), "error": repr(exc), "source": "noxfile.py"},
            role="WARN",
        )
        return
    _log_gate(
        "coverage artifact generated",
        meta={
            "artifact": str(path),
            "sha256": digest,
            "bytes": size,
            "source": "noxfile.py",
        },
    )


@nox.session
def ci_local(session):
    # Install core extras and then ensure torch is available via the CPU wheel index so
    # training-related tests execute locally instead of skipping or failing early.
    session.install("-e", ".[dev,test,cli,tracking]")
    _ensure_torch(session)
    json_path = _coverage_json_destination("ci_local")
    cmd = ["pytest", "-q"]
    cmd += _coverage_args(
        session,
        fail_under=DEFAULT_FAIL_UNDER,
        json_report=json_path,
    )
    session.run(*cmd)
    _record_coverage_artifact(json_path)


# Optional: prefer `uv`, with automatic fallback to `virtualenv` if uv is unavailable.
# Enable by exporting NOX_PREFER_UV=1 on runners where uv is ubiquitous.
if os.environ.get("NOX_PREFER_UV") == "1":
    # Allows "uv|virtualenv" fallback selection (first available is used).
    nox.options.default_venv_backend = (
        "uv|virtualenv"  # also settable via CLI/env. :contentReference[oaicite:15]{index=15}
    )


def _has_uv(session: nox.Session) -> bool:
    """Detect if `uv` is available on PATH."""
    with suppress(Exception):
        session.run("uv", "--version", external=True, silent=True)
        return True
    return False


def _install(session: nox.Session, *pkgs: str) -> None:
    """
    Fast path: use `uv pip install` when available (very fast resolver/installer).
    Fallback: use session.install(...) which uses pip inside the venv.
    For sessions running without a virtual environment (venv_backend="none"),
    install directly into the interpreter via `python -m pip install`.
    """
    if (
        getattr(session, "venv_backend", None) == "none"
        or getattr(session, "virtualenv", None) is None
    ):
        session.run("python", "-m", "pip", "install", *pkgs, external=True)
        return
    if _has_uv(session):
        session.run("uv", "pip", "install", *pkgs, external=True)
    else:
        session.install(*pkgs)


def _ensure_torch(session: nox.Session) -> None:
    """Install PyTorch from the configured CPU wheel index when missing."""

    requirement = TORCH_REQUIREMENT
    parsed_requirement = _parse_requirement(requirement)
    if parsed_requirement is not None and parsed_requirement.marker is not None:
        try:
            if not parsed_requirement.marker.evaluate():
                return
        except Exception:
            pass
    torch_available = _module_available(session, "torch")
    if torch_available and _torch_requirement_satisfied(requirement, parsed_requirement):
        return
    if torch_available and _torch_offline_stub_present(session, "torch"):
        session.log(
            "torch stub detected (0.0.0-offline); continuing without strict version enforcement"
        )
        return
    _ensure_pip_cache(session)
    index_url = _torch_index_url()
    if _has_uv(session):
        cmd = ["uv", "pip", "install"]
        if index_url:
            cmd.extend(["--index-url", index_url])
        cmd.append(requirement)
        session.run(*cmd, external=True)
    else:
        cmd = ["python", "-m", "pip", "install"]
        if index_url:
            cmd.extend(["--index-url", index_url])
        cmd.append(requirement)
        session.run(*cmd)
    if not _module_available(session, "torch"):
        session.error(
            "PyTorch is required for ci_local but could not be installed. "
            "Set NOX_TORCH_INDEX_URL to a reachable index or install torch manually."
        )
    if not _torch_requirement_satisfied(requirement, parsed_requirement):
        installed = _torch_installed_version(parsed_requirement, requirement)
        expected = ""
        if "==" in requirement:
            expected = requirement.split("==", 1)[1].strip()
        if expected and installed and _version_matches(installed, expected):
            return
        try:
            module = __import__(_torch_package_name(parsed_requirement, requirement))
        except Exception:
            module_version = None
        else:
            module_version = getattr(module, "__version__", None)
        if isinstance(module_version, str) and module_version.strip().lower().endswith("offline"):
            session.log(
                "torch stub detected (0.0.0-offline); continuing without strict version enforcement"
            )
            return
        installed_display = installed or module_version or "unknown"
        session.error(
            "PyTorch installation does not satisfy the pinned requirement. "
            f"Expected `{requirement}`, found `{installed_display}`."
        )


def _selected_lock_extras() -> tuple[str, ...]:
    extras_env = os.environ.get("NOX_LOCK_EXTRAS")
    if extras_env:
        extras = tuple(e.strip() for e in extras_env.split(",") if e.strip())
        if extras:
            return extras
    return LOCK_EXTRAS


def _sync_lockfile(session: nox.Session, lockfile: Path = LOCKFILE) -> None:
    """Install dependencies exactly as pinned in the requirements lock file."""

    if not lockfile.exists():
        session.error(
            f"{lockfile} is missing; regenerate it with `{LOCK_REGEN_CMD}` before syncing."
        )
    _ensure_pip_cache(session)
    if _has_uv(session):
        session.run("uv", "pip", "sync", str(lockfile), external=True)
    else:
        session.install("-r", str(lockfile))


def _annotate_lockfile(lockfile: Path, *, python_version: str) -> None:
    """Ensure the lockfile header documents the Python target and refresh command."""

    try:
        lines = lockfile.read_text(encoding="utf-8").splitlines()
    except FileNotFoundError:
        return

    header_end = 0
    for idx, line in enumerate(lines):
        if not line.strip():
            continue
        if line.startswith("#"):
            header_end = idx + 1
            continue
        header_end = idx
        break
    else:
        header_end = len(lines)

    metadata = [
        f"# Python lock target: CPython {python_version}",
        f"# Regenerate with: {LOCK_REGEN_CMD}",
    ]

    header = [
        line
        for line in lines[:header_end]
        if not line.lower().startswith("# python lock target")
        and not line.lower().startswith("# regenerate with:")
    ]

    updated_lines = header + metadata + lines[header_end:]

    if updated_lines != lines:
        lockfile.write_text("\n".join(updated_lines) + "\n", encoding="utf-8")


def _compile_lockfile(session: nox.Session, *, python_version: str) -> None:
    """Regenerate requirements.lock from pyproject metadata."""

    extras = _selected_lock_extras()

    if _has_uv(session):
        cmd = [
            "uv",
            "pip",
            "compile",
            "pyproject.toml",
            "--output-file",
            str(LOCKFILE),
        ]
        for extra in extras:
            cmd.extend(["--extra", extra])
        if python_version:
            cmd.extend(["--python-version", python_version])
        session.run(*cmd, external=True)
    else:
        _ensure_pip_cache(session)
        _install(session, "pip-tools>=7.4")
        cmd = [
            "pip-compile",
            "pyproject.toml",
            "--output-file",
            str(LOCKFILE),
        ]
        for extra in extras:
            cmd.extend(["--extra", extra])
        if python_version:
            cmd.extend(["--python-version", python_version])
        session.run(*cmd)

    _annotate_lockfile(LOCKFILE, python_version=python_version)


def _ensure_pip_cache(session: nox.Session) -> None:
    """Default PIP_CACHE_DIR for faster, repeatable installs."""
    session.env.setdefault("PIP_CACHE_DIR", str(Path(".cache/pip").resolve()))


def _module_available(session: nox.Session, name: str, *, external: bool = False) -> bool:
    """Return True if `import name` succeeds in the target interpreter."""
    try:
        session.run("python", "-c", f"import {name}", external=external, silent=True)
        return True
    except Exception:
        return False


def _coverage_args(
    session: nox.Session,
    *,
    fail_under: str | None = None,
    branch: bool = False,
    external: bool = False,
    paths: Sequence[str] | None = ("src",),
    json_report: Path | None = None,
) -> list[str]:
    """Return pytest coverage flags, erroring if pytest-cov is unavailable."""
    if not _module_available(session, "pytest_cov", external=external):
        session.error(
            f"pytest-cov is required; install {PYTEST_COV_REQUIREMENT} before running gates."
        )
    args = [f"--cov={p}" for p in (paths or [])] or ["--cov"]
    if branch:
        args.append("--cov-branch")
    args.append("--cov-report=term-missing")
    if json_report is not None:
        args.append(f"--cov-report=json:{json_report}")
    args.append(f"--cov-report=xml:{COVERAGE_XML}")
    if fail_under is not None:
        args.append(f"--cov-fail-under={fail_under}")
    return args


@nox.session
def lock_sanity(session):
    """Install from requirements.lock and validate the environment."""

    _sync_lockfile(session)
    session.run("python", "-m", "pip", "check")
    session.run(
        "python",
        "-c",
        "import accelerate, transformers, pytest; print('lockfile import check ok')",
    )


@nox.session
def lock_refresh(session):
    """Regenerate requirements.lock (requires explicit opt-in for network access)."""

    if os.environ.get("NOX_ALLOW_LOCK_REFRESH") != "1":
        session.error("Set NOX_ALLOW_LOCK_REFRESH=1 to regenerate the lockfile (network required).")

    python_version = session.posargs[0] if session.posargs else DEFAULT_LOCK_PYTHON
    extras_display = ", ".join(_selected_lock_extras())
    session.log(
        f"Refreshing requirements.lock for Python {python_version} with extras: {extras_display}"
    )
    _compile_lockfile(session, python_version=python_version)


@nox.session
def lint(session):
    _ensure_pip_cache(session)
    _install(session, "ruff", "black", "isort")
    session.run("ruff", "check", ".")
    session.run("black", "--check", ".")
    session.run("isort", "--check-only", ".")


@nox.session
def typecheck(session):
    _ensure_pip_cache(session)
    _install(session, "mypy")
    try:
        session.run("mypy", "src")
    except Exception:
        session.log("mypy not configured — skipping")


@nox.session
def ci(session):
    """Run linting, type checks, and test coverage."""
    session.notify("lock_sanity")
    session.notify("lint")
    session.notify("typecheck")
    session.notify("coverage")


@nox.session
def quality(session):
    """Run formatting hooks and tests locally."""
    _install(session, "pre-commit", "pytest", "pytest-cov")
    session.run("pre-commit", "run", "--all-files")
    json_path = _coverage_json_destination("quality")
    cmd = ["pytest", "-q"]
    cmd += _coverage_args(
        session,
        fail_under=DEFAULT_FAIL_UNDER,
        json_report=json_path,
    )
    session.run(*cmd)
    _record_coverage_artifact(json_path)


@nox.session
def coverage(session):
    _ensure_pip_cache(session)
    _ensure_torch(session)
    _install(session, "pytest", "pytest-cov")
    _install(session, "-e", ".[test,cli]")
    _install(session, "numpy")
    try:
        session.run(
            "python",
            "-c",
<<<<<<< HEAD
            "import hydra; import hydra_extra; import hydra.extra",
=======
            "import hydra; hydra._ensure_hydra_extra()",
>>>>>>> 7c94a31a
            silent=True,
        )
    except command.CommandFailed:
        session.error(
            "hydra.extra plugin unavailable — install Codex test extras before running coverage gates"
        )
    COVERAGE_XML.parent.mkdir(parents=True, exist_ok=True)
    json_path = _coverage_json_destination("coverage")
    cmd = ["pytest", "-q", "--disable-warnings", "--maxfail=1"]
    cmd += _coverage_args(
        session,
        fail_under=DEFAULT_FAIL_UNDER,
        branch=True,
        json_report=json_path,
    )
    if session.posargs:
        cmd.extend(session.posargs)
    session.run(*cmd)
    _record_coverage_artifact(json_path)


@nox.session
def tests(session):
    """
    Thin wrapper to keep one source of truth:
    `nox -s tests` simply delegates to the 'coverage' gate.
    """
    session.notify("coverage")


@nox.session(venv_backend="none")  # run directly in the current interpreter; no venv
def tests_sys(session):
    """
    Run tests in the *Codex initial* environment for minimal overhead.
    Preferred order for determinism:
      1) If pyproject.toml + uv.lock exist and uv is available AND NOX_PREFER_UV=1:
         use `uv sync --frozen` (strict lockfile).
      2) Else, if UV_SYNC_FILE (or requirements.txt) exists and uv is available AND NOX_PREFER_UV=1:
         use `uv pip sync <file>` (idempotent).
      3) Else: minimally ensure pytest deps with pip/uv and run tests.
    """
    _ensure_pip_cache(session)
    prefer_uv = os.environ.get("NOX_PREFER_UV") == "1" and _has_uv(session)
    has_pyproject = Path("pyproject.toml").is_file()
    has_uv_lock = UV_LOCK_FILE.is_file()
    # 1) Strongest determinism: project lock
    if prefer_uv and has_pyproject and has_uv_lock:
        # Strictly use the lockfile as the source of truth and do not update it
        session.run("uv", "sync", "--frozen", external=True)
    else:
        # 2) Next best: requirements sync (idempotent)
        sync_target = os.environ.get("UV_SYNC_FILE") or (
            "requirements.txt" if Path("requirements.txt").is_file() else None
        )
        if prefer_uv and sync_target and Path(sync_target).is_file():
            session.run("uv", "pip", "sync", sync_target, external=True)
        else:
            # Fall back to installing minimal deps if pytest isn't available.
            try:
                session.run("pytest", "--version", external=True)
            except Exception:
                # Install basics quickly via pip so the system interpreter can import them.
                session.run(
                    "python",
                    "-m",
                    "pip",
                    "install",
                    "pytest",
                    PYTEST_COV_REQUIREMENT,
                    external=True,
                )
            else:
                # pytest is present but pytest-cov might not be; install it on demand.
                if not _module_available(session, "pytest_cov", external=True):
                    session.run(
                        "python",
                        "-m",
                        "pip",
                        "install",
                        PYTEST_COV_REQUIREMENT,
                        external=True,
                    )
    # Now run tests from the system env (no venv).
    COVERAGE_XML.parent.mkdir(parents=True, exist_ok=True)
    json_path = _coverage_json_destination("tests_sys")
    cmd = ["pytest", "-q", "--disable-warnings", "--maxfail=1"]
    cmd += _coverage_args(
        session,
        fail_under=DEFAULT_FAIL_UNDER,
        branch=True,
        external=True,
        json_report=json_path,
    )
    if session.posargs:
        cmd.extend(session.posargs)
    session.run(*cmd, external=True)
    _record_coverage_artifact(json_path)


@nox.session(reuse_venv=False)
def package(session):
    """Build wheel/sdist artifacts and validate an installation."""

    _ensure_pip_cache(session)
    build_dir = Path("dist")
    if build_dir.exists():
        shutil.rmtree(build_dir)
    _install(session, "build")
    session.run("python", "-m", "build", "--wheel", "--sdist")
    artifacts = sorted(build_dir.iterdir())
    if not artifacts:
        session.error("No distribution artifacts were produced")

    wheels = [p for p in artifacts if p.suffix == ".whl"]
    sdists = [p for p in artifacts if p.name.endswith(".tar.gz") or p.suffix == ".zip"]
    if not wheels:
        session.error("Wheel artifact was not produced")
    if not sdists:
        session.error("Source distribution artifact was not produced")

    install_queue = wheels + sdists
    for index, artifact in enumerate(install_queue):
        session.run("python", "-m", "pip", "install", "--no-deps", str(artifact))
        session.run(
            "python",
            "-c",
            (
                "import codex, codex_ml; "
                "print(f'codex={codex.__version__}, codex_ml={codex_ml.__version__}')"
            ),
        )
        session.run("codex-ml-cli", "--version")
        if index < len(install_queue) - 1:
            session.run("python", "-m", "pip", "uninstall", "codex", "-y")


@nox.session
def tests_ssp(session):
    session.install("-e", ".", "sentencepiece>=0.1.99", "pytest", "pytest-cov")
    session.env["PYTEST_ADDOPTS"] = ""
    session.run("pytest", "-q", "tests/tokenization", "-k", "sentencepiece")


@nox.session
def tests_min(session):
    _ensure_pip_cache(session)
    _install(session, "pytest")
    session.run("pytest", "-q", "-m", "not slow")


@nox.session
def perf_smoke(session):
    _ensure_pip_cache(session)
    _install(session, "pytest", "pytest-cov")
    session.run("pytest", "-q", "tests/perf/test_perf_smoke.py", "--no-cov")


@nox.session
def codex_gate(session):
    session.install("pytest", "charset-normalizer>=3.0.0", "chardet>=5.0.0")
    session.run(
        "pytest",
        "-q",
        "tests/test_ingestion_encodings_matrix.py",
        "tests/test_ingestion_auto_encoding.py",
        "tests/test_ingestion_encoding_coverage.py",
        "tests/test_sqlite_pool_close.py",
        "tests/test_chat_session_exit.py",
    )


@nox.session
def codex_ext(session):
    session.install("pytest", "charset-normalizer>=3.0.0", "chardet>=5.0.0")
    session.install("-r", "requirements.txt")
    session.run(
        "pytest",
        "-q",
        "--no-cov",
        "tests/test_checkpoint_manager.py",
        "tests/test_eval_runner.py",
    )


@nox.session
def sec_scan(session):
    session.install("bandit", "detect-secrets", "safety")
    session.run("bandit", "-c", "bandit.yaml", "-r", ".")
    session.run("detect-secrets", "scan", "--baseline", ".secrets.baseline", ".")
    session.run("safety", "check", "-r", "requirements.txt", "--full-report")


@nox.session
def docs_smoke(session):
    _ensure_pip_cache(session)
    _install(session, "nbformat")
    session.run(
        "python",
        "-c",
        "import nbformat; nbformat.read('notebooks/quick_start.ipynb', as_version=4)",
    )
    session.run(
        "python",
        "-c",
        (
            "from pathlib import Path,sys,re;"
            "arch=Path('docs/architecture.md').read_text(encoding='utf-8');"
            "assert '```mermaid' in arch;"
            "readme=Path('README.md').read_text(encoding='utf-8');"
            "missing=[p for p in re.findall(r'\\[(?:[^\\]]+)\\]\\((docs/[^)]+)\\)', readme) if not Path(p).exists()];"
            "sys.exit('Missing docs: '+', '.join(missing)) if missing else None"
        ),
    )<|MERGE_RESOLUTION|>--- conflicted
+++ resolved
@@ -542,11 +542,7 @@
         session.run(
             "python",
             "-c",
-<<<<<<< HEAD
             "import hydra; import hydra_extra; import hydra.extra",
-=======
-            "import hydra; hydra._ensure_hydra_extra()",
->>>>>>> 7c94a31a
             silent=True,
         )
     except command.CommandFailed:
