--- conflicted
+++ resolved
@@ -326,20 +326,6 @@
 from typing import Any
 
 
-<<<<<<< HEAD
-def run_functional_training(
-    config: Mapping[str, Any], *, resume: bool = False
-) -> dict[str, Any]:
-    \"\"\"Offline-safe fallback when the functional trainer module is absent.\"\"\"
-
-    summary = {
-        "status": "skipped",
-        "reason": "functional training module not bundled",
-        "resume": resume,
-        "config_keys": sorted(str(key) for key in getattr(config, "keys", lambda: [])()),
-    }
-    return summary
-=======
 def _deterministic_seed(value: int) -> None:
     random.seed(value)
     try:  # numpy is optional in minimal environments
@@ -382,7 +368,6 @@
         "resume": bool(resume),
         "state_file": str(state_path),
     }
->>>>>>> 75406c36
 """
 )
 
