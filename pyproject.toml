--- conflicted
+++ resolved
@@ -204,10 +204,6 @@
 addopts = "--disable-plugin-autoload -q --maxfail=1 --durations=10 --durations-min=1.0"
 testpaths = ["tests"]
 pythonpath = ["src"]
-<<<<<<< HEAD
-randomly-seed = 123
-=======
->>>>>>> 61d51569
 markers = [
     "interfaces: tests for interface contracts",
     "ml: machine-learning tests",
