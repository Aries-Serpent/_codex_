[build-system]
requires = ["setuptools>=67", "wheel"]
build-backend = "setuptools.build_meta"

[project]
name = "codex-ml"
description = "Codex ML training, evaluation, and plugin framework"
readme = "README.md"
requires-python = ">=3.10"
# Use SPDX expression; suppress Setuptools license table deprecation warnings
license = "MIT"
authors = [
  { name = "Aries Serpent" }
]
keywords = ["ml", "training", "evaluation", "plugins", "hydra", "cli"]
classifiers = [
  "Programming Language :: Python :: 3",
  "Programming Language :: Python :: 3 :: Only",
  "Operating System :: OS Independent",
]
# Ensure runtime dependencies remain declared so console entrypoints import successfully
<<<<<<< HEAD
=======
dependencies = [
  "omegaconf>=2.3",
  "hydra-core==1.3.2",
  "pydantic>=2.4",
  "pydantic-settings>=2.2",
  "pyyaml>=6.0",
  "pandas>=2.1",
  "great_expectations==0.18.7",
  "mlflow>=2.4,<4",
  "transformers>=4.41,<5",
  "peft>=0.11,<1",
  "accelerate>=0.31,<1",
  "datasets>=2.19,<3",
  "lm-eval>=0.4.2,<1",
  "ray[serve]>=2.9,<3",
  "fastapi>=0.110,<1",
  "starlette>=0.27,<0.49",
  "httpx>=0.26,<1",
  "evidently>=0.4.28,<1",
  "numpy>=1.26,<3",
  "scikit-learn>=1.4,<2",
  "duckdb>=0.10",
  "sentencepiece>=0.1.99",
  "torch>=2.1",
  "typer>=0.12",
]

>>>>>>> 4c77af02
# Version may be injected by CI or read dynamically.
# If you keep a __version__ in package, uncomment the next line and remove the explicit version field.
# dynamic = ["version"]
version = "0.0.0"
<<<<<<< HEAD
dependencies = [
  "accelerate>=0.31,<1",
  "datasets>=2.19,<3",
  "duckdb>=0.10",
  "evidently>=0.4.28,<1",
  "fastapi>=0.110,<1",
  "great_expectations==0.18.7",
  "httpx>=0.26,<1",
  "hydra-core==1.3.2",
  "lm-eval>=0.4.2,<1",
  "mlflow>=2.4,<4",
  "numpy>=1.26,<3",
  "omegaconf>=2.3",
  "pandas>=2.1",
  "peft>=0.11,<1",
  "pydantic>=2.11",
  "pydantic-settings>=2.2",
  "pyyaml>=6.0",
  "ray[serve]>=2.9,<3",
  "scikit-learn>=1.4,<2",
  "sentencepiece>=0.1.99",
  "starlette>=0.27,<0.49",
  "torch>=2.1",
  "transformers>=4.41,<5",
  "typer>=0.12",
]
=======
>>>>>>> 4c77af02

[project.optional-dependencies]
analysis = ["libcst>=1.0", "parso>=0.10"]
cli = ["typer>=0.9", "click>=8.1"]
configs = ["hydra-core>=1.3", "omegaconf>=2.3", "PyYAML>=6.0"]
dev = [
  "pytest>=7.4",
  "pytest-cov>=4.1",
  "pytest-randomly>=3.15",
  "hypothesis>=6.100",
  "ruff>=0.4",
  "jsonschema>=4.0",
  "black>=24.8",
  "isort>=5.13",
  "mypy>=1.10",
  "dvc==3.0.0",
  "pre-commit>=3.7",
  "nbstripout>=0.6",
  "pytest-mock>=3.14",
]
dist = ["torch>=2.1; platform_system != 'Windows'"]
gpu = ["nvidia-ml-py3>=7.352.0"]
logging = [
  "duckdb>=0.10",
  "jsonschema>=4.18",
  "pandas>=2.0",
  "tensorboard>=2.14",
  "mlflow>=2.11",
  "wandb>=0.16",
]
ml = [
<<<<<<< HEAD
  "accelerate>=0.27",
  "datasets>=2.19,<3",
  "peft>=0.8",
  "sentencepiece>=0.1.99",
  "torch>=2.1; platform_system != 'Windows'",
  "transformers>=4.41,<5",
]
monitoring = [
  "prometheus-client>=0.14",
  "psutil>=5.9",
  "pynvml>=11.5",
]
=======
  "datasets>=2.19,<3",
  "peft>=0.11,<1",
  "sentencepiece>=0.1.99",
  "torch>=2.1",
  "transformers>=4.41,<5",
  "accelerate>=0.31,<1",
]
monitoring = ["prometheus-client>=0.14", "psutil>=5.9", "pynvml>=11.5"]
>>>>>>> 4c77af02
ops = ["requests>=2.31", "PyJWT>=2.8"]
perf = ["numpy>=1.24; python_version<'3.13'", "mlflow>=2.0"]
plugins = ["importlib-metadata; python_version < '3.10'"]
symbolic = ["sentencepiece>=0.1.99", "tokenizers>=0.14"]
test = [
  "pytest>=7.0",
  "pytest-cov>=4.0",
  "hydra-core==1.3.2",
  "hypothesis>=6.100",
]
tokenizer = ["sentencepiece>=0.1.99"]
tokenizers = ["tokenizers>=0.15"]
tracking = ["mlflow>=2.9", "wandb>=0.15"]
train = [
<<<<<<< HEAD
  "accelerate>=0.27",
  "mlflow>=2.11",
  "peft>=0.8",
  "torch>=2.1; platform_system != 'Windows'",
  "transformers>=4.41,<5",
=======
  "torch>=2.1; platform_system != 'Windows'",
  "transformers>=4.41,<5",
  "accelerate>=0.31,<1",
  "peft>=0.11,<1",
  "mlflow>=2.11",
]

# Prefer declaring license files explicitly to avoid warnings
[project.license-files]
paths = [
  "LICENSE",
  "LICENSES/*"
>>>>>>> 4c77af02
]

[project.scripts]
# Canonical entrypoints
codex-train = "codex_ml.cli.entrypoints:train_main"
codex-eval = "codex_ml.cli.entrypoints:eval_main"
codex-list-plugins = "codex_ml.cli.list_plugins:main"
# Preserve legacy/extended scripts present in this repo
codex = "codex.cli:cli"
codex-smoke = "codex_cli.app:app"
codex-import-ndjson = "codex.logging.import_ndjson:main"
codex-ml = "codex_ml.cli.main:cli"
codex-ml-cli = "codex_ml.cli.main:cli"
codex-cli = "codex_ml.cli.simple_cli:main"
codex-generate = "codex_ml.cli.generate:main"
codex-infer = "codex_ml.cli.infer:main"
codex-validate-config = "codex_ml.cli.validate:main"
codex-perf = "codex_ml.perf.bench:main"
codex-ndjson = "codex_utils.cli.ndjson_summary:main"
codex-offline-bootstrap = "codex_ml.cli.offline_bootstrap:main"
fence-check = "tools.validate_fences:main"
hhg-train = "hhg_logistics.main:main"
hhg-serve = "hhg_logistics.serve.app:main"
hhg-serve-smoke = "hhg_logistics.serve.smoke:main"
hhg-monitor-serve = "hhg_logistics.monitor.serve_report:main"
hhg-monitor-data = "hhg_logistics.monitor.data_report:main"
hhg-monitor-snapshot = "hhg_logistics.monitor.snapshot:main"
codex-tokenizer = "tokenization.cli:app"

[tool.setuptools]

[tool.setuptools.package-dir]
"" = "src"
codex_addons = "codex_addons"
codex_digest = "codex_digest"
codex_utils = "codex_utils"
interfaces = "interfaces"
tokenization = "tokenization"
tools = "tools"
training = "training"
[tool.setuptools.packages.find]
where = [".", "src"]
include = [
  "codex_ml*",
  "codex*",
  "common*",
  "tokenization*",
  "training*",
  "codex_utils*",
  "interfaces*",
  "hhg_logistics*",
  "hydra_extra*",
  "examples*",
  "security*",
  "tools*"
]
exclude = ["tests*", "torch*"]
[tool.setuptools.package-data]
# Ensure runtime resources remain available in installed wheels
codex_ml = [
  "**/*.md",
  "**/*.jinja2",
  "**/*.j2",
  "configs/**/*.yaml",
]
hhg_logistics = ["conf/**/*.yaml"]
codex_crm = ["cdm/data/**/*.csv"]
common = []

[tool.setuptools.exclude-package-data]
codex_ml = ["**/tests/*", "torch/*"]

[project.entry-points."codex_ml.tokenizers"]
hf = "codex_ml.registry.tokenizers:_build_hf_tokenizer"

[project.entry-points."codex_ml.models"]
minilm = "codex_ml.models.registry:_build_minilm"
bert_base_uncased = "codex_ml.models.registry:_build_default_bert"

[project.entry-points."codex_ml.metrics"]
token_accuracy = "codex_ml.metrics.registry:token_accuracy"
ppl = "codex_ml.metrics.registry:perplexity"
exact_match = "codex_ml.metrics.registry:exact_match"
f1 = "codex_ml.metrics.registry:f1"

[project.entry-points."codex_ml.plugins"]
hello = "examples.plugins.hello_plugin:HelloPlugin"
token_accuracy_plugin = "examples.plugins.metrics_token_accuracy_plugin:TokenAccuracyPlugin"

[project.entry-points."codex_ml.data_loaders"]
lines = "codex_ml.data.registry:load_line_dataset"

[project.entry-points."codex_ml.trainers"]
functional = "codex_ml.registry.trainers:_load_functional_trainer"

[tool.black]
line-length = 100
target-version = ["py39", "py310", "py311"]

[tool.isort]
profile = "black"
line_length = 100

[tool.pytest.ini_options]
addopts = "-q"

[tool.coverage.run]
branch = true
source = ["src/codex_ml"]

[tool.coverage.report]
show_missing = true
skip_covered = true<|MERGE_RESOLUTION|>--- conflicted
+++ resolved
@@ -19,8 +19,6 @@
   "Operating System :: OS Independent",
 ]
 # Ensure runtime dependencies remain declared so console entrypoints import successfully
-<<<<<<< HEAD
-=======
 dependencies = [
   "omegaconf>=2.3",
   "hydra-core==1.3.2",
@@ -48,40 +46,10 @@
   "typer>=0.12",
 ]
 
->>>>>>> 4c77af02
 # Version may be injected by CI or read dynamically.
 # If you keep a __version__ in package, uncomment the next line and remove the explicit version field.
 # dynamic = ["version"]
 version = "0.0.0"
-<<<<<<< HEAD
-dependencies = [
-  "accelerate>=0.31,<1",
-  "datasets>=2.19,<3",
-  "duckdb>=0.10",
-  "evidently>=0.4.28,<1",
-  "fastapi>=0.110,<1",
-  "great_expectations==0.18.7",
-  "httpx>=0.26,<1",
-  "hydra-core==1.3.2",
-  "lm-eval>=0.4.2,<1",
-  "mlflow>=2.4,<4",
-  "numpy>=1.26,<3",
-  "omegaconf>=2.3",
-  "pandas>=2.1",
-  "peft>=0.11,<1",
-  "pydantic>=2.11",
-  "pydantic-settings>=2.2",
-  "pyyaml>=6.0",
-  "ray[serve]>=2.9,<3",
-  "scikit-learn>=1.4,<2",
-  "sentencepiece>=0.1.99",
-  "starlette>=0.27,<0.49",
-  "torch>=2.1",
-  "transformers>=4.41,<5",
-  "typer>=0.12",
-]
-=======
->>>>>>> 4c77af02
 
 [project.optional-dependencies]
 analysis = ["libcst>=1.0", "parso>=0.10"]
@@ -113,20 +81,6 @@
   "wandb>=0.16",
 ]
 ml = [
-<<<<<<< HEAD
-  "accelerate>=0.27",
-  "datasets>=2.19,<3",
-  "peft>=0.8",
-  "sentencepiece>=0.1.99",
-  "torch>=2.1; platform_system != 'Windows'",
-  "transformers>=4.41,<5",
-]
-monitoring = [
-  "prometheus-client>=0.14",
-  "psutil>=5.9",
-  "pynvml>=11.5",
-]
-=======
   "datasets>=2.19,<3",
   "peft>=0.11,<1",
   "sentencepiece>=0.1.99",
@@ -135,7 +89,6 @@
   "accelerate>=0.31,<1",
 ]
 monitoring = ["prometheus-client>=0.14", "psutil>=5.9", "pynvml>=11.5"]
->>>>>>> 4c77af02
 ops = ["requests>=2.31", "PyJWT>=2.8"]
 perf = ["numpy>=1.24; python_version<'3.13'", "mlflow>=2.0"]
 plugins = ["importlib-metadata; python_version < '3.10'"]
@@ -150,13 +103,6 @@
 tokenizers = ["tokenizers>=0.15"]
 tracking = ["mlflow>=2.9", "wandb>=0.15"]
 train = [
-<<<<<<< HEAD
-  "accelerate>=0.27",
-  "mlflow>=2.11",
-  "peft>=0.8",
-  "torch>=2.1; platform_system != 'Windows'",
-  "transformers>=4.41,<5",
-=======
   "torch>=2.1; platform_system != 'Windows'",
   "transformers>=4.41,<5",
   "accelerate>=0.31,<1",
@@ -169,7 +115,6 @@
 paths = [
   "LICENSE",
   "LICENSES/*"
->>>>>>> 4c77af02
 ]
 
 [project.scripts]
