# PEP 621: Project metadata in pyproject.toml
# https://peps.python.org/pep-0621/
[build-system]
requires = ["setuptools>=69", "wheel"]
build-backend = "setuptools.build_meta"

[project]
name = "codex-ml"
version = "0.1.0"
description = "Codex ML utilities and training CLI (offline-friendly)"
readme = "README.md"
requires-python = ">=3.10"
license = { text = "MIT" }
authors = [{ name = "Codex Team" }]
keywords = ["ml", "nlp", "training", "evaluation", "codex"]
classifiers = [
  "Programming Language :: Python :: 3",
  "License :: OSI Approved :: MIT License",
  "Operating System :: OS Independent",
]

# Keep the default install lightweight; heavier ML dependencies live under extras.
dependencies = [
  "omegaconf>=2.3",
  "hydra-core>=1.3",
]

[project.optional-dependencies]
ml = [
  "torch>=2.1; platform_system != 'Windows'",
  "transformers>=4.39",
  "accelerate>=0.27",
  "peft>=0.8",
]
logging = [
  "tensorboard>=2.14",
  "mlflow>=2.11",
  "wandb>=0.16",
]
monitoring = ["psutil>=5.9"]
gpu = ["nvidia-ml-py3>=7.352.0"]
perf = ["numpy>=1.24; python_version<'3.13'", "mlflow>=2.0"]
ops = ["requests>=2.31", "PyJWT>=2.8"]
dev = [
  "pytest>=7.4",
  "pytest-cov>=4.1",
  "pytest-randomly>=3.15",
  "hypothesis>=6.100",
  "ruff>=0.4",
  "jsonschema>=4.0",
]
# Preserve legacy extras used in automation by aliasing them to the new groups.
tokenizer = ["sentencepiece>=0.1.99"]
train = [
  "torch>=2.1; platform_system != 'Windows'",
  "transformers>=4.39",
  "accelerate>=0.27",
  "peft>=0.8",
  "mlflow>=2.11",
]
test = [
  "pytest>=7.0",
  "pytest-cov>=4.0",
  "hydra-core>=1.3",
  "hypothesis>=6.100",
]
cli = [
  "typer>=0.9",
  "click>=8.1",
]

[project.scripts]
codex = "codex.cli:cli"
codex-import-ndjson = "codex.logging.import_ndjson:main"
codex-ml-cli = "codex_ml.cli.main:cli"
codex-train = "codex_ml.cli.hydra_main:main"
codex-tokenizer = "tokenization.cli:app"
codex-generate = "codex_ml.cli.generate:main"
codex-infer = "codex_ml.cli.infer:main"
codex-validate-config = "codex_ml.cli.validate:main"
codex-list-plugins = "codex_ml.cli.list_plugins:main"
codex-perf = "codex_ml.perf.bench:main"
codex-ndjson = "codex_utils.cli.ndjson_summary:main"
codex-offline-bootstrap = "codex_ml.cli.offline_bootstrap:main"
fence-check = "tools.validate_fences:main"

[project.entry-points."codex_ml.tokenizers"]
hf = "codex_ml.registry.tokenizers:_build_hf_tokenizer"

[project.entry-points."codex_ml.models"]
minilm = "codex_ml.models.registry:_build_minilm"
bert_base_uncased = "codex_ml.models.registry:_build_default_bert"

[project.entry-points."codex_ml.metrics"]
token_accuracy = "codex_ml.metrics.registry:token_accuracy"
ppl = "codex_ml.metrics.registry:perplexity"
exact_match = "codex_ml.metrics.registry:exact_match"
f1 = "codex_ml.metrics.registry:f1"

[project.entry-points."codex_ml.data_loaders"]
lines = "codex_ml.data.registry:load_line_dataset"

[project.entry-points."codex_ml.trainers"]
functional = "codex_ml.registry.trainers:_load_functional_trainer"

[project.urls]
Homepage = "https://github.com/Aries-Serpent/_codex_"
Documentation = "https://github.com/Aries-Serpent/_codex_/tree/main/docs"
Issues = "https://github.com/Aries-Serpent/_codex_/issues"

[tool.setuptools]
package-dir = {"" = "src"}

[tool.setuptools.packages.find]
where = ["src"]           # src/ layout for reliable imports in tests/ and tooling
# Include all historical package prefixes so console scripts keep their imports.
include = [
  "codex_ml*",
  "codex*",
  "tokenization*",
  "hydra_extra*",
  "tools*",
  "security*",
]
namespaces = false

[tool.setuptools.package-data]
"codex_ml" = ["configs/**/*.yaml"]

<<<<<<< HEAD
# Keep tooling blocks minimal; repo may already have dedicated config files.
[tool.ruff]
target-version = "py310"
line-length = 100
src = ["src", "tests", "tools"]

[tool.ruff.lint]
select = ["E", "F", "I", "N", "UP", "B"]
ignore = []
fixable = ["ALL"]

=======
>>>>>>> 19356436
[tool.black]
line-length = 100
target-version = ["py310"]
include = '\\.pyi?$'
extend-exclude = '''
/(
  \\.git
  | \\.venv
  | build
  | dist
)/
'''

[tool.isort]
profile = "black"
line_length = 100
known_first_party = ["codex_ml", "codex", "security"]
sections = ["FUTURE", "STDLIB", "THIRDPARTY", "FIRSTPARTY", "LOCALFOLDER"]
combine_as_imports = true

[tool.mypy]
python_version = "3.10"
<<<<<<< HEAD
ignore_missing_imports = true
warn_unused_configs = true
warn_redundant_casts = true
check_untyped_defs = true
files = "src/security,tests/security,tests/deployment"

=======
warn_return_any = true
warn_unused_configs = true
disallow_untyped_defs = true
disallow_any_unimported = true
no_implicit_optional = true
warn_redundant_casts = true
warn_unused_ignores = true
warn_no_return = true
check_untyped_defs = true
strict_equality = true
>>>>>>> 19356436

[[tool.mypy.overrides]]
module = ["tests.*"]
disallow_untyped_defs = false

[tool.ruff]
line-length = 100
select = [
    "E",
    "W",
    "F",
    "I",
    "N",
    "UP",
    "B",
    "C4",
    "SIM",
]
ignore = ["E501"]

[tool.pytest.ini_options]
minversion = "7.0"
addopts = "-ra -q --strict-markers --cov=src/codex_ml --cov-report=html --cov-report=term"
testpaths = ["tests"]
markers = [
    "slow: marks tests as slow (deselect with '-m \"not slow\"')",
    "integration: marks tests as integration tests",
    "smoke: fast smoke tests for CI",
]

[tool.coverage.run]
source = ["src"]
omit = ["*/tests/*", "*/__pycache__/*"]

[tool.coverage.report]
precision = 2
show_missing = true
skip_covered = false<|MERGE_RESOLUTION|>--- conflicted
+++ resolved
@@ -127,20 +127,6 @@
 [tool.setuptools.package-data]
 "codex_ml" = ["configs/**/*.yaml"]
 
-<<<<<<< HEAD
-# Keep tooling blocks minimal; repo may already have dedicated config files.
-[tool.ruff]
-target-version = "py310"
-line-length = 100
-src = ["src", "tests", "tools"]
-
-[tool.ruff.lint]
-select = ["E", "F", "I", "N", "UP", "B"]
-ignore = []
-fixable = ["ALL"]
-
-=======
->>>>>>> 19356436
 [tool.black]
 line-length = 100
 target-version = ["py310"]
@@ -163,14 +149,6 @@
 
 [tool.mypy]
 python_version = "3.10"
-<<<<<<< HEAD
-ignore_missing_imports = true
-warn_unused_configs = true
-warn_redundant_casts = true
-check_untyped_defs = true
-files = "src/security,tests/security,tests/deployment"
-
-=======
 warn_return_any = true
 warn_unused_configs = true
 disallow_untyped_defs = true
@@ -181,7 +159,6 @@
 warn_no_return = true
 check_untyped_defs = true
 strict_equality = true
->>>>>>> 19356436
 
 [[tool.mypy.overrides]]
 module = ["tests.*"]
