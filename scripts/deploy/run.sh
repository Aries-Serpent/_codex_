#!/usr/bin/env bash
set -euo pipefail
umask 077
: "${IMAGE:=codex-api:local}"
: "${PORT:=8000}"
if command -v nvidia-smi >/dev/null 2>&1; then
  GPU_FLAG="--gpus all"
<<<<<<< HEAD
  echo "GPU detected; appending --gpus all"
fi

docker run -d --rm $GPU_FLAG -p "${PORT}:8000" --name codex-api "$IMAGE"
=======
else
  GPU_FLAG=""
fi
docker compose $GPU_FLAG up -d
>>>>>>> e474dba8
echo "Waiting for API to become healthy..."
for i in $(seq 1 30); do
  if curl -fsS "http://localhost:${PORT}/status" >/dev/null; then
    echo "API is healthy."
    exit 0
  fi
  sleep 2
done
<<<<<<< HEAD
echo "API failed to become healthy in time"
exit 1
=======
echo "API failed to become healthy in time"; exit 1
>>>>>>> e474dba8
<|MERGE_RESOLUTION|>--- conflicted
+++ resolved
@@ -5,17 +5,10 @@
 : "${PORT:=8000}"
 if command -v nvidia-smi >/dev/null 2>&1; then
   GPU_FLAG="--gpus all"
-<<<<<<< HEAD
   echo "GPU detected; appending --gpus all"
 fi
 
 docker run -d --rm $GPU_FLAG -p "${PORT}:8000" --name codex-api "$IMAGE"
-=======
-else
-  GPU_FLAG=""
-fi
-docker compose $GPU_FLAG up -d
->>>>>>> e474dba8
 echo "Waiting for API to become healthy..."
 for i in $(seq 1 30); do
   if curl -fsS "http://localhost:${PORT}/status" >/dev/null; then
@@ -24,9 +17,5 @@
   fi
   sleep 2
 done
-<<<<<<< HEAD
 echo "API failed to become healthy in time"
-exit 1
-=======
-echo "API failed to become healthy in time"; exit 1
->>>>>>> e474dba8
+exit 1