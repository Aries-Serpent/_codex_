--- conflicted
+++ resolved
@@ -23,17 +23,10 @@
 
 for cli in pre-commit nox; do
     if ! command -v "$cli" >/dev/null 2>&1; then
-<<<<<<< HEAD
         echo "[gates] Required CLI '$cli' not found on PATH after dev install." >&2
         exit 1
     fi
     echo "[gates] Verified CLI dependency: $cli"
-=======
-        echo "[Codex][gates] Required CLI '$cli' not found on PATH after dev install." >&2
-        exit 1
-    fi
-    echo "[Codex][gates] Verified CLI dependency: $cli"
->>>>>>> 13b2940c
 done
 
 python - <<'PYCHECK'
@@ -47,17 +40,10 @@
     sys.exit(1)
 PYCHECK
 
-<<<<<<< HEAD
 echo "[gates] Running pre-commit hooks..."
 pre-commit run --all-files
 
 echo "[gates] Executing test suite via nox -s tests..."
-=======
-echo "[Codex][gates] Running pre-commit hooks..."
-pre-commit run --all-files
-
-echo "[Codex][gates] Executing test suite via nox -s tests..."
->>>>>>> 13b2940c
 nox -s tests
 
 python - <<'PYCODE'
