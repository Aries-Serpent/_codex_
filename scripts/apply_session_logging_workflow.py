--- conflicted
+++ resolved
@@ -21,18 +21,11 @@
     _codex_sqlite_auto()
 except Exception:
     pass
-<<<<<<< HEAD
 import textwrap
 from pathlib import Path
 from typing import List, Optional, Tuple
 
 from codex.utils.subprocess import run
-=======
-import subprocess
-import textwrap
-from pathlib import Path
-from typing import List, Tuple
->>>>>>> b1c2e0e1
 
 # -------------------------------
 # Phase 1 — Preparation utilities
@@ -48,15 +41,9 @@
 
 def git_root() -> Path:
     try:
-<<<<<<< HEAD
         out = run(
             ["git", "rev-parse", "--show-toplevel"], capture_output=True
         ).stdout.strip()
-=======
-        out = subprocess.check_output(
-            ["git", "rev-parse", "--show-toplevel"], text=True
-        ).strip()
->>>>>>> b1c2e0e1
         return Path(out)
     except Exception:
         return Path.cwd()
@@ -365,11 +352,8 @@
 '''
 
 TEST_SESSION_LOGGING = """\
-<<<<<<< HEAD
 import json, os, sqlite3, sys, time
-=======
 import json, os, sqlite3, subprocess, sys, time
->>>>>>> b1c2e0e1
 from pathlib import Path
 
 import pytest
@@ -425,12 +409,8 @@
     if proc.returncode != 0:
         raise RuntimeError(f"session_query returned {proc.returncode}")
     out = proc.stdout.strip()
-<<<<<<< HEAD
     if not ("assistant" in out and "yo" in out):
         raise RuntimeError("session_query output missing")
-=======
-    assert "assistant" in out and "yo" in out
->>>>>>> b1c2e0e1
 """
 
 README_SNIPPET = """\
