#!/usr/bin/env bash
<<<<<<< HEAD
# =============================================================================
# maintenance.sh
# Unified Environment Maintenance (CPU-Constrained) with Enhanced Observability
# Version: 5.5.1-rc4-hotfix2
# Date: 2025-09-17
#
# CHANGELOG:
#   rc4-hotfix2:
#     - ADD: CODEX_VENDOR_LOG_AGG (pre-sync|always|never; default pre-sync) to gate
#       vendor name aggregation from sync logs. With FIRST_SYNC_DONE=1 in maintenance,
#       logs are ignored by default to prevent false positives.
#     - FIX: Post-uninstall residue checks force FIRST_SYNC_DONE=1 to ignore log-only signals.
#     - FIX: Corrected typo in compute_recurrence redirection (2>/dev/null).
#   rc4-hotfix1:
#     - CRITICAL FIX: Replaced pipe + heredoc JSON parsing (printf | python <<'PY')
#       with env-var-based parsing to avoid SIGPIPE/ERR trap noise under set -e -o pipefail.
#     - FIX: Robust pre/post vendor hash/list extraction now immune to pipefail.
=======
# Maintenance Rev5.3++ (Unified Final – Patch 4B: Fallback Reintegration + Metrics Integrity)
#
# Patch 4B (2025-09-17):
#  - Reintroduces fallback detection logic from Patch 3 (vendor download scan) atop Patch 4 metrics.
#  - Skips primary purge if fallback purge occurred (FALLBACK_VENDOR_PURGED=1).
#  - Adds pyproject '+cpu' sanitize step (parity with setup) prior to sync.
#  - Uses consolidated purge_and_measure with non-interactive uninstall (uv_uninstall_noninteractive).
#  - Accurate uninstall counting (grep -c '^- ') with CR normalization.
#  - Initial relock event counting (RELOCK_EVENTS increments on missing/stale lock).
#  - env_digest included (toggle CODEX_ENV_DIGEST).
#  - Vendor helper preflight self-check.
#
# Warning Scope (unchanged):
#   * vendor_residue, torch_verify anomaly (no prior purge), lfs, optional escalations.
>>>>>>> 3042cf77
#
# EXIT CODES:
#   0  Success (warnings may be present)
#   7  Residual vendor packages remain (strict residue mode)
#   12 Vendor recurrence escalation under fail policy
#   *  Other non-graceful failures / strict gates
# =============================================================================

set -Eeuo pipefail

# 0) Configuration Flags (mirror setup)
export GRACEFUL="${CODEX_GRACEFUL:-1}"
export STRICT_SETUP="${CODEX_STRRICT_SETUP:-${CODEX_STRICT_SETUP:-0}}"
export CODEX_DEBUG="${CODEX_DEBUG:-0}"
export CODEX_OFFLINE="${CODEX_OFFLINE:-0}"

export CODEX_SYNC_GROUPS="${CODEX_SYNC_GROUPS:-base,cpu}"
export CODEX_TORCH_VERSION_RAW="${CODEX_TORCH_VERSION:-2.8.0+cpu}"
export CODEX_TORCH_VERSION_BASE="${CODEX_TORCH_VERSION_RAW%%+*}"

export CODEX_ENSURE_PRECOMMIT="${CODEX_ENSURE_PRECOMMIT:-1}"
export CODEX_FAIL_ON_GPU_RESIDUE="${CODEX_FAIL_ON_GPU_RESIDUE:-0}"
export CODEX_LIGHTWEIGHT_CPU_FALLBACK="${CODEX_LIGHTWEIGHT_CPU_FALLBACK:-1}"
export CODEX_ABORT_ON_GPU_PULL="${CODEX_ABORT_ON_GPU_PULL:-0}"
export CODEX_SKIP_UV_SYNC="${CODEX_SKIP_UV_SYNC:-0}"
export CODEX_CPU_MINIMAL="${CODEX_CPU_MINIMAL:-0}"
export CODEX_VENDOR_PURGE="${CODEX_VENDOR_PURGE:-1}"
export CODEX_USE_LOCKED_SYNC="${CODEX_USE_LOCKED_SYNC:-1}"
export CODEX_VENDOR_LIST_STRICT="${CODEX_VENDOR_LIST_STRICT:-1}"
export CODEX_CACHE_PRUNE="${CODEX_CACHE_PRUNE:-1}"
export CODEX_HASH_LOCK_STRICT="${CODEX_HASH_LOCK_STRICT:-0}"
export CODEX_SUMMARY_INCLUDE_HASH="${CODEX_SUMMARY_INCLUDE_HASH:-1}"
export CODEX_LOCKED_SYNC_FALLBACK="${CODEX_LOCKED_SYNC_FALLBACK:-1}"
export CODEX_VENDOR_LOG_ONLY_POLICY="${CODEX_VENDOR_LOG_ONLY_POLICY:-purge}" # ignore|warn|purge
export CODEX_VENDOR_NAMESPACE_IGNORE="${CODEX_VENDOR_NAMESPACE_IGNORE:-1}"
export CODEX_ERR_TRAP="${CODEX_ERR_TRAP:-1}"
export CODEX_RELOCK_AFTER_VENDOR_PURGE="${CODEX_RELOCK_AFTER_VENDOR_PURGE:-1}"
export CODEX_CPU_CONSTRAIN_LOCK="${CODEX_CPU_CONSTRAIN_LOCK:-1}"
export CODEX_WARN_AGGREGATE="${CODEX_WARN_AGGREGATE:-1}"
export CODEX_METRICS_TIMINGS="${CODEX_METRICS_TIMINGS:-1}"
<<<<<<< HEAD
export CODEX_WARN_ON_FALLBACK="${CODEX_WARN_ON_FALLBACK:-0}"
export CODEX_WARN_ON_LOCK_REGEN="${CODEX_WARN_ON_LOCK_REGEN:-0}"
export CODEX_ENV_DIGEST="${CODEX_ENV_DIGEST:-1}"

# Extended
export CODEX_VENDOR_HEURISTIC_RECOVER="${CODEX_VENDOR_HEURISTIC_RECOVER:-1}"
export CODEX_FALLBACK_SNAPSHOT="${CODEX_FALLBACK_SNAPSHOT:-1}"
export CODEX_SYNC_FAIL_EXCERPT_LINES="${CODEX_SYNC_FAIL_EXCERPT_LINES:-20}"
export CODEX_PURGE_OUTPUT_SANITIZE="${CODEX_PURGE_OUTPUT_SANITIZE:-1}"
export CODEX_ALLOW_TRITON_CPU="${CODEX_ALLOW_TRITON_CPU:-1}"
export CODEX_FAST_TORCH_RECHECK="${CODEX_FAST_TORCH_RECHECK:-1}"

# Recurrence & Lock Instrumentation
export CODEX_VENDOR_RECURRENCE_WARN="${CODEX_VENDOR_RECURRENCE_WARN:-warn}"  # warn|info|silent|fail
export CODEX_VENDOR_REAPPEAR_WINDOW="${CODEX_VENDOR_REAPPEAR_WINDOW:-5}"
export CODEX_VENDOR_RECUR_HASH_FILE="${CODEX_VENDOR_RECUR_HASH_FILE:-.codex/cache/vendor_set.hashes}"
export CODEX_VENDOR_ENFORCE_LOCK_PRUNE="${CODEX_VENDOR_ENFORCE_LOCK_PRUNE:-0}"
export CODEX_VENDOR_ENFORCE_LOCK_PRUNE_DRYRUN="${CODEX_VENDOR_ENFORCE_LOCK_PRUNE_DRYRUN:-1}"
# Correct example value (not used directly by grep below)
export CODEX_VENDOR_LOCK_GPU_PATTERN="${CODEX_VENDOR_LOCK_GPU_PATTERN:-\"name\": \"(nvidia-|triton|torchtriton)\"}"
export CODEX_VENDOR_LOCK_SCAN_ENABLE="${CODEX_VENDOR_LOCK_SCAN_ENABLE:-1}"
export CODEX_VENDOR_REPRT_EMPTY_LOCKGPU="${CODEX_VENDOR_REPRT_EMPTY_LOCKGPU:-0}"
export CODEX_VENDOR_REINSTALL_TORCH_ON_PURGE="${CODEX_VENDOR_REINSTALL_TORCH_ON_PURGE:-1}"
export CODEX_VENDOR_RELOCK_AFTER_LOCK_PRUNE="${CODEX_VENDOR_RELOCK_AFTER_LOCK_PRUNE:-1}"
export CODEX_VENDOR_HASH_DEBUG="${CODEX_VENDOR_HASH_DEBUG:-0}"
export CODEX_SYNC_RETRY_MAX="${CODEX_SYNC_RETRY_MAX:-3}"

# New: log aggregation control (matches setup)
#   pre-sync  -> include logs only before the first successful sync (default)
#   always    -> always include logs in aggregation
#   never     -> never include logs in aggregation
export CODEX_VENDOR_LOG_AGG="${CODEX_VENDOR_LOG_AGG:-pre-sync}"

DEFAULT_SYNC_GROUPS="base,cpu"
declare -a SYNC_GROUPS=()
declare -A SEEN_GROUP=()
IFS=',' read -ra RAW_GROUPS <<<"${CODEX_SYNC_GROUPS:-$DEFAULT_SYNC_GROUPS}"
for entry in "${RAW_GROUPS[@]}"; do
  trimmed="${entry//[[:space:]]/}"
  if [[ -n "$trimmed" && -z "${SEEN_GROUP[$trimmed]:-}" ]]; then
    SEEN_GROUP["$trimmed"]=1
    SYNC_GROUPS+=("$trimmed")
  fi
done
if ((${#SYNC_GROUPS[@]} == 0)); then
  SYNC_GROUPS=("base")
fi

if [[ -z "${CODEX_FORCE_CPU:-}" ]]; then
  CODEX_FORCE_CPU=1
fi
if [[ "$CODEX_FORCE_CPU" == "1" ]]; then
  for group in "${SYNC_GROUPS[@]}"; do
    if [[ "$group" == "gpu" ]]; then
      CODEX_FORCE_CPU=0
      break
    fi
  done
fi

if ((${#SYNC_GROUPS[@]} > 0)); then
  CODEX_SYNC_GROUPS="$(IFS=','; printf '%s' "${SYNC_GROUPS[*]}")"
else
  CODEX_SYNC_GROUPS=""
fi
export CODEX_SYNC_GROUPS
export CODEX_FORCE_CPU

declare -a SYNC_EXTRAS=()
declare -A SEEN_EXTRA=()
if [[ -n "$CODEX_SYNC_EXTRAS" ]]; then
  IFS=',' read -ra RAW_EXTRAS <<<"$CODEX_SYNC_EXTRAS"
  for entry in "${RAW_EXTRAS[@]}"; do
    trimmed="${entry//[[:space:]]/}"
    if [[ -n "$trimmed" && -z "${SEEN_EXTRA[$trimmed]:-}" ]]; then
      SEEN_EXTRA["$trimmed"]=1
      SYNC_EXTRAS+=("$trimmed")
    fi
  done
fi
if ((${#SYNC_EXTRAS[@]} > 0)); then
  CODEX_SYNC_EXTRAS="$(IFS=','; printf '%s' "${SYNC_EXTRAS[*]}")"
else
  CODEX_SYNC_EXTRAS=""
fi
export CODEX_SYNC_EXTRAS
=======

export CODEX_WARN_ON_FALLBACK="${CODEX_WARN_ON_FALLBACK:-0}"
export CODEX_WARN_ON_LOCK_REGEN="${CODEX_WARN_ON_LOCK_REGEN:-0}"
export CODEX_ENV_DIGEST="${CODEX_ENV_DIGEST:-1}"

if [[ -z "${CODEX_FORCE_CPU:-}" ]]; then
  if [[ ",${CODEX_SYNC_GROUPS}," == *",gpu,"* ]]; then export CODEX_FORCE_CPU=0; else export CODEX_FORCE_CPU=1; fi
fi
[[ "$CODEX_DEBUG" == "1" ]] && set -x
>>>>>>> 3042cf77

[[ "$CODEX_DEBUG" == "1" ]] && set -x

# 1) Logging / State
mkdir -p .codex/logs .codex/cache artifacts data
WARN_FILE=".codex/logs/maintenance_warnings.log"
FAIL_FILE=".codex/logs/maintenance_failures.log"
SYNC_LOG=".codex/cache/uv_sync_maint.log"
SUMMARY_JSON=".codex/cache/maintenance_summary.json"
: >"$WARN_FILE"; : >"$FAIL_FILE"; : >"$SYNC_LOG"

log(){ printf "[maint] %s %s\n" "$(date -Iseconds)" "$*"; }
log_info(){ log "INFO: $*"; }
_raw_warn(){ log "WARN: $*"; printf '%s\n' "$*" >>"$WARN_FILE"; }
die(){ printf "[maint][ERROR] %s\n" "$*" >&2; exit 1; }

WARN_EVENTS=()
WARN_EVENT_CATS=()
declare -A WARN_CAT_COUNT=()
record_warn(){
  local cat="$1"; shift
  local msg="$*"
  WARN_EVENTS+=("$msg"); WARN_EVENT_CATS+=("$cat")
  WARN_CAT_COUNT["$cat"]=$(( ${WARN_CAT_COUNT["$cat"]:-0} + 1 ))
  if [[ "$CODEX_WARN_AGGREGATE" == "0" ]]; then _raw_warn "[$cat] $msg"; else _raw_warn "$msg"; fi
}
maybe_fail(){
  local m="$1"
  if [[ "$GRACEFUL" == "1" && "$STRICT_SETUP" == "0" ]]; then
    record_warn "fail-soft" "$m — continuing"
  else
    die "$m"
  fi
}
if [[ "$CODEX_ERR_TRAP" == "1" ]]; then
  set -E
  trap 'ec=$?; [[ $ec -ne 0 ]] && log "ERR line=$LINENO ec=$ec cmd=${BASH_COMMAND}"' ERR
fi

safe_test(){ if [[ "$1" == "1" ]]; then return 0; else return 1; fi; }

_cmd_index=0
run(){
  local cmd="$*"
  _cmd_index=$((_cmd_index+1))
  local start=$(date +%s)
  set +e
  bash -lc "$cmd" > >(tee /tmp/codex_maint_cmd_out.$$) 2>&1
  local ec=$?
  set -e
  local dur=$(( $(date +%s) - start ))
  if (( ec != 0 )); then
    printf "idx=%s ec=%s dur=%s cmd=%q\n" "$_cmd_index" "$ec" "$dur" "$cmd" >>"$FAIL_FILE"
    maybe_fail "Command failed (exit $ec): $cmd"
  else
    log "OK(t=${dur}s) $cmd"
  fi
  return $ec
}
run_retry_log(){
  local max="${1:-${CODEX_SYNC_RETRY_MAX}}"; shift
  local cmd="$*"
  local attempt=1 ec=0 first_excerpt="" excerpt_lines="${CODEX_SYNC_FAIL_EXCERPT_LINES}"
  while true; do
    set +e; ( set +e; bash -lc "$cmd" ) > /tmp/codex_retry_out.$$ 2>&1; ec=$?
    set -e
    cat /tmp/codex_retry_out.$$ >>"$SYNC_LOG"
    if (( attempt == 1 && ec != 0 )); then
      first_excerpt="$(head -n "$excerpt_lines" /tmp/codex_retry_out.$$)"
    fi
    if (( ec == 0 )); then
      log "OK(retry t=$attempt) $cmd"
      return 0
    fi
    if (( attempt >= max )); then
      log_info "Final failure for: $cmd (first-attempt excerpt follows)"
      printf '%s\n' "$first_excerpt" | sed 's/^/[sync-fail-snippet] /'
      return $ec
    fi
    sleep $(( attempt * 2 ))
    attempt=$(( attempt + 1 ))
  done
}

<<<<<<< HEAD
# 2) Timings
_ts(){ [[ "$CODEX_METRICS_TIMINGS" == "1" ]] || return 0; date +%s; }
PHASE_START_TOTAL=$(_ts || echo 0)
PHASE_SYNC=0 PHASE_PURGE=0 PHASE_VENDOR_ANALYTICS=0 PHASE_LOCK_SCAN=0 PHASE_TOTAL=0

PHASE_MARK(){
  [[ "$CODEX_METRICS_TIMINGS" == "1" ]] || return 0
  local var="$1" start="$2" end=$(_ts)
  printf -v "$var" "%s" "$(( end - start ))"
  export "$var"
}

finalize_timings(){
  if [[ "$CODEX_METRICS_TIMINGS" == "1" ]]; then
    local end=$(_ts); PHASE_TOTAL=$(( end - PHASE_START_TOTAL ))
  else
    PHASE_TOTAL=0
  fi
  export PHASE_TOTAL
}

export_phase_vars(){ export PHASE_SYNC PHASE_PURGE PHASE_VENDOR_ANALYTICS PHASE_LOCK_SCAN PHASE_TOTAL; }

# 3) Context
=======
############################################
# 2) Timings & Context
############################################
_ts(){ [[ "$CODEX_METRICS_TIMINGS" == "1" ]] || return 0; date +%s; }
PHASE_START_TOTAL=$(_ts || echo 0)
PHASE_SYNC=0 PHASE_PURGE=0 PHASE_TOTAL=0
PHASE_MARK(){ [[ "$CODEX_METRICS_TIMINGS" == "1" ]] || return 0; local var="$1" start="$2" end=$(_ts); printf -v "$var" "%s" "$(( end - start ))"; export "$var"; }
finalize_timings(){ if [[ "$CODEX_METRICS_TIMINGS" == "1" ]]; then local end=$(_ts); PHASE_TOTAL=$(( end - PHASE_START_TOTAL )); else PHASE_TOTAL=0; fi; export PHASE_TOTAL; }
export_phase_vars(){ export PHASE_SYNC PHASE_PURGE PHASE_TOTAL; }

>>>>>>> 3042cf77
export DEBIAN_FRONTEND=noninteractive
REPO_ROOT="${REPO_ROOT:-$(pwd)}"
HF_HOME_DEFAULT="$REPO_ROOT/.hf_cache"; export HF_HOME="${HF_HOME:-$HF_HOME_DEFAULT}"
export PIP_DISABLE_PIP_VERSION_CHECK=1
export PYTHONUTF8=1
export UV_SYSTEM_PYTHON=0
export UV_LINK_MODE=copy

log "Repo: $REPO_ROOT"
log "Torch(BaseSpec)=${CODEX_TORCH_VERSION_BASE} CPU=${CODEX_FORCE_CPU} SKIP_UV_SYNC=${CODEX_SKIP_UV_SYNC} LOCKED=${CODEX_USE_LOCKED_SYNC}"

cd "$REPO_ROOT"

<<<<<<< HEAD
# 4) venv
=======
############################################
# 3) Virtual Env
############################################
>>>>>>> 3042cf77
if [[ -d .venv ]]; then
  # shellcheck disable=SC1091
  source .venv/bin/activate || maybe_fail "Activate existing .venv failed"
else
  python3 -m venv .venv || maybe_fail "Create .venv failed"
  # shellcheck disable=SC1091
  source .venv/bin/activate || maybe_fail "Activate new .venv failed"
fi
export UV_PYTHON; UV_PYTHON="$(command -v python)"

<<<<<<< HEAD
# 5) Vendor helper (gated log aggregation; FIRST_SYNC_DONE=1 in maintenance)
=======
############################################
# 4) Vendor Helper + Preflight
############################################
>>>>>>> 3042cf77
FIRST_SYNC_DONE=1; export FIRST_SYNC_DONE
VENDOR_HELPER_PY="$(cat <<'PY'
import os, pkgutil, re, sys, pathlib, subprocess, importlib, json, hashlib
MODE=sys.argv[1]
ignore_root = os.getenv("CODEX_VENDOR_NAMESPACE_IGNORE","1") == "1"
hash_debug  = os.getenv("CODEX_VENDOR_HASH_DEBUG","0") == "1"
sync_log    = pathlib.Path(".codex/cache/uv_sync_maint.log")
log_agg     = os.getenv("CODEX_VENDOR_LOG_AGG","pre-sync")
first_sync_done = os.getenv("FIRST_SYNC_DONE","0") == "1"

def uv_list():
    try:
        out = subprocess.check_output(["uv","pip","list","--format","json","--python",os.getenv("UV_PYTHON","python")], text=True)
        return json.loads(out)
    except Exception as e:
        if hash_debug: print(f"[maint-vendor-helper] uv_list error: {e}", file=sys.stderr)
        return []
def packages_set(listing):
    s=set()
    for entry in listing:
        if not isinstance(entry, dict): continue
        name=(entry.get("name") or "").lower()
        if name.startswith("nvidia-") or name in {"triton","torchtriton"}: s.add(name)
    return s
def logs():
    if not sync_log.exists(): return set()
    pat=re.compile(r"(nvidia-[a-z0-9\-]+|triton|torchtriton)")
    return {m.group(1).lower() for m in pat.finditer(sync_log.read_text())}
def import_modules():
    present=set()
    for m in pkgutil.iter_modules():
        n=m.name.lower()
        if n.startswith("nvidia") or n in {"triton","torchtriton"}:
            try: importlib.import_module(n)
            except Exception: continue
            present.add(n)
    return present
<<<<<<< HEAD
def aggregate():
    base=packages_set(uv_list())
    include_logs = (log_agg == "always") or (log_agg == "pre-sync" and not first_sync_done)
    if include_logs:
        base |= logs()
    base |= import_modules()
    if os.getenv("CODEX_VENDOR_NAMESPACE_IGNORE","1")=="1":
        base={b for b in base if b!="nvidia"}
    base={b for b in base if b.startswith("nvidia-") or b in {"triton","torchtriton"}}
    return sorted(base)
vendors=aggregate()
if MODE=="collect": print(" ".join(vendors))
elif MODE=="residue": print(" ".join(vendors))
elif MODE=="hash":
    joined=";".join(vendors); h=hashlib.sha256(joined.encode()).hexdigest() if vendors else ""
    print(json.dumps({"hash":h,"vendors":vendors,"count":len(vendors)}))
else: print("")
PY
)"

python - <<'PY' >/dev/null 2>&1 && log_info "[vendor-helper] preflight ok" || log_info "[vendor-helper] preflight failed (continuing)"
print("ok")
=======
d=uv_list(); lg=logs(); im=import_modules()
if MODE=="collect":
    combo=set()
    combo |= {p for p in d if p.startswith("nvidia-") or p in {"triton","torchtriton"}}
    combo |= im
    combo |= lg
    if ignore_root:
        combo={c for c in combo if c!="nvidia"}
    valid={c for c in combo if c in {"triton","torchtriton"} or c.startswith("nvidia-")}
    print(" ".join(sorted(valid)))
elif MODE=="residue":
    res=set()
    res |= {p for p in d if p.startswith("nvidia-") or p in {"triton","torchtriton"}}
    res |= im
    if ignore_root:
        res={r for r in res if r!="nvidia"}
    print(" ".join(sorted(res)))
else:
    print("")
'
python - <<'PY' >/dev/null 2>&1 && log_info "[vendor-helper] preflight ok" || log_info "[vendor-helper] preflight failed (continuing)"
import json,hashlib
import json as _probe
>>>>>>> 3042cf77
PY

vendor_collect(){ python -c "$VENDOR_HELPER_PY" collect; }
vendor_residue(){ python -c "$VENDOR_HELPER_PY" residue; }
vendor_hash_json(){ python -c "$VENDOR_HELPER_PY" hash; }

<<<<<<< HEAD
# 6) Torch normalize
=======
uv_uninstall_noninteractive(){
  [[ $# -eq 0 ]] && return 0
  if command -v uv >/dev/null 2>&1; then
    if command -v yes >/dev/null 2>&1; then yes | uv pip uninstall "$@" || true
    else printf 'y\n%.0s' {1..80} | uv pip uninstall "$@" || true
    fi
  else
    python -m pip uninstall -y "$@" || true
  fi
}

############################################
# 5) Pyproject Sanitize (+cpu)
############################################
>>>>>>> 3042cf77
if [[ -f pyproject.toml ]] && grep -qE 'torch==[0-9]+\.[0-9]+\.[0-9]+\+cpu' pyproject.toml; then
  cp pyproject.toml ".codex/cache/pyproject.toml.maint.pre_sanitize.$(date +%s)" || true
  sed -E -i 's/(torch==[0-9]+\.[0-9]+\.[0-9]+)\+cpu/\1/g' pyproject.toml
  rm -f uv.lock
  log_info "Sanitized '+cpu' suffix from pyproject torch spec."
fi

<<<<<<< HEAD
# 7) Torch baseline
=======
############################################
# 6) Torch Ensure (CPU baseline)
############################################
>>>>>>> 3042cf77
if [[ "$CODEX_FORCE_CPU" == "1" && "$CODEX_OFFLINE" != "1" ]]; then
  export PIP_INDEX_URL="https://download.pytorch.org/whl/cpu"
  export PIP_EXTRA_INDEX_URL="https://pypi.org/simple"
  run "uv pip install --python \"$UV_PYTHON\" --index-url https://download.pytorch.org/whl/cpu \"torch==${CODEX_TORCH_VERSION_BASE}\""
  unset PIP_INDEX_URL PIP_EXTRA_INDEX_URL || true
fi

<<<<<<< HEAD
# 8) Lock/Sync helpers
=======
############################################
# 7) Safe Lock / Sync + Relock Counting
############################################
>>>>>>> 3042cf77
cpu_constrained_lock(){
  if [[ "$CODEX_CPU_CONSTRAIN_LOCK" != "1" ]]; then run_retry_log 3 "uv lock" || return $?; return 0; fi
  local bak_idx="${PIP_INDEX_URL-}" bak_extra="${PIP_EXTRA_INDEX_URL-}"
  export PIP_INDEX_URL="https://download.pytorch.org/whl/cpu"; unset PIP_EXTRA_INDEX_URL || true
  run_retry_log 3 "uv lock" || return $?
  [[ -n "$bak_idx" ]] && export PIP_INDEX_URL="$bak_idx" || unset PIP_INDEX_URL
  [[ -n "$bak_extra" ]] && export PIP_EXTRA_INDEX_URL="$bak_extra" || unset PIP_EXTRA_INDEX_URL
  return 0
}
cpu_constrained_sync(){
  if [[ "$CODEX_CPU_CONSTRAIN_LOCK" != "1" ]]; then run_retry_log 3 "uv sync --locked || uv sync" || return $?; return 0; fi
  local bak_idx="${PIP_INDEX_URL-}" bak_extra="${PIP_EXTRA_INDEX_URL-}"
  export PIP_INDEX_URL="https://download.pytorch.org/whl/cpu"; unset PIP_EXTRA_INDEX_URL || true
  run_retry_log 3 "uv sync --locked || uv sync" || return $?
  [[ -n "$bak_idx" ]] && export PIP_INDEX_URL="$bak_idx" || unset PIP_INDEX_URL
  [[ -n "$bak_extra" ]] && export PIP_EXTRA_INDEX_URL="$bak_extra" || unset PIP_EXTRA_INDEX_URL
  return 0
}
validate_lock_torch(){
  [[ "$CODEX_HASH_LOCK_STRICT" != "1" ]] && [[ -f uv.lock ]] || return 0
  if grep -E '"name": "torch"' -A2 uv.lock 2>/dev/null | grep -q "+cpu"; then
    rm -f uv.lock; return 1
  fi
  return 0
}
RELOCK_EVENTS=0 FALLBACK_EVENTS=0 VENDOR_PURGE_EVENTS=0
VENDOR_UNINSTALL_COUNT=0 FALLBACK_VENDOR_PURGED=0
export RELOCK_EVENTS FALLBACK_EVENTS VENDOR_PURGE_EVENTS VENDOR_UNINSTALL_COUNT FALLBACK_VENDOR_PURGED

# 9) Purge & metrics
RELOCK_EVENTS=0 FALLBACK_EVENTS=0 VENDOR_PURGE_EVENTS=0 LOCK_OUTDATED_EVENTS=0
VENDOR_UNINSTALL_COUNT=0 FALLBACK_VENDOR_PURGED=0 FALLBACK_REASON=""
VENDOR_RECURRENCE=0 VENDOR_RECURRENCE_COUNT=0
LOCK_SCAN_GPU_BEFORE=0 LOCK_SCAN_GPU_AFTER=0
LOCK_GPU_LIST_BEFORE="" LOCK_GPU_LIST_AFTER=""
LOCK_PRUNE_ACTION="none" LOCK_PRUNE_REMOVED=0
LOCK_PRUNE_DIFF_FILE=".codex/cache/lock_prune.maint.diff"
VENDOR_SET_HASH_BEFORE="" VENDOR_SET_HASH_AFTER=""
VENDOR_SET_LIST_BEFORE="" VENDOR_SET_LIST_AFTER=""
VENDOR_SET_CLASS_BEFORE="none"

export RELOCK_EVENTS FALLBACK_EVENTS VENDOR_PURGE_EVENTS LOCK_OUTDATED_EVENTS \
       VENDOR_UNINSTALL_COUNT FALLBACK_VENDOR_PURGED FALLBACK_REASON \
       VENDOR_RECURRENCE VENDOR_RECURRENCE_COUNT LOCK_SCAN_GPU_BEFORE LOCK_SCAN_GPU_AFTER \
       LOCK_GPU_LIST_BEFORE LOCK_GPU_LIST_AFTER LOCK_PRUNE_ACTION LOCK_PRUNE_REMOVED \
       VENDOR_SET_HASH_BEFORE VENDOR_SET_HASH_AFTER VENDOR_SET_LIST_BEFORE VENDOR_SET_LIST_AFTER \
       VENDOR_SET_CLASS_BEFORE

scan_lock_for_gpu(){
  if [[ "$CODEX_VENDOR_LOCK_SCAN_ENABLE" != "1" ]] || [[ ! -f uv.lock ]]; then
    echo ""; return 0
  fi
  grep -E '"name": "(nvidia-|triton|torchtriton)' uv.lock 2>/dev/null || true
}
lock_scan_report_phase(){
  local phase="$1"
  local scan_output count list
  scan_output="$(scan_lock_for_gpu)"
  count=0; list=""
  if [[ -n "$scan_output" ]]; then
    list="$(echo "$scan_output" | sed -E 's/.*"name": "([^"]+)".*/\1/g' | sort -u | tr '\n' ' ')"
    count=$(echo "$list" | tr ' ' '\n' | grep -c . || true)
  fi
  if [[ "$phase" == "before" ]]; then
    LOCK_SCAN_GPU_BEFORE=$count; LOCK_GPU_LIST_BEFORE="$list"
  else
    LOCK_SCAN_GPU_AFTER=$count; LOCK_GPU_LIST_AFTER="$list"
  fi
  export LOCK_SCAN_GPU_BEFORE LOCK_SCAN_GPU_AFTER LOCK_GPU_LIST_BEFORE LOCK_GPU_LIST_AFTER
  if (( count > 0 )); then
    record_warn "lock_gpu_refs" "Lock scan ($phase) found $count GPU refs: $list"
  else
    if [[ "$CODEX_VENDOR_REPRT_EMPTY_LOCKGPU" == "1" ]]; then log_info "Lock scan ($phase) no GPU refs."; fi
  fi
}
attempt_lock_prune(){
  [[ "$CODEX_VENDOR_ENFORCE_LOCK_PRUNE" == "1" ]] || return 0
  [[ -f uv.lock ]] || { log_info "Lock prune skip (no uv.lock)"; return 0; }
  local pre_hash post_hash lines_removed=0
  pre_hash=$(sha256sum uv.lock | awk '{print $1}')
  cp uv.lock ".codex/cache/uv.lock.maint.prune.backup.$(date +%s)" || true
  local tmpfile=".codex/cache/uv.lock.maint.prune.$$.tmp"
  awk 'BEGIN{removed=0} /"name": "nvidia-|"name": "triton"|"name": "torchtriton"/{removed=1} { if(removed==1){ if($0 ~ /},?$/){removed=0; next} ; next } ; print }' uv.lock > "$tmpfile" || true
  if [[ -s "$tmpfile" ]]; then
    lines_removed=$(diff -u uv.lock "$tmpfile" | grep -E '^[+-]' | grep -v '+++\|---' | wc -l | tr -d ' ')
    if [[ "$CODEX_VENDOR_ENFORCE_LOCK_PRUNE_DRYRUN" == "1" ]]; then
      diff -u uv.lock "$tmpfile" > "$LOCK_PRUNE_DIFF_FILE" || true
      LOCK_PRUNE_ACTION="dryrun"; LOCK_PRUNE_REMOVED=$lines_removed
      record_warn "lock_prune_dryrun" "Dry-run lock prune delta=$lines_removed diff=$LOCK_PRUNE_DIFF_FILE"
      rm -f "$tmpfile"
    else
      diff -u uv.lock "$tmpfile" > "$LOCK_PRUNE_DIFF_FILE" || true
      mv "$tmpfile" uv.lock
      post_hash=$(sha256sum uv.lock | awk '{print $1}')
      LOCK_PRUNE_ACTION="applied"; LOCK_PRUNE_REMOVED=$lines_removed
      log_info "Lock prune applied (delta=$lines_removed pre=$pre_hash post=$post_hash)"
      if [[ "$CODEX_VENDOR_RELOCK_AFTER_LOCK_PRUNE" == "1" && "$CODEX_OFFLINE" != "1" ]]; then
        log_info "Relocking after prune."
        cpu_constrained_lock || maybe_fail "Lock regen after prune failed"
        RELOCK_EVENTS=$(( RELOCK_EVENTS + 1 )); export RELOCK_EVENTS
      fi
    fi
  else
    log_info "Lock prune no change."; rm -f "$tmpfile"
  fi
  export LOCK_PRUNE_ACTION LOCK_PRUNE_REMOVED
}
sanitize_uninstall_stream(){
  sed -r \
    -e 's/\x1B\[[0-9;]*[A-Za-z]//g' \
    -e '/^\+\+/d' \
    -e '/^[[:space:]]*$/d'
}
uv_uninstall_noninteractive(){
  [[ $# -eq 0 ]] && return 0
  local had_xtrace=0; case "$-" in *x*) had_xtrace=1; set +x ;; esac
  if command -v uv >/dev/null 2>&1; then
    if command -v yes >/dev/null 2>&1; then yes | uv pip uninstall "$@" || true
    else printf 'y\n%.0s' {1..240} | uv pip uninstall "$@" || true
    fi
  else
    python -m pip uninstall -y "$@" || true
  fi
  (( had_xtrace )) && set -x || true
}
count_uninstalls(){
  awk '{
    if ($0 ~ /^\+\+/) next
    line=$0; sub(/^[[:space:]]+/,"",line)
    if (line ~ /^-[[:space:]]+[A-Za-z0-9_.:-]+==/) c++
  } END { print c+0 }'
}
purge_and_measure(){
  local mode="$1"; shift
  local vendor_list="$1"
  [[ -z "$vendor_list" ]] && { log_info "No vendor packages for $mode purge."; return 0; }

  if [[ "$mode" == "fallback" && "$CODEX_FALLBACK_SNAPSHOT" == "1" ]]; then
    printf "%s\n" "$vendor_list" > .codex/cache/vendor_seen_fallback_maint.txt 2>/dev/null || true
  else
    printf "%s\n" "$vendor_list" > .codex/cache/vendor_seen_maint.txt 2>/dev/null || true
  fi

  if [[ "$mode" == "fallback" ]]; then
    FALLBACK_VENDOR_PURGED=1
    FALLBACK_EVENTS=$(( FALLBACK_EVENTS + 1 ))
    export FALLBACK_VENDOR_PURGED FALLBACK_EVENTS
    [[ -z "$FALLBACK_REASON" ]] && FALLBACK_REASON="sync_log_vendor"
  fi

  if [[ "$mode" == "fallback" && "$CODEX_WARN_ON_FALLBACK" == "1" ]]; then
    record_warn "fallback" "Fallback purge: $vendor_list"
  else
    log_info "$mode purge: removing: $vendor_list"
  fi

  local uninstall_output raw_output purged_count RESIDUE pre_before post_after heuristic_applied=0
  pre_before="$(vendor_residue | tr ' ' '\n' | sort -u | tr '\n' ' ')"

  raw_output=$(uv_uninstall_noninteractive $vendor_list 2>&1 || true)
  raw_output="${raw_output//$'\r'/}"
  if [[ "$CODEX_PURGE_OUTPUT_SANITIZE" == "1" ]]; then
    uninstall_output=$(printf "%s" "$raw_output" | sanitize_uninstall_stream)
  else
    uninstall_output="$raw_output"
  fi

  purged_count=$(printf "%s" "$uninstall_output" | count_uninstalls)
  # Ignore log-only signals during post-uninstall residue to avoid false positives
  RESIDUE="$(FIRST_SYNC_DONE=1 python -c "$VENDOR_HELPER_PY" residue)"
  post_after="$(printf "%s" "$RESIDUE" | tr ' ' '\n' | sort -u | tr '\n' ' ')"

  if (( purged_count == 0 )) && [[ "$CODEX_VENDOR_HEURISTIC_RECOVER" == "1" ]]; then
    if [[ -n "$pre_before" && -z "$post_after" ]]; then
      purged_count=$(printf "%s" "$pre_before" | tr ' ' '\n' | grep -c . || true)
      heuristic_applied=1
      log_info "Heuristic vendor uninstall correction applied: inferred=$purged_count"
    fi
  fi

  if (( purged_count > 0 )); then
    VENDOR_UNINSTALL_COUNT=$(( VENDOR_UNINSTALL_COUNT + purged_count ))
    if [[ "$mode" == "primary" ]]; then
      VENDOR_PURGE_EVENTS=$(( VENDOR_PURGE_EVENTS + 1 ))
    fi
    export VENDOR_UNINSTALL_COUNT VENDOR_PURGE_EVENTS
  fi

  if [[ -n "$RESIDUE" && "$CODEX_ALLOW_TRITON_CPU" == "1" ]]; then
    local filtered
    filtered=$(printf "%s" "$RESIDUE" | tr ' ' '\n' | grep -v '^triton$' || true)
    if [[ -z "$filtered" ]]; then RESIDUE=""; fi
  fi
  if [[ -n "$RESIDUE" ]]; then
    record_warn "vendor_residue" "Residual vendor distributions: $RESIDUE"
    [[ "$CODEX_FAIL_ON_GPU_RESIDUE" == "1" ]] && echo "RESIDUAL_VENDOR=$RESIDUE" >>"$FAIL_FILE"
  else
    log_info "$mode purge successful (no residue)."
  fi

  if (( purged_count > 0 )) && [[ "$CODEX_VENDOR_REINSTALL_TORCH_ON_PURGE" == "1" ]] && [[ "$CODEX_OFFLINE" != "1" ]]; then
    run "uv pip install --python \"$UV_PYTHON\" --index-url https://download.pytorch.org/whl/cpu --force-reinstall \"torch==${CODEX_TORCH_VERSION_BASE}\""
  fi

  if [[ "$CODEX_DEBUG" == "1" ]]; then
    printf "%s\n" "$uninstall_output" > ".codex/cache/${mode}_purge_uninstall_maint.log" || true
    (( heuristic_applied )) && echo "[heuristic] applied=1 adjusted=$purged_count" >> ".codex/cache/${mode}_purge_uninstall_maint.log"
  fi
}

# 10) Pre-Sync Vendor Snapshot (robust JSON parse)
pre_sync_vendor_json="$(vendor_hash_json || true)"
echo "$pre_sync_vendor_json" > .codex/cache/maint_vendor_hash_pre_sync.json 2>/dev/null || true

VENDOR_SET_HASH_BEFORE="$(
JSON_IN="$pre_sync_vendor_json" python - <<'PY'
import os, json
raw=os.environ.get("JSON_IN","" ).strip()
try:
    data=json.loads(raw) if raw else {}
    print(data.get("hash",""))
except Exception:
    print("")
PY
)"
VENDOR_SET_LIST_BEFORE="$(
JSON_IN="$pre_sync_vendor_json" python - <<'PY'
import os, json
raw=os.environ.get("JSON_IN","" ).strip()
try:
    data=json.loads(raw) if raw else {}
    print(" ".join(data.get("vendors",[])))
except Exception:
    print("")
PY
)"
if [[ -n "$VENDOR_SET_LIST_BEFORE" ]]; then VENDOR_SET_CLASS_BEFORE="contaminated"; else VENDOR_SET_CLASS_BEFORE="clean"; fi
export VENDOR_SET_HASH_BEFORE VENDOR_SET_LIST_BEFORE VENDOR_SET_CLASS_BEFORE

# 11) Sync Phase
PH_SYNC_START=$(_ts || echo 0)

safe_lock_sync(){
  local relock_needed=0
  if [[ -f uv.lock ]]; then
    if ! validate_lock_torch; then relock_needed=1; fi
  else
    relock_needed=1
  fi
  if (( relock_needed )); then
    RELOCK_EVENTS=$(( RELOCK_EVENTS + 1 )); export RELOCK_EVENTS
    if [[ "$CODEX_WARN_ON_LOCK_REGEN" == "1" ]]; then
      record_warn "lock" "Regenerating lock (maintenance)"
    else
      log_info "Regenerating lock (maintenance)"
    fi
    cpu_constrained_lock || maybe_fail "Lock generation failed"
  fi
  if [[ "$CODEX_VENDOR_LOCK_SCAN_ENABLE" == "1" ]]; then lock_scan_report_phase "before"; fi
  if [[ "$CODEX_USE_LOCKED_SYNC" == "1" && -f uv.lock && $relock_needed -eq 0 ]]; then
    if ! run_retry_log 2 "uv sync --locked"; then
<<<<<<< HEAD
      LOCK_OUTDATED_EVENTS=$(( LOCK_OUTDATED_EVENTS + 1 ))
      [[ -z "$FALLBACK_REASON" ]] && FALLBACK_REASON="lock_outdated"
      log_info "Locked sync failed (lock outdated) — relocking."
      cpu_constrained_lock || maybe_fail "Relock after outdated failure"
=======
      log_info "Locked sync failed; regenerating."
      cpu_constrained_lock || maybe_fail "Relock failed"
>>>>>>> 3042cf77
      RELOCK_EVENTS=$(( RELOCK_EVENTS + 1 )); export RELOCK_EVENTS
      cpu_constrained_sync || maybe_fail "Sync after relock failed"
    fi
  else
    cpu_constrained_sync || maybe_fail "Sync failed"
  fi
  if [[ "$CODEX_VENDOR_LOCK_SCAN_ENABLE" == "1" ]]; then lock_scan_report_phase "after"; fi
}

<<<<<<< HEAD
=======
# Consolidated purge helper
purge_and_measure(){
  local mode="$1"; shift
  local vendor_list="$1"
  [[ -z "$vendor_list" ]] && { log_info "No vendor packages for $mode purge."; return 0; }
  if [[ "$mode" == "fallback" && "$CODEX_WARN_ON_FALLBACK" == "1" ]]; then
    record_warn "fallback" "Fallback purge: $vendor_list"
  else
    log_info "$mode purge: removing: $vendor_list"
  fi
  local uninstall_output
  uninstall_output=$(uv_uninstall_noninteractive $vendor_list 2>&1 || true)
  uninstall_output=$(printf "%s" "$uninstall_output" | tr -d '\r')
  local purged_count
  purged_count=$(printf "%s" "$uninstall_output" | grep -c '^- ')
  if (( purged_count > 0 )); then
    VENDOR_UNINSTALL_COUNT=$(( VENDOR_UNINSTALL_COUNT + purged_count ))
    if [[ "$mode" == "fallback" ]]; then
      FALLBACK_EVENTS=$(( FALLBACK_EVENTS + 1 ))
      FALLBACK_VENDOR_PURGED=1
    else
      VENDOR_PURGE_EVENTS=$(( VENDOR_PURGE_EVENTS + 1 ))
    fi
    export VENDOR_UNINSTALL_COUNT FALLBACK_EVENTS VENDOR_PURGE_EVENTS FALLBACK_VENDOR_PURGED
  fi
  local RESIDUE
  RESIDUE="$(vendor_residue)"
  if [[ -n "$RESIDUE" ]]; then
    record_warn "vendor_residue" "Residual vendor distributions: $RESIDUE"
    [[ "$CODEX_FAIL_ON_GPU_RESIDUE" == "1" ]] && echo "RESIDUAL_VENDOR=$RESIDUE" >>"$FAIL_FILE"
  else
    log_info "$mode purge successful (no residue)."
  fi
}

PH_SYNC_START=$(_ts || echo 0)
>>>>>>> 3042cf77
if [[ "$CODEX_FORCE_CPU" == "1" && "$CODEX_SKIP_UV_SYNC" == "1" ]]; then
  log_info "Skipping uv sync (CODEX_SKIP_UV_SYNC=1)"
else
  if [[ "$CODEX_OFFLINE" != "1" && -f pyproject.toml && $(command -v uv) ]]; then
    safe_lock_sync
<<<<<<< HEAD
    # Lock prune
    if (( LOCK_SCAN_GPU_AFTER > 0 )) && [[ "$CODEX_VENDOR_ENFORCE_LOCK_PRUNE" == "1" ]]; then
      [[ -z "$FALLBACK_REASON" ]] && FALLBACK_REASON="lock_gpu_specs"
      attempt_lock_prune
      [[ "$CODEX_VENDOR_LOCK_SCAN_ENABLE" == "1" ]] && lock_scan_report_phase "after"
    fi
    # Detect vendor wheel downloads
    if grep -E 'Downloading nvidia-|Downloading triton ' "$SYNC_LOG" >/dev/null 2>&1 && [[ "$CODEX_FORCE_CPU" == "1" ]]; then
      case "$CODEX_VENDOR_LOG_ONLY_POLICY" in
        ignore) log_info "Vendor wheels observed (policy=ignore)";;
        warn)
          if [[ "$CODEX_WARN_ON_FALLBACK" == "1" ]]; then record_warn "vendor_detect" "Vendor wheels observed."; else log_info "Vendor wheels observed."; fi
          ;;
        purge)
          if [[ "$CODEX_ABORT_ON_GPU_PULL" == "1" ]]; then die "Aborting (GPU wheel observed)."; fi
          if [[ "$CODEX_LIGHTWEIGHT_CPU_FALLBACK" == "1" ]]; then
            local_vendors="$(vendor_collect)"
            if [[ -n "$local_vendors" ]]; then
              [[ -z "$FALLBACK_REASON" ]] && FALLBACK_REASON="sync_log_vendor"
              purge_and_measure "fallback" "$local_vendors"
=======
    # Fallback detection (vendor wheels)
    if [[ "$CODEX_FORCE_CPU" == "1" ]] && grep -E 'Downloading nvidia-|Downloading triton ' "$SYNC_LOG" >/dev/null 2>&1; then
      case "$CODEX_VENDOR_LOG_ONLY_POLICY" in
        ignore) log_info "Vendor wheels observed (ignored policy)";;
        warn)
          if [[ "$CODEX_WARN_ON_FALLBACK" == "1" ]]; then record_warn "vendor_detect" "Vendor wheels observed."
          else log_info "Vendor wheels observed."
          fi
          ;;
        purge)
          if [[ "$CODEX_ABORT_ON_GPU_PULL" == "1" ]]; then die "Aborting due to vendor wheels (abort mode)."; fi
          if [[ "$CODEX_LIGHTWEIGHT_CPU_FALLBACK" == "1" ]]; then
            local_vendors="$(vendor_collect)"
            if [[ -n "$local_vendors" ]]; then
              purge_and_measure "fallback" "$local_vendors"
              run "uv pip install --python \"$UV_PYTHON\" --index-url https://download.pytorch.org/whl/cpu --force-reinstall \"torch==${CODEX_TORCH_VERSION_BASE}\""
>>>>>>> 3042cf77
              export CODEX_CPU_MINIMAL=1
              if [[ "$CODEX_RELOCK_AFTER_VENDOR_PURGE" == "1" && "$CODEX_OFFLINE" != "1" ]]; then
                log_info "Relocking after fallback purge."
                cpu_constrained_lock && RELOCK_EVENTS=$(( RELOCK_EVENTS + 1 )) && export RELOCK_EVENTS
                cpu_constrained_sync || maybe_fail "Sync after fallback relock failed"
<<<<<<< HEAD
                [[ "$CODEX_VENDOR_LOCK_SCAN_ENABLE" == "1" ]] && lock_scan_report_phase "after"
              fi
            else
              log_info "Fallback trigger: vendor list empty."
=======
              fi
            else
              log_info "Fallback triggered but vendor list empty."
>>>>>>> 3042cf77
            fi
          fi
          ;;
      esac
    fi
  fi
fi
PHASE_MARK PHASE_SYNC "$PH_SYNC_START"

<<<<<<< HEAD
# 12) Minimal Augmentation
=======
############################################
# 8) Minimal augmentation
############################################
>>>>>>> 3042cf77
if [[ "$CODEX_FORCE_CPU" == "1" && "$CODEX_CPU_MINIMAL" == "1" && "$CODEX_OFFLINE" != "1" ]]; then
  run "uv pip install --python \"$UV_PYTHON\" --no-deps transformers tokenizers safetensors accelerate || true"
fi

<<<<<<< HEAD
# 13) Primary Vendor Purge
PH_PURGE_START=$(_ts || echo 0)
if [[ "$CODEX_FORCE_CPU" == "1" && "$CODEX_VENDOR_PURGE" == "1" && "$FALLBACK_VENDOR_PURGED" != "1" ]]; then
  VENDOR_LIST="$(vendor_collect)"
  if [[ -n "$VENDOR_LIST" ]]; then purge_and_measure "primary" "$VENDOR_LIST"; else log_info "No vendor distributions detected (primary)."; fi
fi
PHASE_MARK PHASE_PURGE "$PH_PURGE_START"

# 14) Post-Purge Vendor Hash & Recurrence (robust JSON parse)
PH_VENDOR_ANALYTICS_START=$(_ts || echo 0)
post_vendor_json="$(vendor_hash_json || true)"
echo "$post_vendor_json" > .codex/cache/maint_vendor_hash_post.json 2>/dev/null || true

VENDOR_SET_HASH_AFTER="$(
JSON_IN="$post_vendor_json" python - <<'PY'
import os, json
raw=os.environ.get("JSON_IN","" ).strip()
try:
    data=json.loads(raw) if raw else {}
    print(data.get("hash",""))
except Exception:
    print("")
PY
)"
VENDOR_SET_LIST_AFTER="$(
JSON_IN="$post_vendor_json" python - <<'PY'
import os, json
raw=os.environ.get("JSON_IN","" ).strip()
try:
    data=json.loads(raw) if raw else {}
    print(" ".join(data.get("vendors",[])))
except Exception:
    print("")
PY
)"

if [[ -z "$VENDOR_SET_HASH_AFTER" && -n "$VENDOR_SET_LIST_AFTER" ]]; then
  VENDOR_SET_HASH_AFTER="$(printf "%s" "$VENDOR_SET_LIST_AFTER" | tr ' ' '\n' | LC_ALL=C sort | tr '\n' ';' | sha256sum | awk '{print $1}')"
fi
export VENDOR_SET_HASH_AFTER VENDOR_SET_LIST_AFTER

compute_recurrence(){
  local h="$1" file="$CODEX_VENDOR_RECUR_HASH_FILE"
  [[ -z "$h" ]] && { echo 0; return 0; }
  mkdir -p "$(dirname "$file")"; touch "$file"
  local max="${CODEX_VENDOR_REAPPEAR_WINDOW}" count=0
  if grep -Fq "$h" "$file" 2>/dev/null; then count=$(grep -F "$h" "$file" | wc -l | tr -d ' '); fi
  (tail -n "$(( max - 1 ))" "$file" 2>/dev/null; echo "$h") | grep -v '^$' > "$file.tmp" || true
  mv "$file.tmp" "$file"
  echo "$count"
}
if [[ -n "$VENDOR_SET_HASH_AFTER" ]]; then
  prev_recur=$(compute_recurrence "$VENDOR_SET_HASH_AFTER")
  if (( prev_recur > 0 )); then
    VENDOR_RECURRENCE=1; VENDOR_RECURRENCE_COUNT=$(( prev_recur + 1 ))
    case "$CODEX_VENDOR_RECURRENCE_WARN" in
      warn) record_warn "vendor_recurrence" "Vendor recurrence hash=$VENDOR_SET_HASH_AFTER count=$VENDOR_RECURRENCE_COUNT list=$VENDOR_SET_LIST_AFTER";;
      info) log_info "Vendor recurrence hash=$VENDOR_SET_HASH_AFTER count=$VENDOR_RECURRENCE_COUNT";;
      fail) record_warn "vendor_recurrence" "Vendor recurrence escalated hash=$VENDOR_SET_HASH_AFTER count=$VENDOR_RECURRENCE_COUNT"; die "Vendor recurrence fail policy (hash=$VENDOR_SET_HASH_AFTER)";;
      silent) ;;
      *) record_warn "vendor_recurrence" "Vendor recurrence hash=$VENDOR_SET_HASH_AFTER count=$VENDOR_RECURRENCE_COUNT";;
    esac
=======
############################################
# 9) Vendor Purge (primary) – skip if fallback executed
############################################
PH_PURGE_START=$(_ts || echo 0)
if [[ "$CODEX_FORCE_CPU" == "1" && "$CODEX_VENDOR_PURGE" == "1" && "$FALLBACK_VENDOR_PURGED" != "1" ]]; then
  VENDOR_LIST="$(vendor_collect)"
  printf "%s\n" "$VENDOR_LIST" > .codex/cache/vendor_seen_maint.txt 2>/dev/null || true
  if [[ -n "$VENDOR_LIST" ]]; then
    log_info "Vendor purge (primary) removing: $VENDOR_LIST"
    uninstall_output=$(uv_uninstall_noninteractive $VENDOR_LIST 2>&1)
    purged_count=$(echo "$uninstall_output" | awk '/^- /{c++} END{print c+0}')
    if (( purged_count > 0 )); then
      VENDOR_UNINSTALL_COUNT=$(( VENDOR_UNINSTALL_COUNT + purged_count ))
      VENDOR_PURGE_EVENTS=$(( VENDOR_PURGE_EVENTS + 1 ))
      export VENDOR_UNINSTALL_COUNT VENDOR_PURGE_EVENTS
    fi
    RESIDUE="$(vendor_residue)"
    if [[ -n "$RESIDUE" ]]; then
      record_warn "vendor_residue" "Residual vendor distributions: $RESIDUE"
      [[ "$CODEX_FAIL_ON_GPU_RESIDUE" == "1" ]] && echo "RESIDUAL_VENDOR=$RESIDUE" >>"$FAIL_FILE"
    else
      log_info "Vendor purge successful (no residue)."
    fi
>>>>>>> 3042cf77
  else
    VENDOR_RECURRENCE_COUNT=1; log_info "Vendor set first appearance post-purge hash=$VENDOR_SET_HASH_AFTER"
  fi
else
  log_info "Post-purge vendor set empty."
fi
export VENDOR_RECURRENCE VENDOR_RECURRENCE_COUNT
PHASE_MARK PHASE_VENDOR_ANALYTICS "$PH_VENDOR_ANALYTICS_START"

<<<<<<< HEAD
# 15) Orphan Namespace Cleanup
=======
############################################
# 10) Orphan Namespace Cleanup
############################################
>>>>>>> 3042cf77
python - <<'PY'
import sys,importlib,pathlib
removed=[]
for p in sys.path:
    if 'site-packages' not in p: continue
    base=pathlib.Path(p)
    nv=base/'nvidia'
    if nv.exists():
        if not any(nv.glob('*.py')) and sum(1 for _ in nv.rglob('*'))<=1:
            try: nv.rmdir(); removed.append(str(nv))
            except Exception: pass
    tr=base/'triton'
    if tr.exists():
        try: importlib.import_module('triton')
        except Exception:
            for ch in sorted(tr.rglob('*'),reverse=True):
                try:
                    if ch.is_file(): ch.unlink()
                    else: ch.rmdir()
                except Exception: pass
            try: tr.rmdir(); removed.append(str(tr))
            except Exception: pass
if removed:
    print("[cleanup] removed_orphans=", ",".join(removed))
PY

<<<<<<< HEAD
# 16) Torch Verification
=======
############################################
# 11) Torch Verification
############################################
>>>>>>> 3042cf77
python - <<PY
import sys
try:
    import torch
    v=torch.__version__
    print("[torch] version", v)
    if "+cpu" not in v:
        print("[torch][WARN] wheel missing +cpu tag")
except Exception as e:
    print("[torch][ERROR] import failed:", e)
    sys.exit(2)
PY
if (( $? != 0 )) && [[ "$CODEX_OFFLINE" != "1" ]]; then
  if (( VENDOR_UNINSTALL_COUNT > 0 )); then
    log_info "Torch import failed post purge; reinstalling."
    run "uv pip install --python \"$UV_PYTHON\" --index-url https://download.pytorch.org/whl/cpu --force-reinstall \"torch==${CODEX_TORCH_VERSION_BASE}\""
  else
    record_warn "torch_verify" "Torch import failure without vendor purge context."
  fi
fi
if [[ "$CODEX_FAST_TORCH_RECHECK" == "1" ]]; then
  python - <<'PY' >/dev/null 2>&1 || echo "[maint][WARN] torch fast recheck failed"
import torch,sys
assert "+cpu" in torch.__version__
PY
fi

<<<<<<< HEAD
# 17) Pre-commit
=======
############################################
# 12) Pre-commit Hooks
############################################
>>>>>>> 3042cf77
if [[ -f .pre-commit-config.yaml && "$CODEX_ENSURE_PRECOMMIT" == "1" && "$CODEX_OFFLINE" != "1" ]]; then
  if ! command -v pre-commit >/dev/null 2>&1; then run "uv pip install --python \"$UV_PYTHON\" pre-commit || true"; fi
  run "pre-commit install -f -t pre-commit -t pre-push -t prepare-commit-msg || true"
fi

<<<<<<< HEAD
# 18) Optional Ops
if [[ "${ENV_SNAPSHOT:-0}" == "1" ]]; then mkdir -p artifacts/env; python --version > artifacts/env/python_version.txt 2>/dev/null || true; pip freeze > artifacts/env/pip_freeze.txt 2>/dev/null || true; fi
if [[ "${TYPECHECK:-0}" == "1" ]] && command -v mypy >/dev/null 2>&1; then run "mypy src --ignore-missing-imports || true"; fi
if [[ "${SMOKE:-0}" == "1" ]]; then run "python - <<'PY'
=======
############################################
# 13) Optional Ops
############################################
if [[ "${ENV_SNAPSHOT:-0}" == "1" ]]; then
  mkdir -p artifacts/env
  python --version > artifacts/env/python_version.txt 2>/dev/null || true
  pip freeze > artifacts/env/pip_freeze.txt 2>/dev/null || true
fi
if [[ "${TYPECHECK:-0}" == "1" ]] && command -v mypy >/dev/null 2>&1; then
  run "mypy src --ignore-missing-imports || true"
fi
if [[ "${SMOKE:-0}" == "1" ]]; then
  run "python - <<'PY'
>>>>>>> 3042cf77
import pathlib
for p in ('src','services/api'):
    if pathlib.Path(p).exists(): print('[smoke] present', p)
print('[smoke] done')
PY"; fi

<<<<<<< HEAD
# 19) Cache Prune
if [[ "$CODEX_CACHE_PRUNE" == "1" && "$CODEX_OFFLINE" != "1" && $(command -v uv) ]]; then run "uv cache prune || true"; fi

# 20) Lock Hash
=======
############################################
# 14) Cache Prune
############################################
if [[ "$CODEX_CACHE_PRUNE" == "1" && "$CODEX_OFFLINE" != "1" && $(command -v uv) ]]; then
  run "uv cache prune || true"
fi

############################################
# 15) Lock Hash
############################################
>>>>>>> 3042cf77
calc_lockhash(){ ( sha256sum uv.lock 2>/dev/null || true; sha256sum pyproject.toml 2>/dev/null || true ) | sha256sum | awk '{print $1}'; }
if [[ "$CODEX_SUMMARY_INCLUDE_HASH" == "1" ]]; then calc_lockhash > .codex/cache/maintenance.locksum; log "Locksum: $(cat .codex/cache/maintenance.locksum)"; fi

<<<<<<< HEAD
# 21) Aggregate Warnings
if [[ "$CODEX_WARN_AGGREGATE" == "1" && ${#WARN_EVENTS[@]} -gt 0 ]]; then : >"$WARN_FILE"; local_i=0; for e in "${WARN_EVENTS[@]}"; do local_i=$((local_i+1)); printf '[%d] %s\n' "$local_i" "$e" >>"$WARN_FILE"; done; fi

# 22) Summary JSON
finalize_timings
export_phase_vars
pairs=(); for k in "${!WARN_CAT_COUNT[@]}"; do pairs+=("$k" "${WARN_CAT_COUNT[$k]}"); done; export PAIRS="${pairs[*]}"
=======
############################################
# 16) Aggregate Warning Flush
############################################
if [[ "$CODEX_WARN_AGGREGATE" == "1" && ${#WARN_EVENTS[@]} -gt 0 ]]; then
  : >"$WARN_FILE"
  i=0; for e in "${WARN_EVENTS[@]}"; do i=$((i+1)); printf '[%d] %s\n' "$i" "$e" >>"$WARN_FILE"; done
fi

############################################
# 17) Summary JSON
############################################
finalize_timings
export_phase_vars
pairs=()
for k in "${!WARN_CAT_COUNT[@]}"; do pairs+=("$k" "${WARN_CAT_COUNT[$k]}"); done
export PAIRS="${pairs[*]}"
>>>>>>> 3042cf77
warn_cat_json=$(python - <<PY
import json,os
p=os.getenv("PAIRS","" ).split(); d={}
for i in range(0,len(p),2):
    if i+1<len(p): d[p[i]]=int(p[i+1])
print(json.dumps(d))
PY
)
TORCH_INFO=$(python - <<'PY'
import json,pkgutil,os,importlib
ignore_root=os.getenv("CODEX_VENDOR_NAMESPACE_IGNORE","1")=="1"
allow_triton=os.getenv("CODEX_ALLOW_TRITON_CPU","1")=="1"
res=[]
for m in pkgutil.iter_modules():
    n=m.name
    if n in {"triton","torchtriton"}:
        try: importlib.import_module(n)
        except Exception: continue
        res.append(n)
    elif n.startswith("nvidia"):
        if ignore_root and n=="nvidia": continue
        if n.startswith("nvidia-"):
            try: importlib.import_module(n)
            except Exception: continue
            res.append(n)
if allow_triton: res=[r for r in res if r!="triton"]
data={"torch_version":"(unknown)","cuda_build":False,"cuda_available":False,"gpu_residue":sorted(set(res))}
try:
    import torch
    data["torch_version"]=torch.__version__
    data["cuda_build"]=bool(getattr(getattr(torch,'version',None),'cuda',None))
    data["cuda_available"]=bool(getattr(torch,'cuda',None) and torch.cuda.is_available())
except Exception: pass
print(json.dumps(data))
PY
)
warn_count=$(wc -l <"$WARN_FILE" 2>/dev/null || echo 0)
fail_count=$(wc -l <"$FAIL_FILE" 2>/dev/null || echo 0)
env_digest=""
<<<<<<< HEAD
if [[ "$CODEX_ENV_DIGEST" == "1" ]]; then env_digest=$(pip freeze 2>/dev/null | LC_ALL=C sort | sha256sum | awk '{print $1}'); fi
=======
if [[ "$CODEX_ENV_DIGEST" == "1" ]]; then
  env_digest=$(pip freeze 2>/dev/null | LC_ALL=C sort | sha256sum | awk '{print $1}')
fi
>>>>>>> 3042cf77

python - <<PY
import json,os,pathlib
torch_info=json.loads('''$TORCH_INFO''')
summary={
 "mode":{
   "sync_groups":os.getenv("CODEX_SYNC_GROUPS"),
   "force_cpu":os.getenv("CODEX_FORCE_CPU"),
   "skip_uv_sync":os.getenv("CODEX_SKIP_UV_SYNC"),
   "cpu_minimal":os.getenv("CODEX_CPU_MINIMAL"),
   "abort_on_gpu_pull":os.getenv("CODEX_ABORT_ON_GPU_PULL"),
   "lightweight_fallback":os.getenv("CODEX_LIGHTWEIGHT_CPU_FALLBACK"),
   "vendor_purge":os.getenv("CODEX_VENDOR_PURGE"),
   "use_locked_sync":os.getenv("CODEX_USE_LOCKED_SYNC"),
   "vendor_list_strict":os.getenv("CODEX_VENDOR_LIST_STRICT"),
   "cache_prune":os.getenv("CODEX_CACHE_PRUNE"),
   "hash_lock_strict":os.getenv("CODEX_HASH_LOCK_STRICT"),
   "locked_sync_fallback":os.getenv("CODEX_LOCKED_SYNC_FALLBACK"),
   "vendor_log_only_policy":os.getenv("CODEX_VENDOR_LOG_ONLY_POLICY"),
   "vendor_namespace_ignore":os.getenv("CODEX_VENDOR_NAMESPACE_IGNORE"),
   "err_trap":os.getenv("CODEX_ERR_TRAP"),
   "relock_after_vendor_purge":os.getenv("CODEX_RELOCK_AFTER_VENDOR_PURGE"),
   "cpu_constrain_lock":os.getenv("CODEX_CPU_CONSTRAIN_LOCK"),
   "warn_aggregate":os.getenv("CODEX_WARN_AGGREGATE"),
   "warn_on_fallback":os.getenv("CODEX_WARN_ON_FALLBACK"),
   "warn_on_lock_regen":os.getenv("CODEX_WARN_ON_LOCK_REGEN"),
<<<<<<< HEAD
   "env_digest_enabled":os.getenv("CODEX_ENV_DIGEST"),
   "heuristic_recover":os.getenv("CODEX_VENDOR_HEURISTIC_RECOVER"),
   "fallback_snapshot":os.getenv("CODEX_FALLBACK_SNAPSHOT"),
   "purge_output_sanitize":os.getenv("CODEX_PURGE_OUTPUT_SANITIZE"),
   "allow_triton_cpu":os.getenv("CODEX_ALLOW_TRITON_CPU"),
   "sync_fail_excerpt_lines":os.getenv("CODEX_SYNC_FAIL_EXCERPT_LINES"),
   "vendor_recurrence_warn":os.getenv("CODEX_VENDOR_RECURRENCE_WARN"),
   "vendor_reappear_window":os.getenv("CODEX_VENDOR_REAPPEAR_WINDOW"),
   "lock_scan_enable":os.getenv("CODEX_VENDOR_LOCK_SCAN_ENABLE"),
   "lock_prune":os.getenv("CODEX_VENDOR_ENFORCE_LOCK_PRUNE"),
   "lock_prune_dryrun":os.getenv("CODEX_VENDOR_ENFORCE_LOCK_PRUNE_DRYRUN"),
   "vendor_log_agg":os.getenv("CODEX_VENDOR_LOG_AGG")
=======
   "env_digest_enabled":os.getenv("CODEX_ENV_DIGEST")
>>>>>>> 3042cf77
 },
 "torch": torch_info,
 "counts":{
   "warnings": int("""$warn_count"""),
   "failed_commands": int("""$fail_count""" )
 },
 "warnings_by_category": json.loads('''$warn_cat_json'''),
 "vendor_metrics":{
   "fallback_purged": os.getenv("FALLBACK_VENDOR_PURGED","0"),
   "fallback_reason": os.getenv("FALLBACK_REASON",""),
   "uninstalled_total": int(os.getenv("VENDOR_UNINSTALL_COUNT","0")),
   "relock_events": int(os.getenv("RELOCK_EVENTS","0")),
   "fallback_events": int(os.getenv("FALLBACK_EVENTS","0")),
   "vendor_purge_events": int(os.getenv("VENDOR_PURGE_EVENTS","0")),
   "lock_outdated_events": int(os.getenv("LOCK_OUTDATED_EVENTS","0")),
   "vendor_set_hash_before": os.getenv("VENDOR_SET_HASH_BEFORE",""),
   "vendor_set_list_before": os.getenv("VENDOR_SET_LIST_BEFORE",""),
   "vendor_set_hash_after": os.getenv("VENDOR_SET_HASH_AFTER",""),
   "vendor_set_list_after": os.getenv("VENDOR_SET_LIST_AFTER",""),
   "vendor_set_class_before": os.getenv("VENDOR_SET_CLASS_BEFORE",""),
   "vendor_recurrence": os.getenv("VENDOR_RECURRENCE","0"),
   "vendor_recurrence_count": os.getenv("VENDOR_RECURRENCE_COUNT","0"),
   "triton_allowed": os.getenv("CODEX_ALLOW_TRITON_CPU","1"),
   "lock_prune_action": os.getenv("LOCK_PRUNE_ACTION","none"),
   "lock_prune_lines_removed": int(os.getenv("LOCK_PRUNE_REMOVED","0"))
 },
 "lock_scan":{
   "before_count": int(os.getenv("LOCK_SCAN_GPU_BEFORE","0")),
   "after_count": int(os.getenv("LOCK_SCAN_GPU_AFTER","0")),
   "before_list": os.getenv("LOCK_GPU_LIST_BEFORE",""),
   "after_list": os.getenv("LOCK_GPU_LIST_AFTER","")
 },
 "timings":{
   "sync_s": int(os.getenv("PHASE_SYNC","0")),
   "purge_s": int(os.getenv("PHASE_PURGE","0")),
   "vendor_analytics_s": int(os.getenv("PHASE_VENDOR_ANALYTICS","0")),
   "total_s": int(os.getenv("PHASE_TOTAL","0"))
 },
 "env_digest": """$env_digest"""
}
pathlib.Path(os.getenv("SUMMARY_JSON",".codex/cache/maintenance_summary.json")).write_text(json.dumps(summary,indent=2))
print(json.dumps(summary,indent=2))
PY

if (( warn_count > 0 )); then
  log "Maintenance finished with warnings=$warn_count"
else
  log "Maintenance finished clean."
fi

# 23) Strict Residue Enforcement
if [[ "$CODEX_FORCE_CPU" == "1" && "$CODEX_FAIL_ON_GPU_RESIDUE" == "1" ]]; then
  if python - <<'PY'
import pkgutil,sys,importlib,os
allow_triton=os.getenv("CODEX_ALLOW_TRITON_CPU","1")=="1"
mods=[]
for m in pkgutil.iter_modules():
    n=m.name
    if n.startswith("nvidia-") or n in {"triton","torchtriton"}:
        try: importlib.import_module(n)
        except Exception: continue
        if allow_triton and n=="triton": continue
        mods.append(n)
sys.exit(0 if not mods else 7)
PY
  then :; else die "Residual vendor packages remain (strict)."; fi
fi

# 24) Recurrence Fail Policy
if [[ "$VENDOR_RECURRENCE" == "1" && "$CODEX_VENDOR_RECURRENCE_WARN" == "fail" ]]; then
  die "Vendor recurrence detected under fail policy (hash=$VENDOR_SET_HASH_AFTER count=$VENDOR_RECURRENCE_COUNT)."
fi

# 25) Strict Failed Command Gate
fail_count=$(wc -l <"$FAIL_FILE" 2>/dev/null || echo 0)
if (( fail_count > 0 )) && [[ "$STRICT_SETUP" == "1" ]]; then
  die "Failures occurred and STRICT_SETUP=1"
fi

exit 0<|MERGE_RESOLUTION|>--- conflicted
+++ resolved
@@ -1,5 +1,4 @@
 #!/usr/bin/env bash
-<<<<<<< HEAD
 # =============================================================================
 # maintenance.sh
 # Unified Environment Maintenance (CPU-Constrained) with Enhanced Observability
@@ -17,9 +16,6 @@
 #     - CRITICAL FIX: Replaced pipe + heredoc JSON parsing (printf | python <<'PY')
 #       with env-var-based parsing to avoid SIGPIPE/ERR trap noise under set -e -o pipefail.
 #     - FIX: Robust pre/post vendor hash/list extraction now immune to pipefail.
-=======
-# Maintenance Rev5.3++ (Unified Final – Patch 4B: Fallback Reintegration + Metrics Integrity)
-#
 # Patch 4B (2025-09-17):
 #  - Reintroduces fallback detection logic from Patch 3 (vendor download scan) atop Patch 4 metrics.
 #  - Skips primary purge if fallback purge occurred (FALLBACK_VENDOR_PURGED=1).
@@ -32,7 +28,6 @@
 #
 # Warning Scope (unchanged):
 #   * vendor_residue, torch_verify anomaly (no prior purge), lfs, optional escalations.
->>>>>>> 3042cf77
 #
 # EXIT CODES:
 #   0  Success (warnings may be present)
@@ -73,12 +68,11 @@
 export CODEX_CPU_CONSTRAIN_LOCK="${CODEX_CPU_CONSTRAIN_LOCK:-1}"
 export CODEX_WARN_AGGREGATE="${CODEX_WARN_AGGREGATE:-1}"
 export CODEX_METRICS_TIMINGS="${CODEX_METRICS_TIMINGS:-1}"
-<<<<<<< HEAD
 export CODEX_WARN_ON_FALLBACK="${CODEX_WARN_ON_FALLBACK:-0}"
 export CODEX_WARN_ON_LOCK_REGEN="${CODEX_WARN_ON_LOCK_REGEN:-0}"
 export CODEX_ENV_DIGEST="${CODEX_ENV_DIGEST:-1}"
 
-# Extended
+# Extended flags
 export CODEX_VENDOR_HEURISTIC_RECOVER="${CODEX_VENDOR_HEURISTIC_RECOVER:-1}"
 export CODEX_FALLBACK_SNAPSHOT="${CODEX_FALLBACK_SNAPSHOT:-1}"
 export CODEX_SYNC_FAIL_EXCERPT_LINES="${CODEX_SYNC_FAIL_EXCERPT_LINES:-20}"
@@ -92,7 +86,6 @@
 export CODEX_VENDOR_RECUR_HASH_FILE="${CODEX_VENDOR_RECUR_HASH_FILE:-.codex/cache/vendor_set.hashes}"
 export CODEX_VENDOR_ENFORCE_LOCK_PRUNE="${CODEX_VENDOR_ENFORCE_LOCK_PRUNE:-0}"
 export CODEX_VENDOR_ENFORCE_LOCK_PRUNE_DRYRUN="${CODEX_VENDOR_ENFORCE_LOCK_PRUNE_DRYRUN:-1}"
-# Correct example value (not used directly by grep below)
 export CODEX_VENDOR_LOCK_GPU_PATTERN="${CODEX_VENDOR_LOCK_GPU_PATTERN:-\"name\": \"(nvidia-|triton|torchtriton)\"}"
 export CODEX_VENDOR_LOCK_SCAN_ENABLE="${CODEX_VENDOR_LOCK_SCAN_ENABLE:-1}"
 export CODEX_VENDOR_REPRT_EMPTY_LOCKGPU="${CODEX_VENDOR_REPRT_EMPTY_LOCKGPU:-0}"
@@ -101,77 +94,12 @@
 export CODEX_VENDOR_HASH_DEBUG="${CODEX_VENDOR_HASH_DEBUG:-0}"
 export CODEX_SYNC_RETRY_MAX="${CODEX_SYNC_RETRY_MAX:-3}"
 
-# New: log aggregation control (matches setup)
-#   pre-sync  -> include logs only before the first successful sync (default)
-#   always    -> always include logs in aggregation
-#   never     -> never include logs in aggregation
+# Log aggregation control
 export CODEX_VENDOR_LOG_AGG="${CODEX_VENDOR_LOG_AGG:-pre-sync}"
-
-DEFAULT_SYNC_GROUPS="base,cpu"
-declare -a SYNC_GROUPS=()
-declare -A SEEN_GROUP=()
-IFS=',' read -ra RAW_GROUPS <<<"${CODEX_SYNC_GROUPS:-$DEFAULT_SYNC_GROUPS}"
-for entry in "${RAW_GROUPS[@]}"; do
-  trimmed="${entry//[[:space:]]/}"
-  if [[ -n "$trimmed" && -z "${SEEN_GROUP[$trimmed]:-}" ]]; then
-    SEEN_GROUP["$trimmed"]=1
-    SYNC_GROUPS+=("$trimmed")
-  fi
-done
-if ((${#SYNC_GROUPS[@]} == 0)); then
-  SYNC_GROUPS=("base")
-fi
-
-if [[ -z "${CODEX_FORCE_CPU:-}" ]]; then
-  CODEX_FORCE_CPU=1
-fi
-if [[ "$CODEX_FORCE_CPU" == "1" ]]; then
-  for group in "${SYNC_GROUPS[@]}"; do
-    if [[ "$group" == "gpu" ]]; then
-      CODEX_FORCE_CPU=0
-      break
-    fi
-  done
-fi
-
-if ((${#SYNC_GROUPS[@]} > 0)); then
-  CODEX_SYNC_GROUPS="$(IFS=','; printf '%s' "${SYNC_GROUPS[*]}")"
-else
-  CODEX_SYNC_GROUPS=""
-fi
-export CODEX_SYNC_GROUPS
-export CODEX_FORCE_CPU
-
-declare -a SYNC_EXTRAS=()
-declare -A SEEN_EXTRA=()
-if [[ -n "$CODEX_SYNC_EXTRAS" ]]; then
-  IFS=',' read -ra RAW_EXTRAS <<<"$CODEX_SYNC_EXTRAS"
-  for entry in "${RAW_EXTRAS[@]}"; do
-    trimmed="${entry//[[:space:]]/}"
-    if [[ -n "$trimmed" && -z "${SEEN_EXTRA[$trimmed]:-}" ]]; then
-      SEEN_EXTRA["$trimmed"]=1
-      SYNC_EXTRAS+=("$trimmed")
-    fi
-  done
-fi
-if ((${#SYNC_EXTRAS[@]} > 0)); then
-  CODEX_SYNC_EXTRAS="$(IFS=','; printf '%s' "${SYNC_EXTRAS[*]}")"
-else
-  CODEX_SYNC_EXTRAS=""
-fi
-export CODEX_SYNC_EXTRAS
-=======
-
-export CODEX_WARN_ON_FALLBACK="${CODEX_WARN_ON_FALLBACK:-0}"
-export CODEX_WARN_ON_LOCK_REGEN="${CODEX_WARN_ON_LOCK_REGEN:-0}"
-export CODEX_ENV_DIGEST="${CODEX_ENV_DIGEST:-1}"
 
 if [[ -z "${CODEX_FORCE_CPU:-}" ]]; then
   if [[ ",${CODEX_SYNC_GROUPS}," == *",gpu,"* ]]; then export CODEX_FORCE_CPU=0; else export CODEX_FORCE_CPU=1; fi
 fi
-[[ "$CODEX_DEBUG" == "1" ]] && set -x
->>>>>>> 3042cf77
-
 [[ "$CODEX_DEBUG" == "1" ]] && set -x
 
 # 1) Logging / State
@@ -255,43 +183,15 @@
   done
 }
 
-<<<<<<< HEAD
-# 2) Timings
+# 2) Timings & Context
 _ts(){ [[ "$CODEX_METRICS_TIMINGS" == "1" ]] || return 0; date +%s; }
 PHASE_START_TOTAL=$(_ts || echo 0)
 PHASE_SYNC=0 PHASE_PURGE=0 PHASE_VENDOR_ANALYTICS=0 PHASE_LOCK_SCAN=0 PHASE_TOTAL=0
 
-PHASE_MARK(){
-  [[ "$CODEX_METRICS_TIMINGS" == "1" ]] || return 0
-  local var="$1" start="$2" end=$(_ts)
-  printf -v "$var" "%s" "$(( end - start ))"
-  export "$var"
-}
-
-finalize_timings(){
-  if [[ "$CODEX_METRICS_TIMINGS" == "1" ]]; then
-    local end=$(_ts); PHASE_TOTAL=$(( end - PHASE_START_TOTAL ))
-  else
-    PHASE_TOTAL=0
-  fi
-  export PHASE_TOTAL
-}
-
-export_phase_vars(){ export PHASE_SYNC PHASE_PURGE PHASE_VENDOR_ANALYTICS PHASE_LOCK_SCAN PHASE_TOTAL; }
-
-# 3) Context
-=======
-############################################
-# 2) Timings & Context
-############################################
-_ts(){ [[ "$CODEX_METRICS_TIMINGS" == "1" ]] || return 0; date +%s; }
-PHASE_START_TOTAL=$(_ts || echo 0)
-PHASE_SYNC=0 PHASE_PURGE=0 PHASE_TOTAL=0
 PHASE_MARK(){ [[ "$CODEX_METRICS_TIMINGS" == "1" ]] || return 0; local var="$1" start="$2" end=$(_ts); printf -v "$var" "%s" "$(( end - start ))"; export "$var"; }
 finalize_timings(){ if [[ "$CODEX_METRICS_TIMINGS" == "1" ]]; then local end=$(_ts); PHASE_TOTAL=$(( end - PHASE_START_TOTAL )); else PHASE_TOTAL=0; fi; export PHASE_TOTAL; }
-export_phase_vars(){ export PHASE_SYNC PHASE_PURGE PHASE_TOTAL; }
-
->>>>>>> 3042cf77
+export_phase_vars(){ export PHASE_SYNC PHASE_PURGE PHASE_VENDOR_ANALYTICS PHASE_LOCK_SCAN PHASE_TOTAL; }
+
 export DEBIAN_FRONTEND=noninteractive
 REPO_ROOT="${REPO_ROOT:-$(pwd)}"
 HF_HOME_DEFAULT="$REPO_ROOT/.hf_cache"; export HF_HOME="${HF_HOME:-$HF_HOME_DEFAULT}"
@@ -305,13 +205,7 @@
 
 cd "$REPO_ROOT"
 
-<<<<<<< HEAD
-# 4) venv
-=======
-############################################
 # 3) Virtual Env
-############################################
->>>>>>> 3042cf77
 if [[ -d .venv ]]; then
   # shellcheck disable=SC1091
   source .venv/bin/activate || maybe_fail "Activate existing .venv failed"
@@ -322,13 +216,7 @@
 fi
 export UV_PYTHON; UV_PYTHON="$(command -v python)"
 
-<<<<<<< HEAD
-# 5) Vendor helper (gated log aggregation; FIRST_SYNC_DONE=1 in maintenance)
-=======
-############################################
-# 4) Vendor Helper + Preflight
-############################################
->>>>>>> 3042cf77
+# 4) Vendor Helper + Preflight (gated log aggregation; FIRST_SYNC_DONE=1 in maintenance)
 FIRST_SYNC_DONE=1; export FIRST_SYNC_DONE
 VENDOR_HELPER_PY="$(cat <<'PY'
 import os, pkgutil, re, sys, pathlib, subprocess, importlib, json, hashlib
@@ -338,7 +226,6 @@
 sync_log    = pathlib.Path(".codex/cache/uv_sync_maint.log")
 log_agg     = os.getenv("CODEX_VENDOR_LOG_AGG","pre-sync")
 first_sync_done = os.getenv("FIRST_SYNC_DONE","0") == "1"
-
 def uv_list():
     try:
         out = subprocess.check_output(["uv","pip","list","--format","json","--python",os.getenv("UV_PYTHON","python")], text=True)
@@ -366,7 +253,6 @@
             except Exception: continue
             present.add(n)
     return present
-<<<<<<< HEAD
 def aggregate():
     base=packages_set(uv_list())
     include_logs = (log_agg == "always") or (log_agg == "pre-sync" and not first_sync_done)
@@ -389,55 +275,13 @@
 
 python - <<'PY' >/dev/null 2>&1 && log_info "[vendor-helper] preflight ok" || log_info "[vendor-helper] preflight failed (continuing)"
 print("ok")
-=======
-d=uv_list(); lg=logs(); im=import_modules()
-if MODE=="collect":
-    combo=set()
-    combo |= {p for p in d if p.startswith("nvidia-") or p in {"triton","torchtriton"}}
-    combo |= im
-    combo |= lg
-    if ignore_root:
-        combo={c for c in combo if c!="nvidia"}
-    valid={c for c in combo if c in {"triton","torchtriton"} or c.startswith("nvidia-")}
-    print(" ".join(sorted(valid)))
-elif MODE=="residue":
-    res=set()
-    res |= {p for p in d if p.startswith("nvidia-") or p in {"triton","torchtriton"}}
-    res |= im
-    if ignore_root:
-        res={r for r in res if r!="nvidia"}
-    print(" ".join(sorted(res)))
-else:
-    print("")
-'
-python - <<'PY' >/dev/null 2>&1 && log_info "[vendor-helper] preflight ok" || log_info "[vendor-helper] preflight failed (continuing)"
-import json,hashlib
-import json as _probe
->>>>>>> 3042cf77
 PY
 
 vendor_collect(){ python -c "$VENDOR_HELPER_PY" collect; }
 vendor_residue(){ python -c "$VENDOR_HELPER_PY" residue; }
 vendor_hash_json(){ python -c "$VENDOR_HELPER_PY" hash; }
 
-<<<<<<< HEAD
-# 6) Torch normalize
-=======
-uv_uninstall_noninteractive(){
-  [[ $# -eq 0 ]] && return 0
-  if command -v uv >/dev/null 2>&1; then
-    if command -v yes >/dev/null 2>&1; then yes | uv pip uninstall "$@" || true
-    else printf 'y\n%.0s' {1..80} | uv pip uninstall "$@" || true
-    fi
-  else
-    python -m pip uninstall -y "$@" || true
-  fi
-}
-
-############################################
 # 5) Pyproject Sanitize (+cpu)
-############################################
->>>>>>> 3042cf77
 if [[ -f pyproject.toml ]] && grep -qE 'torch==[0-9]+\.[0-9]+\.[0-9]+\+cpu' pyproject.toml; then
   cp pyproject.toml ".codex/cache/pyproject.toml.maint.pre_sanitize.$(date +%s)" || true
   sed -E -i 's/(torch==[0-9]+\.[0-9]+\.[0-9]+)\+cpu/\1/g' pyproject.toml
@@ -445,13 +289,7 @@
   log_info "Sanitized '+cpu' suffix from pyproject torch spec."
 fi
 
-<<<<<<< HEAD
-# 7) Torch baseline
-=======
-############################################
 # 6) Torch Ensure (CPU baseline)
-############################################
->>>>>>> 3042cf77
 if [[ "$CODEX_FORCE_CPU" == "1" && "$CODEX_OFFLINE" != "1" ]]; then
   export PIP_INDEX_URL="https://download.pytorch.org/whl/cpu"
   export PIP_EXTRA_INDEX_URL="https://pypi.org/simple"
@@ -459,13 +297,7 @@
   unset PIP_INDEX_URL PIP_EXTRA_INDEX_URL || true
 fi
 
-<<<<<<< HEAD
-# 8) Lock/Sync helpers
-=======
-############################################
 # 7) Safe Lock / Sync + Relock Counting
-############################################
->>>>>>> 3042cf77
 cpu_constrained_lock(){
   if [[ "$CODEX_CPU_CONSTRAIN_LOCK" != "1" ]]; then run_retry_log 3 "uv lock" || return $?; return 0; fi
   local bak_idx="${PIP_INDEX_URL-}" bak_extra="${PIP_EXTRA_INDEX_URL-}"
@@ -491,11 +323,6 @@
   fi
   return 0
 }
-RELOCK_EVENTS=0 FALLBACK_EVENTS=0 VENDOR_PURGE_EVENTS=0
-VENDOR_UNINSTALL_COUNT=0 FALLBACK_VENDOR_PURGED=0
-export RELOCK_EVENTS FALLBACK_EVENTS VENDOR_PURGE_EVENTS VENDOR_UNINSTALL_COUNT FALLBACK_VENDOR_PURGED
-
-# 9) Purge & metrics
 RELOCK_EVENTS=0 FALLBACK_EVENTS=0 VENDOR_PURGE_EVENTS=0 LOCK_OUTDATED_EVENTS=0
 VENDOR_UNINSTALL_COUNT=0 FALLBACK_VENDOR_PURGED=0 FALLBACK_REASON=""
 VENDOR_RECURRENCE=0 VENDOR_RECURRENCE_COUNT=0
@@ -676,7 +503,7 @@
   fi
 }
 
-# 10) Pre-Sync Vendor Snapshot (robust JSON parse)
+# 8) Pre-Sync Vendor Snapshot (robust JSON parse)
 pre_sync_vendor_json="$(vendor_hash_json || true)"
 echo "$pre_sync_vendor_json" > .codex/cache/maint_vendor_hash_pre_sync.json 2>/dev/null || true
 
@@ -705,7 +532,7 @@
 if [[ -n "$VENDOR_SET_LIST_BEFORE" ]]; then VENDOR_SET_CLASS_BEFORE="contaminated"; else VENDOR_SET_CLASS_BEFORE="clean"; fi
 export VENDOR_SET_HASH_BEFORE VENDOR_SET_LIST_BEFORE VENDOR_SET_CLASS_BEFORE
 
-# 11) Sync Phase
+# 9) Sync Phase
 PH_SYNC_START=$(_ts || echo 0)
 
 safe_lock_sync(){
@@ -727,15 +554,10 @@
   if [[ "$CODEX_VENDOR_LOCK_SCAN_ENABLE" == "1" ]]; then lock_scan_report_phase "before"; fi
   if [[ "$CODEX_USE_LOCKED_SYNC" == "1" && -f uv.lock && $relock_needed -eq 0 ]]; then
     if ! run_retry_log 2 "uv sync --locked"; then
-<<<<<<< HEAD
       LOCK_OUTDATED_EVENTS=$(( LOCK_OUTDATED_EVENTS + 1 ))
       [[ -z "$FALLBACK_REASON" ]] && FALLBACK_REASON="lock_outdated"
       log_info "Locked sync failed (lock outdated) — relocking."
       cpu_constrained_lock || maybe_fail "Relock after outdated failure"
-=======
-      log_info "Locked sync failed; regenerating."
-      cpu_constrained_lock || maybe_fail "Relock failed"
->>>>>>> 3042cf77
       RELOCK_EVENTS=$(( RELOCK_EVENTS + 1 )); export RELOCK_EVENTS
       cpu_constrained_sync || maybe_fail "Sync after relock failed"
     fi
@@ -745,51 +567,11 @@
   if [[ "$CODEX_VENDOR_LOCK_SCAN_ENABLE" == "1" ]]; then lock_scan_report_phase "after"; fi
 }
 
-<<<<<<< HEAD
-=======
-# Consolidated purge helper
-purge_and_measure(){
-  local mode="$1"; shift
-  local vendor_list="$1"
-  [[ -z "$vendor_list" ]] && { log_info "No vendor packages for $mode purge."; return 0; }
-  if [[ "$mode" == "fallback" && "$CODEX_WARN_ON_FALLBACK" == "1" ]]; then
-    record_warn "fallback" "Fallback purge: $vendor_list"
-  else
-    log_info "$mode purge: removing: $vendor_list"
-  fi
-  local uninstall_output
-  uninstall_output=$(uv_uninstall_noninteractive $vendor_list 2>&1 || true)
-  uninstall_output=$(printf "%s" "$uninstall_output" | tr -d '\r')
-  local purged_count
-  purged_count=$(printf "%s" "$uninstall_output" | grep -c '^- ')
-  if (( purged_count > 0 )); then
-    VENDOR_UNINSTALL_COUNT=$(( VENDOR_UNINSTALL_COUNT + purged_count ))
-    if [[ "$mode" == "fallback" ]]; then
-      FALLBACK_EVENTS=$(( FALLBACK_EVENTS + 1 ))
-      FALLBACK_VENDOR_PURGED=1
-    else
-      VENDOR_PURGE_EVENTS=$(( VENDOR_PURGE_EVENTS + 1 ))
-    fi
-    export VENDOR_UNINSTALL_COUNT FALLBACK_EVENTS VENDOR_PURGE_EVENTS FALLBACK_VENDOR_PURGED
-  fi
-  local RESIDUE
-  RESIDUE="$(vendor_residue)"
-  if [[ -n "$RESIDUE" ]]; then
-    record_warn "vendor_residue" "Residual vendor distributions: $RESIDUE"
-    [[ "$CODEX_FAIL_ON_GPU_RESIDUE" == "1" ]] && echo "RESIDUAL_VENDOR=$RESIDUE" >>"$FAIL_FILE"
-  else
-    log_info "$mode purge successful (no residue)."
-  fi
-}
-
-PH_SYNC_START=$(_ts || echo 0)
->>>>>>> 3042cf77
 if [[ "$CODEX_FORCE_CPU" == "1" && "$CODEX_SKIP_UV_SYNC" == "1" ]]; then
   log_info "Skipping uv sync (CODEX_SKIP_UV_SYNC=1)"
 else
   if [[ "$CODEX_OFFLINE" != "1" && -f pyproject.toml && $(command -v uv) ]]; then
     safe_lock_sync
-<<<<<<< HEAD
     # Lock prune
     if (( LOCK_SCAN_GPU_AFTER > 0 )) && [[ "$CODEX_VENDOR_ENFORCE_LOCK_PRUNE" == "1" ]]; then
       [[ -z "$FALLBACK_REASON" ]] && FALLBACK_REASON="lock_gpu_specs"
@@ -810,39 +592,15 @@
             if [[ -n "$local_vendors" ]]; then
               [[ -z "$FALLBACK_REASON" ]] && FALLBACK_REASON="sync_log_vendor"
               purge_and_measure "fallback" "$local_vendors"
-=======
-    # Fallback detection (vendor wheels)
-    if [[ "$CODEX_FORCE_CPU" == "1" ]] && grep -E 'Downloading nvidia-|Downloading triton ' "$SYNC_LOG" >/dev/null 2>&1; then
-      case "$CODEX_VENDOR_LOG_ONLY_POLICY" in
-        ignore) log_info "Vendor wheels observed (ignored policy)";;
-        warn)
-          if [[ "$CODEX_WARN_ON_FALLBACK" == "1" ]]; then record_warn "vendor_detect" "Vendor wheels observed."
-          else log_info "Vendor wheels observed."
-          fi
-          ;;
-        purge)
-          if [[ "$CODEX_ABORT_ON_GPU_PULL" == "1" ]]; then die "Aborting due to vendor wheels (abort mode)."; fi
-          if [[ "$CODEX_LIGHTWEIGHT_CPU_FALLBACK" == "1" ]]; then
-            local_vendors="$(vendor_collect)"
-            if [[ -n "$local_vendors" ]]; then
-              purge_and_measure "fallback" "$local_vendors"
-              run "uv pip install --python \"$UV_PYTHON\" --index-url https://download.pytorch.org/whl/cpu --force-reinstall \"torch==${CODEX_TORCH_VERSION_BASE}\""
->>>>>>> 3042cf77
               export CODEX_CPU_MINIMAL=1
               if [[ "$CODEX_RELOCK_AFTER_VENDOR_PURGE" == "1" && "$CODEX_OFFLINE" != "1" ]]; then
                 log_info "Relocking after fallback purge."
                 cpu_constrained_lock && RELOCK_EVENTS=$(( RELOCK_EVENTS + 1 )) && export RELOCK_EVENTS
                 cpu_constrained_sync || maybe_fail "Sync after fallback relock failed"
-<<<<<<< HEAD
                 [[ "$CODEX_VENDOR_LOCK_SCAN_ENABLE" == "1" ]] && lock_scan_report_phase "after"
               fi
             else
               log_info "Fallback trigger: vendor list empty."
-=======
-              fi
-            else
-              log_info "Fallback triggered but vendor list empty."
->>>>>>> 3042cf77
             fi
           fi
           ;;
@@ -852,19 +610,12 @@
 fi
 PHASE_MARK PHASE_SYNC "$PH_SYNC_START"
 
-<<<<<<< HEAD
-# 12) Minimal Augmentation
-=======
-############################################
-# 8) Minimal augmentation
-############################################
->>>>>>> 3042cf77
+# 10) Minimal Augmentation
 if [[ "$CODEX_FORCE_CPU" == "1" && "$CODEX_CPU_MINIMAL" == "1" && "$CODEX_OFFLINE" != "1" ]]; then
   run "uv pip install --python \"$UV_PYTHON\" --no-deps transformers tokenizers safetensors accelerate || true"
 fi
 
-<<<<<<< HEAD
-# 13) Primary Vendor Purge
+# 11) Primary Vendor Purge
 PH_PURGE_START=$(_ts || echo 0)
 if [[ "$CODEX_FORCE_CPU" == "1" && "$CODEX_VENDOR_PURGE" == "1" && "$FALLBACK_VENDOR_PURGED" != "1" ]]; then
   VENDOR_LIST="$(vendor_collect)"
@@ -872,7 +623,7 @@
 fi
 PHASE_MARK PHASE_PURGE "$PH_PURGE_START"
 
-# 14) Post-Purge Vendor Hash & Recurrence (robust JSON parse)
+# 12) Post-Purge Vendor Hash & Recurrence (robust JSON parse)
 PH_VENDOR_ANALYTICS_START=$(_ts || echo 0)
 post_vendor_json="$(vendor_hash_json || true)"
 echo "$post_vendor_json" > .codex/cache/maint_vendor_hash_post.json 2>/dev/null || true
@@ -915,367 +666,4 @@
   mv "$file.tmp" "$file"
   echo "$count"
 }
-if [[ -n "$VENDOR_SET_HASH_AFTER" ]]; then
-  prev_recur=$(compute_recurrence "$VENDOR_SET_HASH_AFTER")
-  if (( prev_recur > 0 )); then
-    VENDOR_RECURRENCE=1; VENDOR_RECURRENCE_COUNT=$(( prev_recur + 1 ))
-    case "$CODEX_VENDOR_RECURRENCE_WARN" in
-      warn) record_warn "vendor_recurrence" "Vendor recurrence hash=$VENDOR_SET_HASH_AFTER count=$VENDOR_RECURRENCE_COUNT list=$VENDOR_SET_LIST_AFTER";;
-      info) log_info "Vendor recurrence hash=$VENDOR_SET_HASH_AFTER count=$VENDOR_RECURRENCE_COUNT";;
-      fail) record_warn "vendor_recurrence" "Vendor recurrence escalated hash=$VENDOR_SET_HASH_AFTER count=$VENDOR_RECURRENCE_COUNT"; die "Vendor recurrence fail policy (hash=$VENDOR_SET_HASH_AFTER)";;
-      silent) ;;
-      *) record_warn "vendor_recurrence" "Vendor recurrence hash=$VENDOR_SET_HASH_AFTER count=$VENDOR_RECURRENCE_COUNT";;
-    esac
-=======
-############################################
-# 9) Vendor Purge (primary) – skip if fallback executed
-############################################
-PH_PURGE_START=$(_ts || echo 0)
-if [[ "$CODEX_FORCE_CPU" == "1" && "$CODEX_VENDOR_PURGE" == "1" && "$FALLBACK_VENDOR_PURGED" != "1" ]]; then
-  VENDOR_LIST="$(vendor_collect)"
-  printf "%s\n" "$VENDOR_LIST" > .codex/cache/vendor_seen_maint.txt 2>/dev/null || true
-  if [[ -n "$VENDOR_LIST" ]]; then
-    log_info "Vendor purge (primary) removing: $VENDOR_LIST"
-    uninstall_output=$(uv_uninstall_noninteractive $VENDOR_LIST 2>&1)
-    purged_count=$(echo "$uninstall_output" | awk '/^- /{c++} END{print c+0}')
-    if (( purged_count > 0 )); then
-      VENDOR_UNINSTALL_COUNT=$(( VENDOR_UNINSTALL_COUNT + purged_count ))
-      VENDOR_PURGE_EVENTS=$(( VENDOR_PURGE_EVENTS + 1 ))
-      export VENDOR_UNINSTALL_COUNT VENDOR_PURGE_EVENTS
-    fi
-    RESIDUE="$(vendor_residue)"
-    if [[ -n "$RESIDUE" ]]; then
-      record_warn "vendor_residue" "Residual vendor distributions: $RESIDUE"
-      [[ "$CODEX_FAIL_ON_GPU_RESIDUE" == "1" ]] && echo "RESIDUAL_VENDOR=$RESIDUE" >>"$FAIL_FILE"
-    else
-      log_info "Vendor purge successful (no residue)."
-    fi
->>>>>>> 3042cf77
-  else
-    VENDOR_RECURRENCE_COUNT=1; log_info "Vendor set first appearance post-purge hash=$VENDOR_SET_HASH_AFTER"
-  fi
-else
-  log_info "Post-purge vendor set empty."
-fi
-export VENDOR_RECURRENCE VENDOR_RECURRENCE_COUNT
-PHASE_MARK PHASE_VENDOR_ANALYTICS "$PH_VENDOR_ANALYTICS_START"
-
-<<<<<<< HEAD
-# 15) Orphan Namespace Cleanup
-=======
-############################################
-# 10) Orphan Namespace Cleanup
-############################################
->>>>>>> 3042cf77
-python - <<'PY'
-import sys,importlib,pathlib
-removed=[]
-for p in sys.path:
-    if 'site-packages' not in p: continue
-    base=pathlib.Path(p)
-    nv=base/'nvidia'
-    if nv.exists():
-        if not any(nv.glob('*.py')) and sum(1 for _ in nv.rglob('*'))<=1:
-            try: nv.rmdir(); removed.append(str(nv))
-            except Exception: pass
-    tr=base/'triton'
-    if tr.exists():
-        try: importlib.import_module('triton')
-        except Exception:
-            for ch in sorted(tr.rglob('*'),reverse=True):
-                try:
-                    if ch.is_file(): ch.unlink()
-                    else: ch.rmdir()
-                except Exception: pass
-            try: tr.rmdir(); removed.append(str(tr))
-            except Exception: pass
-if removed:
-    print("[cleanup] removed_orphans=", ",".join(removed))
-PY
-
-<<<<<<< HEAD
-# 16) Torch Verification
-=======
-############################################
-# 11) Torch Verification
-############################################
->>>>>>> 3042cf77
-python - <<PY
-import sys
-try:
-    import torch
-    v=torch.__version__
-    print("[torch] version", v)
-    if "+cpu" not in v:
-        print("[torch][WARN] wheel missing +cpu tag")
-except Exception as e:
-    print("[torch][ERROR] import failed:", e)
-    sys.exit(2)
-PY
-if (( $? != 0 )) && [[ "$CODEX_OFFLINE" != "1" ]]; then
-  if (( VENDOR_UNINSTALL_COUNT > 0 )); then
-    log_info "Torch import failed post purge; reinstalling."
-    run "uv pip install --python \"$UV_PYTHON\" --index-url https://download.pytorch.org/whl/cpu --force-reinstall \"torch==${CODEX_TORCH_VERSION_BASE}\""
-  else
-    record_warn "torch_verify" "Torch import failure without vendor purge context."
-  fi
-fi
-if [[ "$CODEX_FAST_TORCH_RECHECK" == "1" ]]; then
-  python - <<'PY' >/dev/null 2>&1 || echo "[maint][WARN] torch fast recheck failed"
-import torch,sys
-assert "+cpu" in torch.__version__
-PY
-fi
-
-<<<<<<< HEAD
-# 17) Pre-commit
-=======
-############################################
-# 12) Pre-commit Hooks
-############################################
->>>>>>> 3042cf77
-if [[ -f .pre-commit-config.yaml && "$CODEX_ENSURE_PRECOMMIT" == "1" && "$CODEX_OFFLINE" != "1" ]]; then
-  if ! command -v pre-commit >/dev/null 2>&1; then run "uv pip install --python \"$UV_PYTHON\" pre-commit || true"; fi
-  run "pre-commit install -f -t pre-commit -t pre-push -t prepare-commit-msg || true"
-fi
-
-<<<<<<< HEAD
-# 18) Optional Ops
-if [[ "${ENV_SNAPSHOT:-0}" == "1" ]]; then mkdir -p artifacts/env; python --version > artifacts/env/python_version.txt 2>/dev/null || true; pip freeze > artifacts/env/pip_freeze.txt 2>/dev/null || true; fi
-if [[ "${TYPECHECK:-0}" == "1" ]] && command -v mypy >/dev/null 2>&1; then run "mypy src --ignore-missing-imports || true"; fi
-if [[ "${SMOKE:-0}" == "1" ]]; then run "python - <<'PY'
-=======
-############################################
-# 13) Optional Ops
-############################################
-if [[ "${ENV_SNAPSHOT:-0}" == "1" ]]; then
-  mkdir -p artifacts/env
-  python --version > artifacts/env/python_version.txt 2>/dev/null || true
-  pip freeze > artifacts/env/pip_freeze.txt 2>/dev/null || true
-fi
-if [[ "${TYPECHECK:-0}" == "1" ]] && command -v mypy >/dev/null 2>&1; then
-  run "mypy src --ignore-missing-imports || true"
-fi
-if [[ "${SMOKE:-0}" == "1" ]]; then
-  run "python - <<'PY'
->>>>>>> 3042cf77
-import pathlib
-for p in ('src','services/api'):
-    if pathlib.Path(p).exists(): print('[smoke] present', p)
-print('[smoke] done')
-PY"; fi
-
-<<<<<<< HEAD
-# 19) Cache Prune
-if [[ "$CODEX_CACHE_PRUNE" == "1" && "$CODEX_OFFLINE" != "1" && $(command -v uv) ]]; then run "uv cache prune || true"; fi
-
-# 20) Lock Hash
-=======
-############################################
-# 14) Cache Prune
-############################################
-if [[ "$CODEX_CACHE_PRUNE" == "1" && "$CODEX_OFFLINE" != "1" && $(command -v uv) ]]; then
-  run "uv cache prune || true"
-fi
-
-############################################
-# 15) Lock Hash
-############################################
->>>>>>> 3042cf77
-calc_lockhash(){ ( sha256sum uv.lock 2>/dev/null || true; sha256sum pyproject.toml 2>/dev/null || true ) | sha256sum | awk '{print $1}'; }
-if [[ "$CODEX_SUMMARY_INCLUDE_HASH" == "1" ]]; then calc_lockhash > .codex/cache/maintenance.locksum; log "Locksum: $(cat .codex/cache/maintenance.locksum)"; fi
-
-<<<<<<< HEAD
-# 21) Aggregate Warnings
-if [[ "$CODEX_WARN_AGGREGATE" == "1" && ${#WARN_EVENTS[@]} -gt 0 ]]; then : >"$WARN_FILE"; local_i=0; for e in "${WARN_EVENTS[@]}"; do local_i=$((local_i+1)); printf '[%d] %s\n' "$local_i" "$e" >>"$WARN_FILE"; done; fi
-
-# 22) Summary JSON
-finalize_timings
-export_phase_vars
-pairs=(); for k in "${!WARN_CAT_COUNT[@]}"; do pairs+=("$k" "${WARN_CAT_COUNT[$k]}"); done; export PAIRS="${pairs[*]}"
-=======
-############################################
-# 16) Aggregate Warning Flush
-############################################
-if [[ "$CODEX_WARN_AGGREGATE" == "1" && ${#WARN_EVENTS[@]} -gt 0 ]]; then
-  : >"$WARN_FILE"
-  i=0; for e in "${WARN_EVENTS[@]}"; do i=$((i+1)); printf '[%d] %s\n' "$i" "$e" >>"$WARN_FILE"; done
-fi
-
-############################################
-# 17) Summary JSON
-############################################
-finalize_timings
-export_phase_vars
-pairs=()
-for k in "${!WARN_CAT_COUNT[@]}"; do pairs+=("$k" "${WARN_CAT_COUNT[$k]}"); done
-export PAIRS="${pairs[*]}"
->>>>>>> 3042cf77
-warn_cat_json=$(python - <<PY
-import json,os
-p=os.getenv("PAIRS","" ).split(); d={}
-for i in range(0,len(p),2):
-    if i+1<len(p): d[p[i]]=int(p[i+1])
-print(json.dumps(d))
-PY
-)
-TORCH_INFO=$(python - <<'PY'
-import json,pkgutil,os,importlib
-ignore_root=os.getenv("CODEX_VENDOR_NAMESPACE_IGNORE","1")=="1"
-allow_triton=os.getenv("CODEX_ALLOW_TRITON_CPU","1")=="1"
-res=[]
-for m in pkgutil.iter_modules():
-    n=m.name
-    if n in {"triton","torchtriton"}:
-        try: importlib.import_module(n)
-        except Exception: continue
-        res.append(n)
-    elif n.startswith("nvidia"):
-        if ignore_root and n=="nvidia": continue
-        if n.startswith("nvidia-"):
-            try: importlib.import_module(n)
-            except Exception: continue
-            res.append(n)
-if allow_triton: res=[r for r in res if r!="triton"]
-data={"torch_version":"(unknown)","cuda_build":False,"cuda_available":False,"gpu_residue":sorted(set(res))}
-try:
-    import torch
-    data["torch_version"]=torch.__version__
-    data["cuda_build"]=bool(getattr(getattr(torch,'version',None),'cuda',None))
-    data["cuda_available"]=bool(getattr(torch,'cuda',None) and torch.cuda.is_available())
-except Exception: pass
-print(json.dumps(data))
-PY
-)
-warn_count=$(wc -l <"$WARN_FILE" 2>/dev/null || echo 0)
-fail_count=$(wc -l <"$FAIL_FILE" 2>/dev/null || echo 0)
-env_digest=""
-<<<<<<< HEAD
-if [[ "$CODEX_ENV_DIGEST" == "1" ]]; then env_digest=$(pip freeze 2>/dev/null | LC_ALL=C sort | sha256sum | awk '{print $1}'); fi
-=======
-if [[ "$CODEX_ENV_DIGEST" == "1" ]]; then
-  env_digest=$(pip freeze 2>/dev/null | LC_ALL=C sort | sha256sum | awk '{print $1}')
-fi
->>>>>>> 3042cf77
-
-python - <<PY
-import json,os,pathlib
-torch_info=json.loads('''$TORCH_INFO''')
-summary={
- "mode":{
-   "sync_groups":os.getenv("CODEX_SYNC_GROUPS"),
-   "force_cpu":os.getenv("CODEX_FORCE_CPU"),
-   "skip_uv_sync":os.getenv("CODEX_SKIP_UV_SYNC"),
-   "cpu_minimal":os.getenv("CODEX_CPU_MINIMAL"),
-   "abort_on_gpu_pull":os.getenv("CODEX_ABORT_ON_GPU_PULL"),
-   "lightweight_fallback":os.getenv("CODEX_LIGHTWEIGHT_CPU_FALLBACK"),
-   "vendor_purge":os.getenv("CODEX_VENDOR_PURGE"),
-   "use_locked_sync":os.getenv("CODEX_USE_LOCKED_SYNC"),
-   "vendor_list_strict":os.getenv("CODEX_VENDOR_LIST_STRICT"),
-   "cache_prune":os.getenv("CODEX_CACHE_PRUNE"),
-   "hash_lock_strict":os.getenv("CODEX_HASH_LOCK_STRICT"),
-   "locked_sync_fallback":os.getenv("CODEX_LOCKED_SYNC_FALLBACK"),
-   "vendor_log_only_policy":os.getenv("CODEX_VENDOR_LOG_ONLY_POLICY"),
-   "vendor_namespace_ignore":os.getenv("CODEX_VENDOR_NAMESPACE_IGNORE"),
-   "err_trap":os.getenv("CODEX_ERR_TRAP"),
-   "relock_after_vendor_purge":os.getenv("CODEX_RELOCK_AFTER_VENDOR_PURGE"),
-   "cpu_constrain_lock":os.getenv("CODEX_CPU_CONSTRAIN_LOCK"),
-   "warn_aggregate":os.getenv("CODEX_WARN_AGGREGATE"),
-   "warn_on_fallback":os.getenv("CODEX_WARN_ON_FALLBACK"),
-   "warn_on_lock_regen":os.getenv("CODEX_WARN_ON_LOCK_REGEN"),
-<<<<<<< HEAD
-   "env_digest_enabled":os.getenv("CODEX_ENV_DIGEST"),
-   "heuristic_recover":os.getenv("CODEX_VENDOR_HEURISTIC_RECOVER"),
-   "fallback_snapshot":os.getenv("CODEX_FALLBACK_SNAPSHOT"),
-   "purge_output_sanitize":os.getenv("CODEX_PURGE_OUTPUT_SANITIZE"),
-   "allow_triton_cpu":os.getenv("CODEX_ALLOW_TRITON_CPU"),
-   "sync_fail_excerpt_lines":os.getenv("CODEX_SYNC_FAIL_EXCERPT_LINES"),
-   "vendor_recurrence_warn":os.getenv("CODEX_VENDOR_RECURRENCE_WARN"),
-   "vendor_reappear_window":os.getenv("CODEX_VENDOR_REAPPEAR_WINDOW"),
-   "lock_scan_enable":os.getenv("CODEX_VENDOR_LOCK_SCAN_ENABLE"),
-   "lock_prune":os.getenv("CODEX_VENDOR_ENFORCE_LOCK_PRUNE"),
-   "lock_prune_dryrun":os.getenv("CODEX_VENDOR_ENFORCE_LOCK_PRUNE_DRYRUN"),
-   "vendor_log_agg":os.getenv("CODEX_VENDOR_LOG_AGG")
-=======
-   "env_digest_enabled":os.getenv("CODEX_ENV_DIGEST")
->>>>>>> 3042cf77
- },
- "torch": torch_info,
- "counts":{
-   "warnings": int("""$warn_count"""),
-   "failed_commands": int("""$fail_count""" )
- },
- "warnings_by_category": json.loads('''$warn_cat_json'''),
- "vendor_metrics":{
-   "fallback_purged": os.getenv("FALLBACK_VENDOR_PURGED","0"),
-   "fallback_reason": os.getenv("FALLBACK_REASON",""),
-   "uninstalled_total": int(os.getenv("VENDOR_UNINSTALL_COUNT","0")),
-   "relock_events": int(os.getenv("RELOCK_EVENTS","0")),
-   "fallback_events": int(os.getenv("FALLBACK_EVENTS","0")),
-   "vendor_purge_events": int(os.getenv("VENDOR_PURGE_EVENTS","0")),
-   "lock_outdated_events": int(os.getenv("LOCK_OUTDATED_EVENTS","0")),
-   "vendor_set_hash_before": os.getenv("VENDOR_SET_HASH_BEFORE",""),
-   "vendor_set_list_before": os.getenv("VENDOR_SET_LIST_BEFORE",""),
-   "vendor_set_hash_after": os.getenv("VENDOR_SET_HASH_AFTER",""),
-   "vendor_set_list_after": os.getenv("VENDOR_SET_LIST_AFTER",""),
-   "vendor_set_class_before": os.getenv("VENDOR_SET_CLASS_BEFORE",""),
-   "vendor_recurrence": os.getenv("VENDOR_RECURRENCE","0"),
-   "vendor_recurrence_count": os.getenv("VENDOR_RECURRENCE_COUNT","0"),
-   "triton_allowed": os.getenv("CODEX_ALLOW_TRITON_CPU","1"),
-   "lock_prune_action": os.getenv("LOCK_PRUNE_ACTION","none"),
-   "lock_prune_lines_removed": int(os.getenv("LOCK_PRUNE_REMOVED","0"))
- },
- "lock_scan":{
-   "before_count": int(os.getenv("LOCK_SCAN_GPU_BEFORE","0")),
-   "after_count": int(os.getenv("LOCK_SCAN_GPU_AFTER","0")),
-   "before_list": os.getenv("LOCK_GPU_LIST_BEFORE",""),
-   "after_list": os.getenv("LOCK_GPU_LIST_AFTER","")
- },
- "timings":{
-   "sync_s": int(os.getenv("PHASE_SYNC","0")),
-   "purge_s": int(os.getenv("PHASE_PURGE","0")),
-   "vendor_analytics_s": int(os.getenv("PHASE_VENDOR_ANALYTICS","0")),
-   "total_s": int(os.getenv("PHASE_TOTAL","0"))
- },
- "env_digest": """$env_digest"""
-}
-pathlib.Path(os.getenv("SUMMARY_JSON",".codex/cache/maintenance_summary.json")).write_text(json.dumps(summary,indent=2))
-print(json.dumps(summary,indent=2))
-PY
-
-if (( warn_count > 0 )); then
-  log "Maintenance finished with warnings=$warn_count"
-else
-  log "Maintenance finished clean."
-fi
-
-# 23) Strict Residue Enforcement
-if [[ "$CODEX_FORCE_CPU" == "1" && "$CODEX_FAIL_ON_GPU_RESIDUE" == "1" ]]; then
-  if python - <<'PY'
-import pkgutil,sys,importlib,os
-allow_triton=os.getenv("CODEX_ALLOW_TRITON_CPU","1")=="1"
-mods=[]
-for m in pkgutil.iter_modules():
-    n=m.name
-    if n.startswith("nvidia-") or n in {"triton","torchtriton"}:
-        try: importlib.import_module(n)
-        except Exception: continue
-        if allow_triton and n=="triton": continue
-        mods.append(n)
-sys.exit(0 if not mods else 7)
-PY
-  then :; else die "Residual vendor packages remain (strict)."; fi
-fi
-
-# 24) Recurrence Fail Policy
-if [[ "$VENDOR_RECURRENCE" == "1" && "$CODEX_VENDOR_RECURRENCE_WARN" == "fail" ]]; then
-  die "Vendor recurrence detected under fail policy (hash=$VENDOR_SET_HASH_AFTER count=$VENDOR_RECURRENCE_COUNT)."
-fi
-
-# 25) Strict Failed Command Gate
-fail_count=$(wc -l <"$FAIL_FILE" 2>/dev/null || echo 0)
-if (( fail_count > 0 )) && [[ "$STRICT_SETUP" == "1" ]]; then
-  die "Failures occurred and STRICT_SETUP=1"
-fi
-
-exit 0+if [[ -n "$VENDOR_SET_HASH