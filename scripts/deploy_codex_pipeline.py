# NOTE: Hydra entrypoint
# Prefer: python -m codex_ml.cli.main +dry_run=true
# You can pass overrides, e.g. train.epochs=2 tokenizer.name=gpt2

#!/usr/bin/env python3
"""
Deploy Codex symbolic training pipeline.

This script installs dependencies (unless skipped), validates JSONL inputs, and executes
the symbolic pipeline. Outputs such as model checkpoints and training summaries
are written to the specified directory.

Supports both CLI and importable usage, with robust error handling and explicit argument parsing.
"""

from __future__ import annotations

import argparse
import json
import os
import subprocess
import sys
from pathlib import Path
from typing import Any, Dict, List, Optional, Tuple

from codex_ml.symbolic_pipeline import (
    PretrainCfg,
    RewardModelCfg,
    RLHFCfg,
    SFTCfg,
    Weights,
    run_codex_symbolic_pipeline,
    tokenize,
)
from codex_ml.tokenization import TokenizerAdapter, load_tokenizer
from codex_ml.tracking.cli import add_mlflow_flags, mlflow_from_args
from codex_ml.tracking.mlflow_utils import (
    MlflowConfig,
    log_artifacts,
    log_metrics,
    log_params,
    start_run,
)
from training.engine_hf_trainer import run_hf_trainer

__all__ = [
    "install_requirements",
    "log_env_info",
    "load_jsonl",
    "load_corpus",
    "load_demos",
    "load_prefs",
    "persist_outputs",
    "run_pipeline",
    "build_parser",
    "main",
]


def install_requirements(req: Path, skip: bool) -> None:
    """Install dependencies from ``req`` unless ``skip`` is True."""
    if skip:
        return
    if req.exists():
        subprocess.run(
            [sys.executable, "-m", "pip", "install", "-r", str(req)], check=True
        )


def log_env_info() -> None:
    """Log basic environment information (OS, Python, CUDA)."""
    import platform

    os_info = platform.platform()
    py_version = sys.version.split()[0]
    try:
        import torch

        cuda_version = getattr(torch.version, "cuda", "unknown")
        cuda_available = torch.cuda.is_available()
    except Exception:
        cuda_version = "not-installed"
        cuda_available = False
    print(f"OS: {os_info}")
    print(f"Python: {py_version}")
    print(f"CUDA: {cuda_version} (available: {cuda_available})")


def load_jsonl(path: Path) -> List[Any]:
    """
    Load newline-delimited JSON objects from `path`.
    """
    if not path.exists():
        raise FileNotFoundError(f"{path} does not exist")
    data: List[Any] = []
    with path.open("r", encoding="utf-8") as f:
        for i, line in enumerate(f, 1):
            line = line.strip()
            if not line:
                continue
            try:
                data.append(json.loads(line))
            except json.JSONDecodeError as exc:
                raise ValueError(f"{path}: line {i} is not valid JSON: {exc}") from exc
    if not data:
        raise ValueError(f"{path} is empty")
    return data


def load_corpus(path: Path) -> List[str]:
    """
    Load corpus as a list of strings. Accepts either JSONL with raw strings
    or a plaintext file with one entry per line.
    """
    try:
        # Try as JSONL of strings
        raw = load_jsonl(path)
        corpus: List[str] = []
        for i, obj in enumerate(raw, 1):
            if not isinstance(obj, str):
                raise ValueError(f"{path}: line {i} must be a JSON string")
            corpus.append(obj)
        return corpus
    except Exception:
        # Fallback: treat as plain text lines
        return [
            line.strip()
            for line in path.read_text(encoding="utf-8").splitlines()
            if line.strip()
        ]


def load_demos(path: Path) -> List[Dict[str, Any]]:
    """
    Load demonstrations as a list of {'prompt':..., 'completion':...} dicts.
    """
    raw = load_jsonl(path)
    demos: List[Dict[str, Any]] = []
    for i, obj in enumerate(raw, 1):
        if not isinstance(obj, dict) or "prompt" not in obj or "completion" not in obj:
            raise ValueError(
                f"{path}: line {i} must be a dict with 'prompt' and 'completion' fields"
            )
        demos.append(obj)
    return demos


def load_prefs(path: Path) -> List[Tuple[str, str, str, int]]:
    """
    Load preferences as a list of ['prompt', 'A', 'B', label] tuples.
    """
    raw = load_jsonl(path)
    prefs: List[Tuple[str, str, str, int]] = []
    for i, obj in enumerate(raw, 1):
        if (
            not isinstance(obj, list)
            or len(obj) != 4
            or not all(isinstance(obj[j], str) for j in range(3))
            or not isinstance(obj[3], int)
        ):
            raise ValueError(
                f"{path}: line {i} must be ['prompt', 'A', 'B', label (int)]"
            )
        prefs.append((obj[0], obj[1], obj[2], obj[3]))
    return prefs


def persist_outputs(
    summary: Dict[str, Any],
    demos: List[Dict[str, Any]],
    output_dir: Path,
    tokenizer: Optional[TokenizerAdapter] = None,
) -> None:
    """Persist pipeline artefacts.

    The following files are written under ``output_dir``:

    ``summary.json``
        Top-level summary returned by ``run_codex_symbolic_pipeline``.
    ``checkpoints/*.json``
        Per-stage model handles, acting as lightweight checkpoints.
    ``metrics.json``
        Token counts, loss metrics and overall objective value.
    ``seeds.json``
        RNG seeds used for each training stage.
    """

    output_dir.mkdir(parents=True, exist_ok=True)

    # Summary of the whole run
    (output_dir / "summary.json").write_text(
        json.dumps(summary, indent=2), encoding="utf-8"
    )

    # Per-stage checkpoints
    ckpt_dir = output_dir / "checkpoints"
    ckpt_dir.mkdir(exist_ok=True)
    for name, handle in summary.get("handles", {}).items():
        (ckpt_dir / f"{name}.json").write_text(
            json.dumps(handle, indent=2), encoding="utf-8"
        )

    # Metrics and auxiliary outputs
    token_counts = {
        "pretrain_tokens": summary["handles"]["M0"]["meta"].get("tokens_seen", 0),
        "sft_tokens": sum(len(tokenize(ex["completion"], tokenizer)) for ex in demos),
    }
    metrics = {
        "token_counts": token_counts,
        "losses": summary.get("losses", {}),
        "objective_U": summary.get("objective_U", {}),
    }
    (output_dir / "metrics.json").write_text(
        json.dumps(metrics, indent=2), encoding="utf-8"
    )

    seeds = {
        "pretrain": summary["handles"]["M0"]["meta"].get("seed"),
        "sft": summary["handles"]["M1"]["meta"].get("seed"),
        "reward_model": summary["handles"]["RM"]["meta"].get("cfg", {}).get("seed"),
        "rlhf": summary["handles"]["M2"]["meta"].get("seed_rlhf"),
    }
    (output_dir / "seeds.json").write_text(
        json.dumps(seeds, indent=2), encoding="utf-8"
    )


def run_pipeline(args: argparse.Namespace) -> Dict[str, Any]:
    """
    Run the full symbolic pipeline given parsed CLI args.
    """
    corpus = load_corpus(Path(args.corpus))
    demos = load_demos(Path(args.demos))
    prefs = load_prefs(Path(args.prefs))

    Path("runs").mkdir(exist_ok=True)
    if args.enable_wandb:
        import wandb

        wandb.init(
            project=os.getenv("WANDB_PROJECT", "codex"), config={"alpha": args.alpha}
        )

    mlf_cfg: MlflowConfig = mlflow_from_args(args)

    w = Weights(alpha=args.alpha, beta=args.beta, gamma=args.gamma)
    pre_cfg = PretrainCfg(
        context_len=args.pretrain_context_len,
        lr=args.pretrain_lr,
        epochs=args.pretrain_epochs,
        seed=args.pretrain_seed,
    )
    sft_cfg = SFTCfg(
        lr=args.sft_lr,
        epochs=args.sft_epochs,
        batch_size=args.sft_batch_size,
        seed=args.sft_seed,
    )
    rm_cfg = RewardModelCfg(lr=args.rm_lr, epochs=args.rm_epochs, seed=args.rm_seed)
    rlhf_cfg = RLHFCfg(
        algo="PPO",
        ppo_clip=args.rlhf_ppo_clip,
        kl_penalty=args.rlhf_kl_penalty,
        epochs=args.rlhf_epochs,
        lr=args.rlhf_lr,
        seed=args.rlhf_seed,
    )

    tokenizer: Optional[TokenizerAdapter] = None
    if args.tokenizer_name or args.tokenizer_path:
        tokenizer = load_tokenizer(args.tokenizer_name, args.tokenizer_path)

    with start_run(mlf_cfg) as run:
        enabled = bool(run)
        log_params(
            {
                "alpha": args.alpha,
                "beta": args.beta,
                "gamma": args.gamma,
            },
            enabled=enabled,
        )
        summary = run_codex_symbolic_pipeline(
            corpus=corpus,
            demos=demos,
            prefs=prefs,
            w=w,
            pre_cfg=pre_cfg,
            sft_cfg=sft_cfg,
            rm_cfg=rm_cfg,
            rlhf_cfg=rlhf_cfg,
            tokenizer=tokenizer,
        )
        metrics = summary.get("metrics", {})
        log_metrics(metrics, enabled=enabled)
        if args.enable_wandb:
            wandb.log(metrics)

    output_dir = Path(args.output_dir)
    persist_outputs(summary, demos, output_dir, tokenizer)
    if tokenizer is not None:
        tokenizer.save(output_dir / "tokenizer.json")
<<<<<<< HEAD
    log_artifacts(output_dir, enabled=mlf_cfg.enable)
=======
    log_artifacts(output_dir, enabled=args.mlflow_enable)
    if args.enable_wandb:
        artifact = wandb.Artifact("codex-run", type="run-data")
        artifact.add_dir(str(output_dir))
        wandb.log_artifact(artifact)
>>>>>>> b7a9cf72

    try:  # GPU metrics
        import pynvml
        import torch

        if torch.cuda.is_available():
            pynvml.nvmlInit()
            handle = pynvml.nvmlDeviceGetHandleByIndex(0)
            util = pynvml.nvmlDeviceGetUtilizationRates(handle).gpu
            if args.enable_wandb:
                import wandb

                wandb.log({"gpu_util": util})
            log_metrics({"gpu_util": float(util)}, enabled=mlf_cfg.enable)
    except Exception:  # noqa: BLE001
        pass

    return summary


def build_parser() -> argparse.ArgumentParser:
    """
    Build CLI argument parser.
    """
    p = argparse.ArgumentParser(description="Deploy Codex symbolic training pipeline")
    p.add_argument(
        "--corpus",
        required=True,
        help="JSONL of raw code/text lines or TXT (one per line)",
    )
    p.add_argument(
        "--demos", required=True, help="JSONL of {'prompt':..., 'completion':...}"
    )
    p.add_argument("--prefs", required=True, help="JSONL of ['prompt','A','B',label]")
    p.add_argument(
        "--output-dir", required=True, help="Directory for summaries/checkpoints"
    )

    p.add_argument(
        "--requirements",
        default=str(
            Path(__file__).resolve().parent.parent / "requirements" / "base.txt"
        ),
        help="Path to requirements file (default: requirements/base.txt)",
    )
    p.add_argument(
        "--skip-install",
        action="store_true",
        help="Skip installing Python requirements",
    )

    p.add_argument("--alpha", type=float, default=1.0)
    p.add_argument("--beta", type=float, default=1.0)
    p.add_argument("--gamma", type=float, default=0.1)

    p.add_argument("--pretrain-context-len", type=int, default=4096)
    p.add_argument("--pretrain-lr", type=float, default=1e-2)
    p.add_argument("--pretrain-epochs", type=int, default=1)
    p.add_argument("--pretrain-seed", type=int, default=0)

    p.add_argument("--sft-lr", type=float, default=1e-2)
    p.add_argument("--sft-epochs", type=int, default=1)
    p.add_argument("--sft-batch-size", type=int, default=32)
    p.add_argument("--sft-seed", type=int, default=0)

    p.add_argument("--rm-lr", type=float, default=0.1)
    p.add_argument("--rm-epochs", type=int, default=5)
    p.add_argument("--rm-seed", type=int, default=0)

    p.add_argument("--rlhf-lr", type=float, default=1e-2)
    p.add_argument("--rlhf-epochs", type=int, default=1)
    p.add_argument("--rlhf-ppo-clip", type=float, default=0.2)
    p.add_argument("--rlhf-kl-penalty", type=float, default=0.1)
    p.add_argument("--rlhf-seed", type=int, default=0)
    p.add_argument("--tokenizer-name", default="gpt2", help="Pretrained tokenizer name")
    p.add_argument(
        "--tokenizer-path", help="Path to tokenizer directory or tokenizer.json"
    )

    p.add_argument(
        "--engine",
        choices=["custom", "hf_trainer"],
        default="custom",
        help="Training engine to use. hf_trainer wraps HuggingFace Trainer and\n"
        "supports multi-GPU via torch.distributed (requires NCCL backend)",
    )
    p.add_argument(
        "--trainer-config",
        default=str(
            Path(__file__).resolve().parent.parent
            / "configs"
            / "training"
            / "base.yaml"
        ),
        help="YAML file with TrainingArguments for hf_trainer",
    )
    p.add_argument(
        "--model-name",
        default="sshleifer/tiny-gpt2",
        help="Model name or path for hf_trainer engine",
    )
    p.add_argument(
        "--fp16",
        action="store_true",
        help="Enable fp16 training when CUDA is available",
    )
    p.add_argument(
        "--enable-wandb", action="store_true", help="log to Weights & Biases"
    )
    add_mlflow_flags(p)
    return p


def main(argv: Optional[List[str]] = None) -> Dict[str, Any]:
    parser = build_parser()
    args = parser.parse_args(argv)
    install_requirements(Path(args.requirements), args.skip_install)
    log_env_info()
    if args.engine == "hf_trainer":
        corpus = load_corpus(Path(args.corpus))
        metrics = run_hf_trainer(
            corpus,
            Path(args.output_dir),
            model_name=args.model_name,
            config_path=Path(args.trainer_config),
            fp16=args.fp16,
        )
        return metrics
    return run_pipeline(args)


if __name__ == "__main__":
    main()<|MERGE_RESOLUTION|>--- conflicted
+++ resolved
@@ -300,15 +300,7 @@
     persist_outputs(summary, demos, output_dir, tokenizer)
     if tokenizer is not None:
         tokenizer.save(output_dir / "tokenizer.json")
-<<<<<<< HEAD
     log_artifacts(output_dir, enabled=mlf_cfg.enable)
-=======
-    log_artifacts(output_dir, enabled=args.mlflow_enable)
-    if args.enable_wandb:
-        artifact = wandb.Artifact("codex-run", type="run-data")
-        artifact.add_dir(str(output_dir))
-        wandb.log_artifact(artifact)
->>>>>>> b7a9cf72
 
     try:  # GPU metrics
         import pynvml
