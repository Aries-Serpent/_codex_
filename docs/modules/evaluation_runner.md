# Evaluation Runner

`codex_ml.eval.eval_runner` evaluates saved models or generic text outputs. The
runner now streams metrics through the shared `NdjsonWriter`, so each record
matches the training schema (complete with UTC timestamps, run identifiers, and
`tags.phase = "eval"`). Use the same NDJSON summarizer CLI to consolidate rotated
shards from evaluation runs.

## Usage

```bash
python -m codex_ml.eval.eval_runner run --datasets toy_copy_task --metrics exact_match,ppl --output_dir runs/eval
```
It writes `metrics.ndjson` and `metrics.csv` with optional bootstrap confidence
intervals (`--bootstrap N`). The CSV export is filtered to the declared schema:
`run_id`, `dataset`, `split`, `phase`, `metric`, `step`, `value`, `n`,
`timestamp`, `notes`, `ci_low`, `ci_high`. Datasets load via
`codex_ml.eval.dataset_loader` and metrics come from `codex_ml.metrics.registry`.

### Configuration contract

- `EvaluationConfig.metrics_filename` controls where the NDJSON metrics log is
  written (default: `metrics.ndjson`). The summarizer (`codex-ndjson summarize`)
  can target the resulting directory directly.
- The CLI summary now includes a `metrics_path` key so scripts can locate the
<<<<<<< HEAD
  log deterministically.
- Metrics NDJSON rows reuse the training `NdjsonWriter`, ensuring the canonical
  schema (including `run_id`, `split`, `timestamp`, and `tags.phase="evaluation"`)
  and rotation-friendly formatting without additional adapters.
=======
  log deterministically and feed it into downstream aggregations.
>>>>>>> 200414ca
<|MERGE_RESOLUTION|>--- conflicted
+++ resolved
@@ -23,11 +23,7 @@
   written (default: `metrics.ndjson`). The summarizer (`codex-ndjson summarize`)
   can target the resulting directory directly.
 - The CLI summary now includes a `metrics_path` key so scripts can locate the
-<<<<<<< HEAD
   log deterministically.
 - Metrics NDJSON rows reuse the training `NdjsonWriter`, ensuring the canonical
   schema (including `run_id`, `split`, `timestamp`, and `tags.phase="evaluation"`)
-  and rotation-friendly formatting without additional adapters.
-=======
-  log deterministically and feed it into downstream aggregations.
->>>>>>> 200414ca
+  and rotation-friendly formatting without additional adapters.