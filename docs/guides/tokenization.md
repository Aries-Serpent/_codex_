# Tokenization Adapters

Codex ships with several tokenizer adapters that present a common interface to
training and evaluation pipelines. This guide focuses on the
`SentencePieceTokenizer`, which wraps the optional [`sentencepiece`][spm]
package and integrates with the `TokenizerAdapter` factory.

> **Optional dependency** — install SentencePiece support with:
>
> ```bash
> pip install sentencepiece
> ```
>
> Alternatively, install the dedicated extra: `pip install .[sentencepiece]`.

## Loading from configuration

`TokenizerAdapter.from_config` recognises configurations with
`{"type": "sentencepiece", "model_path": "path/to/model.model"}` and
returns a ready-to-use `SentencePieceTokenizer`.

```python
from codex_ml.tokenization.adapter import TokenizerAdapter

config = {
    "type": "sentencepiece",
    "model_path": "artifacts/spm.model",
    "special_tokens": ["<extra_pad>"]
}

tokenizer = TokenizerAdapter.from_config(config)
```

## Direct usage

The adapter can also be instantiated directly from a `.model` file (or an
existing `SentencePieceProcessor`). The encode/decode methods mirror the
behaviour of the lightweight adapter under `tokenization/` and support
single-sequence truncation modes (`only_first` and `longest_first`) that retain
leading tokens.

```python
from codex_ml.tokenization.adapter import SentencePieceTokenizer

tokenizer = SentencePieceTokenizer("artifacts/spm.model")
ids = tokenizer.encode("hello world", truncation="only_first", max_length=4)
text = tokenizer.decode(ids)
```

For batches, call `batch_encode` with shared truncation/padding arguments:

```python
encoded_batch = tokenizer.batch_encode(
    ["alpha beta", "gamma delta"],
    truncation="only_first",
    max_length=3,
)
```

<<<<<<< HEAD
## Saving and reloading
=======
### Optional dependencies

The tokenizer workflow depends on the [🤗 `tokenizers`](https://github.com/huggingface/tokenizers)
Rust bindings for both training and encode/decode operations. Configurations that
use the SentencePiece `unigram` trainer additionally require the
[`sentencepiece`](https://github.com/google/sentencepiece) Python package. If either
dependency is missing the CLI exits with a helpful error message pointing to the
required package.

To install everything locally:

```bash
pip install tokenizers sentencepiece
```

### Validation & manifests

Running `codex tokenizer validate` reports the files resolved from the
configuration, highlights any missing shards, and records whether cached
artifacts such as `tokenizer.json`, `tokenizer.model`, and `manifest.json` exist.
When a manifest is present the CLI prints the parsed JSON so provenance hashes
and command-line overrides are visible without opening the file manually.

## Configuration reference
>>>>>>> 9c979349

Call `save_pretrained(path)` to persist the SentencePiece model and associated
special tokens. The resulting directory can be reloaded with
`SentencePieceTokenizer.from_pretrained(path)`.

```python
save_dir = "artifacts/tokenizer"
tokenizer.save_pretrained(save_dir)
reloaded = SentencePieceTokenizer.from_pretrained(save_dir)
assert reloaded.encode("hello world") == tokenizer.encode("hello world")
```

[spm]: https://github.com/google/sentencepiece<|MERGE_RESOLUTION|>--- conflicted
+++ resolved
@@ -57,9 +57,6 @@
 )
 ```
 
-<<<<<<< HEAD
-## Saving and reloading
-=======
 ### Optional dependencies
 
 The tokenizer workflow depends on the [🤗 `tokenizers`](https://github.com/huggingface/tokenizers)
@@ -84,7 +81,6 @@
 and command-line overrides are visible without opening the file manually.
 
 ## Configuration reference
->>>>>>> 9c979349
 
 Call `save_pretrained(path)` to persist the SentencePiece model and associated
 special tokens. The resulting directory can be reloaded with
