--- conflicted
+++ resolved
@@ -100,7 +100,6 @@
 * `config.json` / `config.ndjson` – resolved configuration snapshot
 * `provenance.ndjson` – git commit, hostname and other reproducibility data
 
-<<<<<<< HEAD
 ### Evaluate during training
 
 Evaluation runs every epoch by default and writes NDJSON:
@@ -121,7 +120,6 @@
 
 See [`docs/examples/lora_quickstart.md`](examples/lora_quickstart.md) for a minimal snippet.
 
-=======
 ### Tune gradient accumulation & evaluation cadence
 
 The functional trainer exposes the most common loop knobs directly on the
@@ -141,7 +139,6 @@
 tail -f .codex/metrics.ndjson
 ```
 
->>>>>>> dce22d17
 ## 5. Inspect results & aggregate metrics
 
 ```bash
