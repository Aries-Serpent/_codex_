--- conflicted
+++ resolved
@@ -74,11 +74,7 @@
 
 ## 10. Failure Mode Reference
 | Issue | Likely Root | Mitigation |
-<<<<<<< HEAD
-|-------|-------------|-----------|
-=======
 |-------|-------------|------------|
->>>>>>> 2ec5c945
 | Missing capability ID | Detector file syntax error | Run S3 & inspect stderr |
 | Score suppression | Required pattern rename | Update pattern list |
 | High duplication ratio | Over-broad facet regex | Narrow facet patterns |
