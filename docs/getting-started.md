<!-- BEGIN: CODEX_DOCS_GETTING_STARTED -->

# Getting Started (Ubuntu)

## Prerequisites

- Python 3.10+
- (Optional) Docker & Docker Compose

## Local Setup

```bash
python -m venv .venv && source .venv/bin/activate
pip install -r docs/requirements.txt
pip install -e .[dev]  # if available
```

Run Docs

```bash
mkdocs serve
```

## Training with LoRA and Precision Flags

The minimal trainer supports optional LoRA adapters and mixed precision. Example:

```bash
python -m training.engine_hf_trainer \
<<<<<<< HEAD
  --lora-r 8 --lora-alpha 16 --lora-dropout 0.05 --precision bf16
```

`--lora-r` enables LoRA when >0. Adjust `--lora-alpha` and `--lora-dropout` to tune adapter capacity and regularisation. Use `--precision fp16` or `bf16` for half/mixed precision.
=======
  --lora_r 8 --lora_alpha 16 --lora_dropout 0.05 --precision bf16
```

`--lora_r` enables LoRA when >0. Adjust `--lora_alpha` and `--lora_dropout` to tune adapter capacity and regularisation. Use `--precision fp16` or `bf16` for half/mixed precision.

Typical ranges:

- `lora_r`: 4–64
- `lora_alpha`: roughly 2×`lora_r`
- `lora_dropout`: 0.0–0.3 for regularisation
>>>>>>> 3b0c9390

## Checkpointing

Periodic checkpoints can be enabled via:

```bash
python -m training.engine_hf_trainer \
  --checkpoint_dir ./ckpts --save_steps 50
```

Checkpoints are written under the specified directory at the requested interval.

## Evaluation Runner

Use the lightweight evaluator to score a model against raw texts:

```python
from codex_ml.eval.evaluator import run_evaluator

metrics = run_evaluator("sshleifer/tiny-gpt2", ["hello world"])
print(metrics)
```

This computes token accuracy and perplexity using the utilities in `codex_ml.eval.metrics`.<|MERGE_RESOLUTION|>--- conflicted
+++ resolved
@@ -23,27 +23,24 @@
 
 ## Training with LoRA and Precision Flags
 
-The minimal trainer supports optional LoRA adapters and mixed precision. Example:
+The minimal trainer supports optional LoRA adapters and mixed precision.
 
+Recommended (hyphenated flags):
 ```bash
 python -m training.engine_hf_trainer \
-<<<<<<< HEAD
   --lora-r 8 --lora-alpha 16 --lora-dropout 0.05 --precision bf16
 ```
 
-`--lora-r` enables LoRA when >0. Adjust `--lora-alpha` and `--lora-dropout` to tune adapter capacity and regularisation. Use `--precision fp16` or `bf16` for half/mixed precision.
-=======
-  --lora_r 8 --lora_alpha 16 --lora_dropout 0.05 --precision bf16
-```
-
-`--lora_r` enables LoRA when >0. Adjust `--lora_alpha` and `--lora_dropout` to tune adapter capacity and regularisation. Use `--precision fp16` or `bf16` for half/mixed precision.
+Notes:
+- --lora-r enables LoRA when > 0. Adjust --lora-alpha and --lora-dropout to tune adapter capacity and regularisation.
+- Use --precision fp16 or bf16 for half/mixed precision.
+- For backward compatibility, underscore variants are also accepted by some entry points:
+  --lora_r, --lora_alpha, --lora_dropout.
 
 Typical ranges:
-
-- `lora_r`: 4–64
-- `lora_alpha`: roughly 2×`lora_r`
-- `lora_dropout`: 0.0–0.3 for regularisation
->>>>>>> 3b0c9390
+- lora-r: 4–64
+- lora-alpha: roughly 2× lora-r
+- lora-dropout: 0.0–0.3 for regularisation
 
 ## Checkpointing
 
