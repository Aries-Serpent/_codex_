--- conflicted
+++ resolved
@@ -28,7 +28,6 @@
 Recommended (hyphenated flags):
 ```bash
 python -m training.engine_hf_trainer \
-<<<<<<< HEAD
   --lora_r 8 --lora_alpha 16 --lora_dropout 0.05 --precision bf16
 ```
 
@@ -36,12 +35,6 @@
 `--lora_dropout` applies dropout to them. Typical values are `r` in the range
 4–16, `alpha` matching `r` and dropout between `0` and `0.1`. Use `--precision`
 `fp16` or `bf16` for half/mixed precision.
-=======
-  --lora-r 8 --lora-alpha 16 --lora-dropout 0.05 --precision bf16
-```
-
-`--lora-r` enables LoRA when >0. Adjust `--lora-alpha` and `--lora-dropout` to tune adapter capacity and regularisation. Use `--precision fp16` or `bf16` for half/mixed precision.
->>>>>>> 0f9a3d65
 
 ## Checkpointing
 
