--- conflicted
+++ resolved
@@ -35,8 +35,6 @@
 `--lora_dropout` applies dropout to them. Typical values are `r` in the range
 4–16, `alpha` matching `r` and dropout between `0` and `0.1`. Use `--precision`
 `fp16` or `bf16` for half/mixed precision.
-<<<<<<< HEAD
-=======
 
 Typical ranges:
 
@@ -45,7 +43,6 @@
 - `lora_dropout`: 0.0–0.3 for regularisation
 
 Defaults live in `configs/config.yaml` under `trainer.lora_r`, `trainer.lora_alpha`, and `trainer.lora_dropout` and can be overridden per run.
->>>>>>> 535c96c2
 
 ## Checkpointing
 
