--- conflicted
+++ resolved
@@ -28,7 +28,6 @@
 Recommended (hyphenated flags):
 ```bash
 python -m training.engine_hf_trainer \
-<<<<<<< HEAD
   --lora_r 8 --lora_alpha 16 --lora_dropout 0.05 --precision bf16
 ```
 
@@ -36,29 +35,6 @@
 `--lora_dropout` applies dropout to them. Typical values are `r` in the range
 4–16, `alpha` matching `r` and dropout between `0` and `0.1`. Use `--precision`
 `fp16` or `bf16` for half/mixed precision.
-=======
-  --lora-r 8 --lora-alpha 16 --lora-dropout 0.05 --precision bf16
-```
-
-Notes:
-- --lora-r enables LoRA when > 0. Adjust --lora-alpha and --lora-dropout to tune adapter capacity and regularisation.
-- Use --precision fp16 or bf16 for half/mixed precision.
-- For backward compatibility, underscore variants are also accepted by some entry points:
-  --lora_r, --lora_alpha, --lora_dropout.
-
-Typical ranges:
-- lora-r: 4–64
-- lora-alpha: roughly 2× lora-r
-- lora-dropout: 0.0–0.3 for regularisation
-
-Typical ranges:
-
-- `lora_r`: 4–64
-- `lora_alpha`: roughly 2×`lora_r`
-- `lora_dropout`: 0.0–0.3 for regularisation
-
-Defaults live in `configs/config.yaml` under `trainer.lora_r`, `trainer.lora_alpha`, and `trainer.lora_dropout` and can be overridden per run.
->>>>>>> 5442bb0f
 
 ## Checkpointing
 
