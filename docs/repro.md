`set_reproducible()` seeds Python, NumPy and PyTorch, enables deterministic
algorithms and disables cuDNN benchmarking. The custom training loop in
`training/functional_training.py` asserts that `torch.backends.cudnn.deterministic`
is set when CUDA is available, helping catch non-deterministic operations
early. Call `set_reproducible()` or set `torch.backends.cudnn.deterministic = True`
before training on GPU to satisfy this check.

Checkpoints now embed the current Git commit and a small environment summary so
runs can be traced back to the exact code and runtime. The demo training loop
exports `environment.json`, `environment.ndjson`, and `pip-freeze.txt` on every
invocation, removing the need for manual provenance calls. Passing
`dataset_sources` to `run_training` writes a `dataset_checksums.json` manifest so
dataset drift is detectable after the fact. Dataset splits cached via
`split_dataset` include a SHA256 checksum of the source data and are invalidated
when the data changes. Use `scripts/export_env_info.py` at run start to record
environment variables and key library versions when integrating custom flows.
Install dependencies from the provided lock files to ensure consistent builds.

<<<<<<< HEAD
For user-controlled splits, prefer `codex_ml.data.split_utils.deterministic_split`
which shuffles indices with a dedicated seed and keeps the remainder in the
training subset to avoid silent data loss. When iterating over large JSONL
datasets rely on `codex_ml.data.jsonl_stream.iter_jsonl()` to keep memory usage
bounded and write cached shards via
`codex_ml.data.cache.write_jsonl_with_crc()`—the CRC sidecar gives a fast
corruption check before reuse. Training loops can now build workers through
`codex_ml.training.build_dataloader()` which wires the generator seed and
worker-init hook. If PyTorch is absent the factory falls back to `iter(dataset)`;
this keeps CPU-only tooling working but omits shuffling, so plan accordingly for
benchmark-quality experiments.
=======
### Checkpointing & Resume

`codex_ml.utils.checkpoint.save_checkpoint` now snapshots the Python, NumPy and
PyTorch RNG state into `rng.pt` and emits a `checkpoint.sha256` sidecar covering
the binary state files. When `load_checkpoint` resumes training the checksum is
verified and RNG state restored, ensuring subsequent random draws match the
original run. The helper also maintains a tiny `index.json` inside the
checkpoint directory that tracks the best *k* checkpoints (lower metrics are
preferred) and prunes older snapshots automatically.

To resume deterministically, point `load_checkpoint` at the epoch directory and
handle any `ValueError` raised when the checksum mismatches.

```python
from pathlib import Path
from codex_ml.utils.checkpoint import load_checkpoint

metadata = load_checkpoint(
    model=model,
    optimizer=optimizer,
    scheduler=scheduler,
    ckpt_dir=Path("runs/model/checkpoints/epoch-4"),
)
print("Restored epoch", metadata.get("epoch"))
```

If the `.sha256` digest does not match the on-disk files the load call raises a
`ValueError`, signalling that the checkpoint is corrupted or incomplete.
>>>>>>> eada41a6
<|MERGE_RESOLUTION|>--- conflicted
+++ resolved
@@ -16,7 +16,6 @@
 environment variables and key library versions when integrating custom flows.
 Install dependencies from the provided lock files to ensure consistent builds.
 
-<<<<<<< HEAD
 For user-controlled splits, prefer `codex_ml.data.split_utils.deterministic_split`
 which shuffles indices with a dedicated seed and keeps the remainder in the
 training subset to avoid silent data loss. When iterating over large JSONL
@@ -28,16 +27,14 @@
 worker-init hook. If PyTorch is absent the factory falls back to `iter(dataset)`;
 this keeps CPU-only tooling working but omits shuffling, so plan accordingly for
 benchmark-quality experiments.
-=======
-### Checkpointing & Resume
 
-`codex_ml.utils.checkpoint.save_checkpoint` now snapshots the Python, NumPy and
-PyTorch RNG state into `rng.pt` and emits a `checkpoint.sha256` sidecar covering
-the binary state files. When `load_checkpoint` resumes training the checksum is
-verified and RNG state restored, ensuring subsequent random draws match the
-original run. The helper also maintains a tiny `index.json` inside the
-checkpoint directory that tracks the best *k* checkpoints (lower metrics are
-preferred) and prunes older snapshots automatically.
+Checkpointing & Resume`codex_ml.utils.checkpoint.save_checkpoint` now snapshots
+the Python, NumPy and PyTorch RNG state into `rng.pt` and emits a
+`checkpoint.sha256` sidecar covering the binary state files. When `load_checkpoint`
+resumes training the checksum is verified and RNG state restored, ensuring
+subsequent random draws match the original run. The helper also maintains a tiny
+`index.json` inside the checkpoint directory that tracks the best *k* checkpoints
+(lower metrics are preferred) and prunes older snapshots automatically.
 
 To resume deterministically, point `load_checkpoint` at the epoch directory and
 handle any `ValueError` raised when the checksum mismatches.
@@ -56,5 +53,4 @@
 ```
 
 If the `.sha256` digest does not match the on-disk files the load call raises a
-`ValueError`, signalling that the checkpoint is corrupted or incomplete.
->>>>>>> eada41a6
+`ValueError`, signalling that the checkpoint is corrupted or incomplete.