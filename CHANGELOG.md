# Changelog

## Unreleased - 2025-09-22
<<<<<<< HEAD
- Evaluation runner reuses the training NDJSON writer, adds an explicit
  `tags.phase="evaluation"`, and filters CSV outputs to avoid schema mismatches
  when aggregating logs offline.
=======
- Consolidated the NDJSON summarizer so CLI entry points share one implementation, added stable shard ordering plus first/last
  phase/value aggregates, and wired the evaluation runner through the canonical `NdjsonWriter` with CSV field filtering and
  `phase` tags; refreshed docs/runbooks to match.
>>>>>>> 200414ca
- Uplifted NDJSON tracking: appended `run_id`/UTC `timestamp` fields, linked structured metrics via `tags.manifest_id`, enabled byte/age rotation by default, shipped the `codex-ndjson summarize` CLI (CSV/Parquet), and refreshed MLflow offline guards/docs/runbooks.
- Extended coverage with legacy-mode fallbacks, MLflow URI downgrade tests, and evaluation schema parity; refreshed observability docs/runbook to highlight the new tracking summary signals.
- Hardened offline tracking: enforced file-backed MLflow bootstrap, added deterministic NDJSON summaries for TensorBoard/W&B/MLflow shims, backfilled smoke tests, and refreshed observability docs/runbook.
- Added NDJSON metric logging to the evaluation runner, exposed the path via the
  CLI summary, wired a smoke test, and refreshed docs/runbook guidance.
- Documented Hydra defaults list, refreshed override examples, and added an
  offline sweep preset plus CLI validation test for config composition.
- Added a lightweight model factory that standardises dtype/device placement,
  guards PEFT/LoRA behind the `CODEX_ML_ENABLE_PEFT` flag, and includes focused
  tests/documentation.
- Hardened the offline SentencePiece adapter by avoiding redundant allocations
  and adding stub tests for pad-id fallback and iterable decode coverage.
- Added registry-aware causal LM loader with AMP dtype flags, defensive LoRA
  wiring and accompanying docs/tests.
- Replaced the audit prompt with an offline-first template that mandates deterministic inventory outputs and expanded guardrails.
- Added an offline audit validation guide plus local `codex_local_audit.sh` / `codex-audit` shims to capture deterministic artefacts.
- Seeded audit-first reports (`reports/`) and refreshed AUDIT_PROMPT for offline workflow.
- Introduced markdown fence validator with pytest coverage and pre-commit integration.
- Documented local tooling commands, deferred items, and next-menu focus for future runs.
- Added reusable audit templates for security sweeps, observability runbooks, and report updates.
- Hardened monitoring: added a TensorBoard wrapper, W&B offline shim, periodic system
  metrics sampler with NDJSON output, and regression tests/documentation for the
  new logging hooks.

## Unreleased - 2025-09-21
- Added Typer-based CLI tests that cover plugin registry introspection and monitoring NDJSON export flows offline.
- Added offline stub modules for yaml/omegaconf/hydra/torch to keep quick CLI tests running without external deps.
- Verified pending September patches already integrated for eval loop, Hydra entrypoint, deterministic loader, and telemetry defaults.
- Disabled GitHub Actions workflows locally to enforce offline execution policy.
- Ran targeted pytest suite (`tests/codex_ml`) to confirm evaluation logic and data loader wiring.
- Clarified `codex` CLI group behaviour: invoking groups with no subcommand now prints contextual help and `codex run` with no task emits the whitelist banner.
- Populated offline model/data/metric registries with guarded GPT-2, TinyLLaMA, and tiny corpus fixtures plus Hydra config snippets and regression tests.
- Seeded the plugin catalogues with offline-ready defaults (GPT-2, TinyLLaMA, tiny corpus, weighted accuracy) and extended docs/quickstart guidance on optional usage versus minimal setups.
- Added offline functional trainer and heuristic reward-model shims, CLI discovery tests, and a composite `offline/catalogue` config for one-command baseline activation.
- Introduced ultra-light offline fixtures (tiny vocabulary/model, scripted agent, length reward) with registry entries, Hydra preset (`offline/tiny_fixtures`), and integration tests for graceful error messages.

## Mapping
- Identified tokenization adapters in `src/codex_ml/tokenization/hf_tokenizer.py`.
- Located MiniLM model in `src/codex_ml/models/minilm.py`.
- Training utilities reside under `src/codex_ml/training/` and `training/`.
- Existing telemetry utilities in `src/codex_ml/telemetry/`.
- No dataset registry found; will be added under `src/codex_ml/data/`.

## Changes
- Added round-trip tokenizer and MiniLM forward tests.
- Integrated optional MLflow logging and Prometheus telemetry into demo training loop.
- Introduced `codex_ml.cli` with `train-model` and `evaluate` commands.
- Implemented dataset registry with HuggingFace streaming fallback.
- Updated `noxfile.py` coverage gates and `pytest.ini` default markers.
- Expanded README with training, evaluation, logging, and dataset examples.
- Moved new CLI into `codex_ml/cli/` package and lazy-loaded heavy dependencies.

### Unreleased - 2025-09-21
- Documented repo map, capability audit, and high-signal findings in `.codex/status/_codex_status_update-2025-09-21.md`.
- Added docs/pruning_log.md to capture deferred components with rationale.
- Hardened automation by disabling remote GitHub workflows for offline use only.
- Refreshed docs/gaps_report.md header for readability and downstream tooling.
- Introduced regression tests for tokenizer fallbacks, model registry errors, functional training evaluation, telemetry defaults, and checkpoint round-trips.
- Authored codex_patch_runner utility script to automate patch application, gating, and manifest generation.
- Emitted offline manifest and status artefacts under `.codex/status/` for traceability.<|MERGE_RESOLUTION|>--- conflicted
+++ resolved
@@ -1,15 +1,12 @@
 # Changelog
 
 ## Unreleased - 2025-09-22
-<<<<<<< HEAD
 - Evaluation runner reuses the training NDJSON writer, adds an explicit
   `tags.phase="evaluation"`, and filters CSV outputs to avoid schema mismatches
   when aggregating logs offline.
-=======
 - Consolidated the NDJSON summarizer so CLI entry points share one implementation, added stable shard ordering plus first/last
   phase/value aggregates, and wired the evaluation runner through the canonical `NdjsonWriter` with CSV field filtering and
   `phase` tags; refreshed docs/runbooks to match.
->>>>>>> 200414ca
 - Uplifted NDJSON tracking: appended `run_id`/UTC `timestamp` fields, linked structured metrics via `tags.manifest_id`, enabled byte/age rotation by default, shipped the `codex-ndjson summarize` CLI (CSV/Parquet), and refreshed MLflow offline guards/docs/runbooks.
 - Extended coverage with legacy-mode fallbacks, MLflow URI downgrade tests, and evaluation schema parity; refreshed observability docs/runbook to highlight the new tracking summary signals.
 - Hardened offline tracking: enforced file-backed MLflow bootstrap, added deterministic NDJSON summaries for TensorBoard/W&B/MLflow shims, backfilled smoke tests, and refreshed observability docs/runbook.
