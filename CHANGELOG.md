--- conflicted
+++ resolved
@@ -6,14 +6,11 @@
 - Verified pending September patches already integrated for eval loop, Hydra entrypoint, deterministic loader, and telemetry defaults.
 - Disabled GitHub Actions workflows locally to enforce offline execution policy.
 - Ran targeted pytest suite (`tests/codex_ml`) to confirm evaluation logic and data loader wiring.
-<<<<<<< HEAD
 - Clarified `codex` CLI group behaviour: invoking groups with no subcommand now prints contextual help and `codex run` with no task emits the whitelist banner.
-=======
 - Populated offline model/data/metric registries with guarded GPT-2, TinyLLaMA, and tiny corpus fixtures plus Hydra config snippets and regression tests.
 - Seeded the plugin catalogues with offline-ready defaults (GPT-2, TinyLLaMA, tiny corpus, weighted accuracy) and extended docs/quickstart guidance on optional usage versus minimal setups.
 - Added offline functional trainer and heuristic reward-model shims, CLI discovery tests, and a composite `offline/catalogue` config for one-command baseline activation.
 - Introduced ultra-light offline fixtures (tiny vocabulary/model, scripted agent, length reward) with registry entries, Hydra preset (`offline/tiny_fixtures`), and integration tests for graceful error messages.
->>>>>>> 1fd1d5cf
 
 ## Mapping
 - Identified tokenization adapters in `src/codex_ml/tokenization/hf_tokenizer.py`.
