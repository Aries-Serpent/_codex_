<<<<<<< HEAD
FROM python:3.10.14-slim AS base
=======
# Stage 1: dependency builder
FROM python:3.10-slim AS builder
>>>>>>> 19356436

ENV PIP_NO_CACHE_DIR=1 \
    PYTHONDONTWRITEBYTECODE=1 \
    PYTHONUNBUFFERED=1

<<<<<<< HEAD
RUN useradd -ms /bin/bash appuser
WORKDIR /app

FROM base AS builder

RUN apt-get update && apt-get install -y --no-install-recommends \
    build-essential git && \
    rm -rf /var/lib/apt/lists/*

=======
WORKDIR /build
RUN apt-get update && apt-get install -y --no-install-recommends build-essential git && rm -rf /var/lib/apt/lists/*
>>>>>>> 19356436
COPY pyproject.toml README.md ./
COPY src ./src

RUN pip install --upgrade pip && \
<<<<<<< HEAD
    pip wheel --wheel-dir /tmp/wheels .

FROM base AS runtime

COPY --from=builder /tmp/wheels /tmp/wheels

RUN pip install --upgrade pip && \
    pip install --no-index --find-links /tmp/wheels codex-ml
=======
    pip install --user -e .

# Stage 2: GPU runtime image
FROM nvidia/cuda:11.8.0-runtime-ubuntu22.04 AS gpu-runtime
ENV PATH=/root/.local/bin:$PATH \
    PYTHONDONTWRITEBYTECODE=1 \
    PYTHONUNBUFFERED=1
WORKDIR /app

RUN apt-get update && apt-get install -y --no-install-recommends curl && rm -rf /var/lib/apt/lists/*
COPY --from=builder /root/.local /root/.local
COPY --from=builder /build/src /app/src
COPY --from=builder /build/pyproject.toml /app/
COPY --from=builder /build/README.md /app/
>>>>>>> 19356436

RUN useradd -ms /bin/bash appuser
USER appuser
ENTRYPOINT ["python", "-m", "codex_ml.cli.main"]

# Stage 3: CPU runtime image
FROM python:3.10-slim AS cpu-runtime
ENV PATH=/root/.local/bin:$PATH \
    PYTHONDONTWRITEBYTECODE=1 \
    PYTHONUNBUFFERED=1
WORKDIR /app

RUN apt-get update && apt-get install -y --no-install-recommends curl && rm -rf /var/lib/apt/lists/*
COPY --from=builder /root/.local /root/.local
COPY --from=builder /build/src /app/src
COPY --from=builder /build/pyproject.toml /app/
COPY --from=builder /build/README.md /app/

RUN useradd -ms /bin/bash appuser
USER appuser

HEALTHCHECK --interval=30s --timeout=3s --start-period=5s --retries=3 \
  CMD curl -f http://localhost:8000/health || exit 1

ENTRYPOINT ["python", "-m", "codex_ml.cli.main"]<|MERGE_RESOLUTION|>--- conflicted
+++ resolved
@@ -1,42 +1,16 @@
-<<<<<<< HEAD
-FROM python:3.10.14-slim AS base
-=======
 # Stage 1: dependency builder
 FROM python:3.10-slim AS builder
->>>>>>> 19356436
 
 ENV PIP_NO_CACHE_DIR=1 \
     PYTHONDONTWRITEBYTECODE=1 \
     PYTHONUNBUFFERED=1
 
-<<<<<<< HEAD
-RUN useradd -ms /bin/bash appuser
-WORKDIR /app
-
-FROM base AS builder
-
-RUN apt-get update && apt-get install -y --no-install-recommends \
-    build-essential git && \
-    rm -rf /var/lib/apt/lists/*
-
-=======
 WORKDIR /build
 RUN apt-get update && apt-get install -y --no-install-recommends build-essential git && rm -rf /var/lib/apt/lists/*
->>>>>>> 19356436
 COPY pyproject.toml README.md ./
 COPY src ./src
 
 RUN pip install --upgrade pip && \
-<<<<<<< HEAD
-    pip wheel --wheel-dir /tmp/wheels .
-
-FROM base AS runtime
-
-COPY --from=builder /tmp/wheels /tmp/wheels
-
-RUN pip install --upgrade pip && \
-    pip install --no-index --find-links /tmp/wheels codex-ml
-=======
     pip install --user -e .
 
 # Stage 2: GPU runtime image
@@ -51,7 +25,6 @@
 COPY --from=builder /build/src /app/src
 COPY --from=builder /build/pyproject.toml /app/
 COPY --from=builder /build/README.md /app/
->>>>>>> 19356436
 
 RUN useradd -ms /bin/bash appuser
 USER appuser
