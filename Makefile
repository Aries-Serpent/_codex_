--- conflicted
+++ resolved
@@ -1,34 +1,6 @@
-.PHONY: format lint test build type setup venv env-info codex-gates wheelhouse fast-tests sys-tests ssp-tests sec-scan sec-audit lock-refresh ci-local coverage gates lint-policy lint-ruff lint-hybrid lint-auto
+.PHONY: format lint test build type setup venv env-info codex-gates wheelhouse fast-tests sys-tests ssp-tests sec-scan sec-audit lock-refresh ci-local coverage gates lint-policy lint-ruff lint-hybrid lint-auto quality
 
 format:
-<<<<<<< HEAD
-pre-commit run --all-files
-
-lint:
-ruff src tests
-
-test:
-@nox -s tests
-
-quality:
-pre-commit run --all-files
-pytest
-
-build:
-python -m build
-
-type:
-mypy src
-
-setup:
-bash scripts/env/setup_ubuntu.sh
-
-venv:
-bash scripts/env/create_venv.sh
-
-env-info:
-python scripts/env/print_env_info.py
-=======
 	pre-commit run --all-files
 
 lint:
@@ -55,43 +27,11 @@
 
 env-info:
 	python scripts/env/print_env_info.py
->>>>>>> ece337f7
 
 include codex.mk
 
 ## Run local gates with the exact same entrypoint humans and bots use
 codex-gates:
-<<<<<<< HEAD
-@bash ci_local.sh
-
-.PHONY: wheelhouse
-wheelhouse:
-@tools/bootstrap_wheelhouse.sh
-
-.PHONY: fast-tests
-fast-tests:
-@PIP_CACHE_DIR=.cache/pip nox -r -s tests
-
-.PHONY: sys-tests
-sys-tests:
-@nox --no-venv -s tests_sys
-
-.PHONY: ssp-tests
-ssp-tests:
-@nox -s tests_ssp
-
-.PHONY: sec-scan
-sec-scan:
-@nox -s sec_scan
-
-.PHONY: sec-audit
-sec-audit:
-	@python tools/pip_audit_wrapper.py
-
-.PHONY: lock-refresh
-lock-refresh:
-@bash tools/uv_lock_refresh.sh
-=======
 	@bash ci_local.sh
 
 wheelhouse:
@@ -114,23 +54,8 @@
 
 lock-refresh:
 	@bash tools/uv_lock_refresh.sh
->>>>>>> ece337f7
 
 ci-local:
-<<<<<<< HEAD
-@nox -s ci_local
-coverage:
-@nox -s ci_local
-gates:
-@bash tools/run_quality_gates.sh
-lint-policy:
-	@python tools/lint_policy_probe.py
-	@python tools/select_precommit.py
-lint-ruff:
-	@LINT_POLICY=ruff python tools/select_precommit.py && pre-commit run -a || true
-lint-hybrid:
-	@LINT_POLICY=hybrid python tools/select_precommit.py && pre-commit run -a || true
-=======
 	@nox -s ci_local
 
 coverage:
@@ -149,6 +74,5 @@
 lint-hybrid:
 	@LINT_POLICY=hybrid python tools/select_precommit.py && pre-commit run -a || true
 
->>>>>>> ece337f7
 lint-auto:
 	@make -s lint-policy && pre-commit run -a || true