--- conflicted
+++ resolved
@@ -1,9 +1,5 @@
-<<<<<<< HEAD
-		.PHONY: format lint tests test build type setup venv env-info codex-gates wheelhouse fast-tests sys-tests ssp-tests sec-scan sec-audit lock-refresh ci-local coverage gates lint-policy lint-ruff lint-hybrid lint-auto quality fix-shebangs hooks integrity
-=======
-# Declare phony targets; this line must start at column 0
-.PHONY: format lint test build type setup venv env-info codex-gates wheelhouse fast-tests sys-tests ssp-tests sec-scan sec-audit lock-refresh ci-local coverage gates lint-policy lint-ruff lint-hybrid lint-auto quality fix-shebangs
->>>>>>> a54130df
+
+.PHONY: format lint tests test build type setup venv env-info codex-gates wheelhouse fast-tests sys-tests ssp-tests sec-scan sec-audit lock-refresh ci-local coverage gates lint-policy lint-ruff lint-hybrid lint-auto quality fix-shebangs hooks integrity
 
 format:
 	pre-commit run --all-files
