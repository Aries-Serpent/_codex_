--- conflicted
+++ resolved
@@ -34,15 +34,13 @@
         name: semgrep
         entry: semgrep
         args: [--config, p/ci]
-<<<<<<< HEAD
+        timeout: 0
+        language: system
         # Allow extra time for initial rule downloads and environment setup
         # Semgrep can take a while to install on first run which may exceed the
         # default pre-commit timeout. Disabling the timeout prevents spurious
         # failures where the hook stops before dependencies are ready.
-        timeout: 0
-=======
-        language: system
->>>>>>> 1109f5d0
+
 
 # BEGIN: CODEX_PRECOMMIT
   - repo: https://github.com/pre-commit/pre-commit-hooks
