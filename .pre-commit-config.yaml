--- conflicted
+++ resolved
@@ -7,13 +7,6 @@
     hooks:
       - id: ruff         # lint + import sort via rule I (configured in pyproject)
         args: ["--fix"]  # scope comes from pyproject.toml (e.g., select = ["E","F","I"])
-<<<<<<< HEAD
-      - id: ruff-format  # Black-compatible formatter
-  - repo: https://github.com/psf/black
-    rev: 24.8.0
-    hooks:
-      - id: black
-=======
   - repo: https://github.com/psf/black
     rev: 24.8.0
     hooks:
@@ -45,13 +38,11 @@
     hooks:
       - id: python-safety-dependencies-check
         args: ["--full-report"]
->>>>>>> f170bcfd
   - repo: https://github.com/pypa/pip-audit
     rev: v2.9.0
     hooks:
       - id: pip-audit
         args: ["-r", "requirements.txt", "--progress-spinner=off", "--timeout", "15"]
-<<<<<<< HEAD
   - repo: https://github.com/Yelp/detect-secrets
     rev: v1.5.0
     hooks:
@@ -62,8 +53,6 @@
     hooks:
       - id: end-of-file-fixer
       - id: trailing-whitespace
-=======
->>>>>>> f170bcfd
   - repo: local
     hooks:
       - id: codex-block-large-generated
